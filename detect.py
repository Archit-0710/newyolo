--- conflicted
+++ resolved
@@ -77,13 +77,8 @@
 
     # Load model
     device = select_device(device)
-<<<<<<< HEAD
-    model = DetectMultiBackend(weights, device=device, dnn=dnn)
+    model = DetectMultiBackend(weights, device=device, dnn=dnn, data=data)
     stride, names, pt, jit, onnx, engine, multi_label = model.stride, model.names, model.pt, model.jit, model.onnx, model.engine, model.model.multi_label
-=======
-    model = DetectMultiBackend(weights, device=device, dnn=dnn, data=data)
-    stride, names, pt, jit, onnx, engine = model.stride, model.names, model.pt, model.jit, model.onnx, model.engine
->>>>>>> d95978a5
     imgsz = check_img_size(imgsz, s=stride)  # check image size
 
     # Half
