--- conflicted
+++ resolved
@@ -73,11 +73,7 @@
         hide_labels=False,  # hide labels
         hide_conf=False,  # hide confidences
         half=False,  # use FP16 half-precision inference
-<<<<<<< HEAD
         timestamp = False,   #display time when an object is detected. 
-=======
-        timestamp = False,   #display time when an object is detected.
->>>>>>> cd5bd4a7
         dnn=False,  # use OpenCV DNN for ONNX inference
         ):
     source = str(source)
@@ -112,11 +108,7 @@
     # Run inference
     model.warmup(imgsz=(1 if pt else bs, 3, *imgsz))  # warmup
     dt, seen = [0.0, 0.0, 0.0], 0
-<<<<<<< HEAD
     for path, im, im0s, vid_cap,s in dataset:
-=======
-    for path, img, im0s, vid_cap in dataset:
->>>>>>> cd5bd4a7
         n_t =  0
         t1 = time_sync()
         im = torch.from_numpy(im).to(device)
@@ -165,11 +157,6 @@
                     n = (det[:, -1] == c).sum()  # detections per class
                     s += f"{n} {names[int(c)]}{'s' * (n > 1)}, "  # add to string
                     n_t += n.item()
-<<<<<<< HEAD
-                    
-=======
-
->>>>>>> cd5bd4a7
                 # Write results
                 for *xyxy, conf, cls in reversed(det):
                     if save_txt:  # Write to file
@@ -187,11 +174,7 @@
 
             # Print time (inference-only)
             print(f'{s}Done. ({t3 - t2:.3f}s)')
-<<<<<<< HEAD
             if (timestamp and n_t != 0):                
-=======
-            if (timestamp and n_t != 0):
->>>>>>> cd5bd4a7
                 print(dataset.timestamp_string)
             "show image"
             # Stream results
