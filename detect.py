--- conflicted
+++ resolved
@@ -38,15 +38,9 @@
     sys.path.append(str(ROOT))  # add ROOT to PATH
 ROOT = Path(os.path.relpath(ROOT, Path.cwd()))  # relative
 
-<<<<<<< HEAD
 from data.models.yolov5.yolov5_git.models.common import DetectMultiBackend
 from data.models.yolov5.yolov5_git.utils.datasets import IMG_FORMATS, VID_FORMATS, LoadImages, LoadStreams
-from data.models.yolov5.yolov5_git.utils.general import (LOGGER, check_file, check_img_size, check_imshow, check_requirements, colorstr,
-=======
-from models.common import DetectMultiBackend
-from utils.datasets import IMG_FORMATS, VID_FORMATS, LoadImages, LoadStreams
-from utils.general import (LOGGER, check_file, check_img_size, check_imshow, check_requirements, colorstr, cv2,
->>>>>>> 8d0291f3
+from data.models.yolov5.yolov5_git.utils.general import (LOGGER, check_file, check_img_size, check_imshow, check_requirements, colorstr, cv2,
                            increment_path, non_max_suppression, print_args, scale_coords, strip_optimizer, xyxy2xywh)
 from data.models.yolov5.yolov5_git.utils.plots import Annotator, colors, save_one_box
 from data.models.yolov5.yolov5_git.utils.torch_utils import select_device, time_sync
