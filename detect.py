# YOLOv5 🚀 by Ultralytics, GPL-3.0 license
"""
Run inference on images, videos, directories, streams, etc.

Usage - sources:
    $ python path/to/detect.py --weights yolov5s.pt --source 0              # webcam
                                                             img.jpg        # image
                                                             vid.mp4        # video
                                                             path/          # directory
                                                             path/*.jpg     # glob
                                                             'https://youtu.be/Zgi9g1ksQHc'  # YouTube
                                                             'rtsp://example.com/media.mp4'  # RTSP, RTMP, HTTP stream

Usage - formats:
    $ python path/to/detect.py --weights yolov5s.pt                 # PyTorch
                                         yolov5s.torchscript        # TorchScript
                                         yolov5s.onnx               # ONNX Runtime or OpenCV DNN with --dnn
                                         yolov5s.xml                # OpenVINO
                                         yolov5s.engine             # TensorRT
                                         yolov5s.mlmodel            # CoreML (MacOS-only)
                                         yolov5s_saved_model        # TensorFlow SavedModel
                                         yolov5s.pb                 # TensorFlow GraphDef
                                         yolov5s.tflite             # TensorFlow Lite
                                         yolov5s_edgetpu.tflite     # TensorFlow Edge TPU
"""

import argparse
import os
import sys
from pathlib import Path

import cv2
import torch
import torch.backends.cudnn as cudnn

FILE = Path(__file__).resolve()
ROOT = FILE.parents[0]  # YOLOv5 root directory
if str(ROOT) not in sys.path:
    sys.path.append(str(ROOT))  # add ROOT to PATH
ROOT = Path(os.path.relpath(ROOT, Path.cwd()))  # relative

from models.common import DetectMultiBackend
from utils.datasets import IMG_FORMATS, VID_FORMATS, LoadImages, LoadStreams
from utils.general import (LOGGER, check_file, check_img_size, check_imshow, check_requirements, colorstr,
                           increment_path, non_max_suppression, print_args, scale_coords, strip_optimizer, xyxy2xywh)
from utils.plots import Annotator, colors, save_one_box
from utils.torch_utils import select_device, time_sync


@torch.no_grad()
def run(weights=ROOT / 'yolov5s.pt',  # model.pt path(s)
        source=ROOT / 'data/images',  # file/dir/URL/glob, 0 for webcam
        data=ROOT / 'data/coco128.yaml',  # dataset.yaml path
        imgsz=(640, 640),  # inference size (height, width)
        conf_thres=0.25,  # confidence threshold
        iou_thres=0.45,  # NMS IOU threshold
        max_det=1000,  # maximum detections per image
        device='',  # cuda device, i.e. 0 or 0,1,2,3 or cpu
        view_img=False,  # show results
        save_txt=False,  # save results to *.txt
        save_conf=False,  # save confidences in --save-txt labels
        save_crop=False,  # save cropped prediction boxes
        nosave=False,  # do not save images/videos
        classes=None,  # filter by class: --class 0, or --class 0 2 3
        agnostic_nms=False,  # class-agnostic NMS
        augment=False,  # augmented inference
        visualize=False,  # visualize features
        update=False,  # update all models
        project=ROOT / 'runs/detect',  # save results to project/name
        name='exp',  # save results to project/name
        exist_ok=False,  # existing project/name ok, do not increment
        line_thickness=3,  # bounding box thickness (pixels)
        hide_labels=False,  # hide labels
        hide_conf=False,  # hide confidences
        half=False,  # use FP16 half-precision inference
        dnn=False,  # use OpenCV DNN for ONNX inference
        ):
    source = str(source)
    save_img = not nosave and not source.endswith('.txt')  # save inference images
    is_file = Path(source).suffix[1:] in (IMG_FORMATS + VID_FORMATS)
    is_url = source.lower().startswith(('rtsp://', 'rtmp://', 'http://', 'https://'))
    webcam = source.isnumeric() or source.endswith('.txt') or (is_url and not is_file)
    if is_url and is_file:
        source = check_file(source)  # download

    # Directories
    save_dir = increment_path(Path(project) / name, exist_ok=exist_ok)  # increment run
    (save_dir / 'labels' if save_txt else save_dir).mkdir(parents=True, exist_ok=True)  # make dir

    # Load model
    device = select_device(device)
<<<<<<< HEAD
    model = DetectMultiBackend(weights, device=device, dnn=dnn, data=data)
    stride, names, pt, jit, onnx, engine, multi_label = model.stride, model.names, model.pt, model.jit, model.onnx, model.engine, model.model.multi_label
=======
    model = DetectMultiBackend(weights, device=device, dnn=dnn, data=data, fp16=half)
    stride, names, pt = model.stride, model.names, model.pt
>>>>>>> 932dc784
    imgsz = check_img_size(imgsz, s=stride)  # check image size

    # Dataloader
    if webcam:
        view_img = check_imshow()
        cudnn.benchmark = True  # set True to speed up constant image size inference
        dataset = LoadStreams(source, img_size=imgsz, stride=stride, auto=pt)
        bs = len(dataset)  # batch_size
    else:
        dataset = LoadImages(source, img_size=imgsz, stride=stride, auto=pt)
        bs = 1  # batch_size
    vid_path, vid_writer = [None] * bs, [None] * bs

    # Run inference
    model.warmup(imgsz=(1 if pt else bs, 3, *imgsz))  # warmup
    dt, seen = [0.0, 0.0, 0.0], 0
    for path, im, im0s, vid_cap, s in dataset:
        t1 = time_sync()
        im = torch.from_numpy(im).to(device)
        im = im.half() if model.fp16 else im.float()  # uint8 to fp16/32
        im /= 255  # 0 - 255 to 0.0 - 1.0
        if len(im.shape) == 3:
            im = im[None]  # expand for batch dim
        t2 = time_sync()
        dt[0] += t2 - t1

        # Inference
        visualize = increment_path(save_dir / Path(path).stem, mkdir=True) if visualize else False
        pred = model(im, augment=augment, visualize=visualize)
        t3 = time_sync()
        dt[1] += t3 - t2

        # NMS
        pred = non_max_suppression(pred, conf_thres, iou_thres, classes, agnostic_nms, multi_label, max_det=max_det)
        dt[2] += time_sync() - t3

        # Second-stage classifier (optional)
        # pred = utils.general.apply_classifier(pred, classifier_model, im, im0s)

        # Process predictions
        for i, det in enumerate(pred):  # per image
            seen += 1
            if webcam:  # batch_size >= 1
                p, im0, frame = path[i], im0s[i].copy(), dataset.count
                s += f'{i}: '
            else:
                p, im0, frame = path, im0s.copy(), getattr(dataset, 'frame', 0)

            p = Path(p)  # to Path
            save_path = str(save_dir / p.name)  # im.jpg
            txt_path = str(save_dir / 'labels' / p.stem) + ('' if dataset.mode == 'image' else f'_{frame}')  # im.txt
            s += '%gx%g ' % im.shape[2:]  # print string
            gn = torch.tensor(im0.shape)[[1, 0, 1, 0]]  # normalization gain whwh
            imc = im0.copy() if save_crop else im0  # for save_crop
            annotator = Annotator(im0, line_width=line_thickness, example=str(names))
            if len(det):
                # Rescale boxes from img_size to im0 size
                det[:, :4] = scale_coords(im.shape[2:], det[:, :4], im0.shape).round()

                # Print results
                for c in det[:, -1].unique():
                    n = (det[:, -1] == c).sum()  # detections per class
                    s += f"{n} {names[int(c)]}{'s' * (n > 1)}, "  # add to string

                # Write results
                for *xyxy, conf, cls in reversed(det):
                    if save_txt:  # Write to file
                        xywh = (xyxy2xywh(torch.tensor(xyxy).view(1, 4)) / gn).view(-1).tolist()  # normalized xywh
                        line = (cls, *xywh, conf) if save_conf else (cls, *xywh)  # label format
                        with open(txt_path + '.txt', 'a') as f:
                            f.write(('%g ' * len(line)).rstrip() % line + '\n')

                    if save_img or save_crop or view_img:  # Add bbox to image
                        c = int(cls)  # integer class
                        label = None if hide_labels else (names[c] if hide_conf else f'{names[c]} {conf:.2f}')
                        annotator.box_label(xyxy, label, color=colors(c, True))
                        if save_crop:
                            save_one_box(xyxy, imc, file=save_dir / 'crops' / names[c] / f'{p.stem}.jpg', BGR=True)

            # Stream results
            im0 = annotator.result()
            if view_img:
                cv2.imshow(str(p), im0)
                cv2.waitKey(1)  # 1 millisecond

            # Save results (image with detections)
            if save_img:
                if dataset.mode == 'image':
                    cv2.imwrite(save_path, im0)
                else:  # 'video' or 'stream'
                    if vid_path[i] != save_path:  # new video
                        vid_path[i] = save_path
                        if isinstance(vid_writer[i], cv2.VideoWriter):
                            vid_writer[i].release()  # release previous video writer
                        if vid_cap:  # video
                            fps = vid_cap.get(cv2.CAP_PROP_FPS)
                            w = int(vid_cap.get(cv2.CAP_PROP_FRAME_WIDTH))
                            h = int(vid_cap.get(cv2.CAP_PROP_FRAME_HEIGHT))
                        else:  # stream
                            fps, w, h = 30, im0.shape[1], im0.shape[0]
                        save_path = str(Path(save_path).with_suffix('.mp4'))  # force *.mp4 suffix on results videos
                        vid_writer[i] = cv2.VideoWriter(save_path, cv2.VideoWriter_fourcc(*'mp4v'), fps, (w, h))
                    vid_writer[i].write(im0)

        # Print time (inference-only)
        LOGGER.info(f'{s}Done. ({t3 - t2:.3f}s)')

    # Print results
    t = tuple(x / seen * 1E3 for x in dt)  # speeds per image
    LOGGER.info(f'Speed: %.1fms pre-process, %.1fms inference, %.1fms NMS per image at shape {(1, 3, *imgsz)}' % t)
    if save_txt or save_img:
        s = f"\n{len(list(save_dir.glob('labels/*.txt')))} labels saved to {save_dir / 'labels'}" if save_txt else ''
        LOGGER.info(f"Results saved to {colorstr('bold', save_dir)}{s}")
    if update:
        strip_optimizer(weights)  # update model (to fix SourceChangeWarning)


def parse_opt():
    parser = argparse.ArgumentParser()
    parser.add_argument('--weights', nargs='+', type=str, default=ROOT / 'yolov5s.pt', help='model path(s)')
    parser.add_argument('--source', type=str, default=ROOT / 'data/images', help='file/dir/URL/glob, 0 for webcam')
    parser.add_argument('--data', type=str, default=ROOT / 'data/coco128.yaml', help='(optional) dataset.yaml path')
    parser.add_argument('--imgsz', '--img', '--img-size', nargs='+', type=int, default=[640], help='inference size h,w')
    parser.add_argument('--conf-thres', type=float, default=0.25, help='confidence threshold')
    parser.add_argument('--iou-thres', type=float, default=0.45, help='NMS IoU threshold')
    parser.add_argument('--max-det', type=int, default=1000, help='maximum detections per image')
    parser.add_argument('--device', default='', help='cuda device, i.e. 0 or 0,1,2,3 or cpu')
    parser.add_argument('--view-img', action='store_true', help='show results')
    parser.add_argument('--save-txt', action='store_true', help='save results to *.txt')
    parser.add_argument('--save-conf', action='store_true', help='save confidences in --save-txt labels')
    parser.add_argument('--save-crop', action='store_true', help='save cropped prediction boxes')
    parser.add_argument('--nosave', action='store_true', help='do not save images/videos')
    parser.add_argument('--classes', nargs='+', type=int, help='filter by class: --classes 0, or --classes 0 2 3')
    parser.add_argument('--agnostic-nms', action='store_true', help='class-agnostic NMS')
    parser.add_argument('--augment', action='store_true', help='augmented inference')
    parser.add_argument('--visualize', action='store_true', help='visualize features')
    parser.add_argument('--update', action='store_true', help='update all models')
    parser.add_argument('--project', default=ROOT / 'runs/detect', help='save results to project/name')
    parser.add_argument('--name', default='exp', help='save results to project/name')
    parser.add_argument('--exist-ok', action='store_true', help='existing project/name ok, do not increment')
    parser.add_argument('--line-thickness', default=3, type=int, help='bounding box thickness (pixels)')
    parser.add_argument('--hide-labels', default=False, action='store_true', help='hide labels')
    parser.add_argument('--hide-conf', default=False, action='store_true', help='hide confidences')
    parser.add_argument('--half', action='store_true', help='use FP16 half-precision inference')
    parser.add_argument('--dnn', action='store_true', help='use OpenCV DNN for ONNX inference')
    opt = parser.parse_args()
    opt.imgsz *= 2 if len(opt.imgsz) == 1 else 1  # expand
    print_args(FILE.stem, opt)
    return opt


def main(opt):
    check_requirements(exclude=('tensorboard', 'thop'))
    run(**vars(opt))


if __name__ == "__main__":
    opt = parse_opt()
    main(opt)<|MERGE_RESOLUTION|>--- conflicted
+++ resolved
@@ -89,13 +89,8 @@
 
     # Load model
     device = select_device(device)
-<<<<<<< HEAD
-    model = DetectMultiBackend(weights, device=device, dnn=dnn, data=data)
-    stride, names, pt, jit, onnx, engine, multi_label = model.stride, model.names, model.pt, model.jit, model.onnx, model.engine, model.model.multi_label
-=======
     model = DetectMultiBackend(weights, device=device, dnn=dnn, data=data, fp16=half)
-    stride, names, pt = model.stride, model.names, model.pt
->>>>>>> 932dc784
+    stride, names, pt, multi_label = model.stride, model.names, model.pt, model.model.multi_label
     imgsz = check_img_size(imgsz, s=stride)  # check image size
 
     # Dataloader
