--- conflicted
+++ resolved
@@ -88,19 +88,13 @@
             modelc = load_classifier(name='resnet50', n=2)  # initialize
             modelc.load_state_dict(torch.load('resnet50.pt', map_location=device)['model']).to(device).eval()
     elif onnx:
-<<<<<<< HEAD
-        check_requirements(('onnx', 'onnxruntime-gpu' if torch.has_cuda else 'onnxruntime'))
-        import onnxruntime
-        session = onnxruntime.InferenceSession(w, None)
-=======
         if dnn:
             # check_requirements(('opencv-python>=4.5.4',))
             net = cv2.dnn.readNetFromONNX(w)
         else:
-            check_requirements(('onnx', 'onnxruntime'))
+        check_requirements(('onnx', 'onnxruntime-gpu' if torch.has_cuda else 'onnxruntime'))
             import onnxruntime
             session = onnxruntime.InferenceSession(w, None)
->>>>>>> 20a809de
     else:  # TensorFlow models
         check_requirements(('tensorflow>=2.4.1',))
         import tensorflow as tf
