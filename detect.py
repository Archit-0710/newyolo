--- conflicted
+++ resolved
@@ -47,6 +47,7 @@
         import tensorflow as tf
         from tensorflow import keras
 
+        stride = None
         with open('data/coco.yaml') as f:
             names = yaml.load(f, Loader=yaml.FullLoader)['names']  # class names (assume COCO)
 
@@ -95,14 +96,9 @@
     if webcam:
         view_img = check_imshow()
         cudnn.benchmark = True  # set True to speed up constant image size inference
-        dataset = LoadStreams(source, img_size=imgsz, stride=stride if backend == 'pytorch' else None, auto=backend == 'pytorch')
+        dataset = LoadStreams(source, img_size=imgsz, stride=stride, auto=backend == 'pytorch')
     else:
-<<<<<<< HEAD
-        save_img = True
-        dataset = LoadImages(source, img_size=imgsz, stride=stride if backend == 'pytorch' else None, auto=backend == 'pytorch')
-=======
-        dataset = LoadImages(source, img_size=imgsz, stride=stride)
->>>>>>> fca16dc4
+        dataset = LoadImages(source, img_size=imgsz, stride=stride, auto=backend == 'pytorch')
 
     # Get names and colors
     colors = [[random.randint(0, 255) for _ in range(3)] for _ in names]
