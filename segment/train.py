# YOLOv5 🚀 by Ultralytics, GPL-3.0 license
"""
Train a YOLOv5 model on a custom dataset.

Models and datasets download automatically from the latest YOLOv5 release.
Models: https://github.com/ultralytics/yolov5/tree/master/models
Datasets: https://github.com/ultralytics/yolov5/tree/master/data
Tutorial: https://github.com/ultralytics/yolov5/wiki/Train-Custom-Data

Usage:
    $ python path/to/train.py --data coco128.yaml --weights yolov5s.pt --img 640  # from pretrained (RECOMMENDED)
    $ python path/to/train.py --data coco128.yaml --weights '' --cfg yolov5s.yaml --img 640  # from scratch
"""

import argparse
import math
import os
import random
import sys
import time
from copy import deepcopy
from datetime import datetime
from pathlib import Path

import numpy as np
import torch
import torch.distributed as dist
import torch.nn as nn
import torch.nn.functional as F
import yaml
from torch.nn.parallel import DistributedDataParallel as DDP
from torch.optim import SGD, Adam, AdamW, lr_scheduler
from tqdm import tqdm

import val  # for end-of-epoch mAP

FILE = Path(__file__).resolve()
ROOT = FILE.parents[1]  # YOLOv5 root directory
if str(ROOT) not in sys.path:
    sys.path.append(str(ROOT))  # add ROOT to PATH
ROOT = Path(os.path.relpath(ROOT, Path.cwd()))  # relative

from models.experimental import attempt_load
from models.yolo import Model
from utils.autoanchor import check_anchors
from utils.autobatch import check_train_batch_size
<<<<<<< HEAD
from utils.segment.dataloaders import create_dataloader
=======
from utils.callbacks import Callbacks
>>>>>>> 1ed6e1a4
from utils.downloads import attempt_download
from utils.general import (LOGGER, check_amp, check_dataset, check_file, check_git_status, check_img_size,
                           check_requirements, check_suffix, check_version, check_yaml, colorstr, get_latest_run,
                           increment_path, init_seeds, intersect_dicts, labels_to_class_weights,
                           labels_to_image_weights, one_cycle, print_args, print_mutation, strip_optimizer)
from utils.loggers import GenericLogger
<<<<<<< HEAD
=======
from utils.loggers.wandb.wandb_utils import check_wandb_resume
from utils.plots import plot_evolve, plot_labels
from utils.segment.dataloaders import create_dataloader
>>>>>>> 1ed6e1a4
from utils.segment.loss import ComputeLoss
from utils.segment.metrics import fitness
from utils.torch_utils import EarlyStopping, ModelEMA, de_parallel, select_device, torch_distributed_zero_first

LOCAL_RANK = int(os.getenv('LOCAL_RANK', -1))  # https://pytorch.org/docs/stable/elastic/run.html
RANK = int(os.getenv('RANK', -1))
WORLD_SIZE = int(os.getenv('WORLD_SIZE', 1))
from datetime import datetime

import yaml
from torch.optim import AdamW

from utils.autobatch import check_train_batch_size
from utils.general import LOGGER, check_amp, check_version
from utils.segment.metrics import BEST_KEYS, KEYS
from utils.segment.plots import plot_images_and_masks, plot_results_with_masks


def train(hyp, opt, device):  # hyp is path/to/hyp.yaml or hyp dictionary
    save_dir, epochs, batch_size, weights, single_cls, evolve, data, cfg, resume, noval, nosave, workers, freeze, mask_ratio= \
        Path(opt.save_dir), opt.epochs, opt.batch_size, opt.weights, opt.single_cls, opt.evolve, opt.data, opt.cfg, \
        opt.resume, opt.noval, opt.nosave, opt.workers, opt.freeze, opt.mask_ratio

    # Directories
    w = save_dir / 'weights'  # weights dir
    (w.parent if evolve else w).mkdir(parents=True, exist_ok=True)  # make dir
    last, best = w / 'last.pt', w / 'best.pt'

    # Hyperparameters
    if isinstance(hyp, str):
        with open(hyp, errors='ignore') as f:
            hyp = yaml.safe_load(f)  # load hyps dict
    LOGGER.info(colorstr('hyperparameters: ') + ', '.join(f'{k}={v}' for k, v in hyp.items()))

    # Save run settings
    if not evolve:
        with open(save_dir / 'hyp.yaml', 'w') as f:
            yaml.safe_dump(hyp, f, sort_keys=False)
        with open(save_dir / 'opt.yaml', 'w') as f:
            yaml.safe_dump(vars(opt), f, sort_keys=False)

    # Loggers
    data_dict = None
    if RANK in {-1, 0}:
<<<<<<< HEAD
        logger = GenericLogger(
            opt=opt, console_logger=LOGGER
        )
=======
        logger = GenericLogger(opt=opt, console_logger=LOGGER)  # loggers instance

        # Register actions
        # for k in methods(loggers):
        #    callbacks.register_action(k, callback=getattr(loggers, k))
>>>>>>> 1ed6e1a4

    # Config
    plots = not evolve and not opt.noplots  # create plots
    overlap = opt.overlap_mask
    cuda = device.type != 'cpu'
    init_seeds(opt.seed + 1 + RANK, True)
    with torch_distributed_zero_first(LOCAL_RANK):
        data_dict = data_dict or check_dataset(data)  # check if None
    train_path, val_path = data_dict['train'], data_dict['val']
    nc = 1 if single_cls else int(data_dict['nc'])  # number of classes
    names = ['item'] if single_cls and len(data_dict['names']) != 1 else data_dict['names']  # class names
    assert len(names) == nc, f'{len(names)} names found for nc={nc} dataset in {data}'  # check
    is_coco = isinstance(val_path, str) and val_path.endswith('coco/val2017.txt')  # COCO dataset

    # Model
    check_suffix(weights, '.pt')  # check weights
    pretrained = weights.endswith('.pt')
    if pretrained:
        with torch_distributed_zero_first(LOCAL_RANK):
            weights = attempt_download(weights)  # download if not found locally
        ckpt = torch.load(weights, map_location='cpu')  # load checkpoint to CPU to avoid CUDA memory leak
        model = Model(cfg or ckpt['model'].yaml, ch=3, nc=nc, anchors=hyp.get('anchors')).to(device)  # create
        exclude = ['anchor'] if (cfg or hyp.get('anchors')) and not resume else []  # exclude keys
        csd = ckpt['model'].float().state_dict()  # checkpoint state_dict as FP32
        csd = intersect_dicts(csd, model.state_dict(), exclude=exclude)  # intersect
        model.load_state_dict(csd, strict=False)  # load
        LOGGER.info(f'Transferred {len(csd)}/{len(model.state_dict())} items from {weights}')  # report
    else:
        model = Model(cfg, ch=3, nc=nc, anchors=hyp.get('anchors')).to(device)  # create
    amp = check_amp(model)  # check AMP

    # Freeze
    freeze = [f'model.{x}.' for x in (freeze if len(freeze) > 1 else range(freeze[0]))]  # layers to freeze
    for k, v in model.named_parameters():
        v.requires_grad = True  # train all layers
        if any(x in k for x in freeze):
            LOGGER.info(f'freezing {k}')
            v.requires_grad = False

    # Image size
    gs = max(int(model.stride.max()), 32)  # grid size (max stride)
    imgsz = check_img_size(opt.imgsz, gs, floor=gs * 2)  # verify imgsz is gs-multiple

    # Batch size
    if RANK == -1 and batch_size == -1:  # single-GPU only, estimate best batch size
        batch_size = check_train_batch_size(model, imgsz, amp)
        logger.update_params({"batch_size": batch_size})

    # Optimizer
    nbs = 64  # nominal batch size
    accumulate = max(round(nbs / batch_size), 1)  # accumulate loss before optimizing
    hyp['weight_decay'] *= batch_size * accumulate / nbs  # scale weight_decay
    LOGGER.info(f"Scaled weight_decay = {hyp['weight_decay']}")

    g = [], [], []  # optimizer parameter groups
    bn = tuple(v for k, v in nn.__dict__.items() if 'Norm' in k)  # normalization layers, i.e. BatchNorm2d()
    for v in model.modules():
        if hasattr(v, 'bias') and isinstance(v.bias, nn.Parameter):  # bias
            g[2].append(v.bias)
        if isinstance(v, bn):  # weight (no decay)
            g[1].append(v.weight)
        elif hasattr(v, 'weight') and isinstance(v.weight, nn.Parameter):  # weight (with decay)
            g[0].append(v.weight)

    if opt.optimizer == 'Adam':
        optimizer = Adam(g[2], lr=hyp['lr0'], betas=(hyp['momentum'], 0.999))  # adjust beta1 to momentum
    elif opt.optimizer == 'AdamW':
        optimizer = AdamW(g[2], lr=hyp['lr0'], betas=(hyp['momentum'], 0.999))  # adjust beta1 to momentum
    else:
        optimizer = SGD(g[2], lr=hyp['lr0'], momentum=hyp['momentum'], nesterov=True)

    optimizer.add_param_group({'params': g[0], 'weight_decay': hyp['weight_decay']})  # add g0 with weight_decay
    optimizer.add_param_group({'params': g[1]})  # add g1 (BatchNorm2d weights)
    LOGGER.info(f"{colorstr('optimizer:')} {type(optimizer).__name__} with parameter groups "
                f"{len(g[1])} weight (no decay), {len(g[0])} weight, {len(g[2])} bias")
    del g

    # Scheduler
    if opt.cos_lr:
        lf = one_cycle(1, hyp['lrf'], epochs)  # cosine 1->hyp['lrf']
    else:
        lf = lambda x: (1 - x / epochs) * (1.0 - hyp['lrf']) + hyp['lrf']  # linear
    scheduler = lr_scheduler.LambdaLR(optimizer, lr_lambda=lf)  # plot_lr_scheduler(optimizer, scheduler, epochs)

    # EMA
    ema = ModelEMA(model) if RANK in {-1, 0} else None

    # Resume
    start_epoch, best_fitness = 0, 0.0
    if pretrained:
        # Optimizer
        if ckpt['optimizer'] is not None:
            optimizer.load_state_dict(ckpt['optimizer'])
            best_fitness = ckpt['best_fitness']

        # EMA
        if ema and ckpt.get('ema'):
            ema.ema.load_state_dict(ckpt['ema'].float().state_dict())
            ema.updates = ckpt['updates']

        # Epochs
        start_epoch = ckpt['epoch'] + 1
        if resume:
            assert start_epoch > 0, f'{weights} training to {epochs} epochs is finished, nothing to resume.'
        if epochs < start_epoch:
            LOGGER.info(f"{weights} has been trained for {ckpt['epoch']} epochs. Fine-tuning for {epochs} more epochs.")
            epochs += ckpt['epoch']  # finetune additional epochs

        del ckpt, csd

    # DP mode
    if cuda and RANK == -1 and torch.cuda.device_count() > 1:
        LOGGER.warning('WARNING: DP not recommended, use torch.distributed.run for best DDP Multi-GPU results.\n'
                       'See Multi-GPU Tutorial at https://github.com/ultralytics/yolov5/issues/475 to get started.')
        model = torch.nn.DataParallel(model)

    # SyncBatchNorm
    if opt.sync_bn and cuda and RANK != -1:
        model = torch.nn.SyncBatchNorm.convert_sync_batchnorm(model).to(device)
        LOGGER.info('Using SyncBatchNorm()')

    # Trainloader
    train_loader, dataset = create_dataloader(
        train_path,
        imgsz,
        batch_size // WORLD_SIZE,
        gs,
        single_cls,
        hyp=hyp,
        augment=True,
        cache=None if opt.cache == 'val' else opt.cache,
        rect=opt.rect,
        rank=LOCAL_RANK,
        workers=workers,
        image_weights=opt.image_weights,
        quad=opt.quad,
        prefix=colorstr('train: '),
        shuffle=True,
        mask_downsample_ratio=mask_ratio,
        overlap_mask=overlap,
    )
    mlc = int(np.concatenate(dataset.labels, 0)[:, 0].max())  # max label class
    print("mlc , nc ", mlc, "  ", nc)
    nb = len(train_loader)  # number of batches
    assert mlc < nc, f'Label class {mlc} exceeds nc={nc} in {data}. Possible class labels are 0-{nc - 1}'

    # Process 0
    if RANK in {-1, 0}:
        val_loader = create_dataloader(val_path,
                                       imgsz,
                                       batch_size // WORLD_SIZE * 2,
                                       gs,
                                       single_cls,
                                       hyp=hyp,
                                       cache=None if noval else opt.cache,
                                       rect=True,
                                       rank=-1,
                                       workers=workers * 2,
                                       pad=0.5,
                                       mask_downsample_ratio=mask_ratio,
                                       overlap_mask=overlap,
                                       prefix=colorstr('val: '))[0]

        if not resume:
            labels = np.concatenate(dataset.labels, 0)
            # c = torch.tensor(labels[:, 0])  # classes
            # cf = torch.bincount(c.long(), minlength=nc) + 1.  # frequency
            # model._initialize_biases(cf.to(device))
            if plots:
                plot_labels(labels, names, save_dir)

            # Anchors
            if not opt.noautoanchor:
                check_anchors(dataset, model=model, thr=hyp['anchor_t'], imgsz=imgsz)
            model.half().float()  # pre-reduce anchor precision

    # DDP mode
    if cuda and RANK != -1:
        if check_version(torch.__version__, '1.11.0'):
            model = DDP(model, device_ids=[LOCAL_RANK], output_device=LOCAL_RANK, static_graph=True)
        else:
            model = DDP(model, device_ids=[LOCAL_RANK], output_device=LOCAL_RANK)

    # Model attributes
    nl = de_parallel(model).model[-1].nl  # number of detection layers (to scale hyps)
    hyp['box'] *= 3 / nl  # scale to layers
    hyp['cls'] *= nc / 80 * 3 / nl  # scale to classes and layers
    hyp['obj'] *= (imgsz / 640) ** 2 * 3 / nl  # scale to image size and layers
    hyp['label_smoothing'] = opt.label_smoothing
    model.nc = nc  # attach number of classes to model
    model.hyp = hyp  # attach hyperparameters to model
    model.class_weights = labels_to_class_weights(dataset.labels, nc).to(device) * nc  # attach class weights
    model.names = names

    # Start training
    t0 = time.time()
    nw = max(round(hyp['warmup_epochs'] * nb), 100)  # number of warmup iterations, max(3 epochs, 100 iterations)
    # nw = min(nw, (epochs - start_epoch) / 2 * nb)  # limit warmup to < 1/2 of training
    last_opt_step = -1
    maps = np.zeros(nc)  # mAP per class
    results = (0, 0, 0, 0, 0, 0, 0, 0, 0, 0, 0, 0)  # P, R, mAP@.5, mAP@.5-.95, val_loss(box, obj, cls)
    scheduler.last_epoch = start_epoch - 1  # do not move
    scaler = torch.cuda.amp.GradScaler(enabled=amp)
    stopper, stop = EarlyStopping(patience=opt.patience), False
    compute_loss = ComputeLoss(model, overlap=overlap)  # init loss class
    LOGGER.info(f'Image sizes {imgsz} train, {imgsz} val\n'
                f'Using {train_loader.num_workers * WORLD_SIZE} dataloader workers\n'
                f"Logging results to {colorstr('bold', save_dir)}\n"
                f'Starting training for {epochs} epochs...')
    for epoch in range(start_epoch, epochs):  # epoch ------------------------------------------------------------------
        model.train()

        # Update image weights (optional, single-GPU only)
        if opt.image_weights:
            cw = model.class_weights.cpu().numpy() * (1 - maps) ** 2 / nc  # class weights
            iw = labels_to_image_weights(dataset.labels, nc=nc, class_weights=cw)  # image weights
            dataset.indices = random.choices(range(dataset.n), weights=iw, k=dataset.n)  # rand weighted idx

        # Update mosaic border (optional)
        # b = int(random.uniform(0.25 * imgsz, 0.75 * imgsz + gs) // gs * gs)
        # dataset.mosaic_border = [b - imgsz, -b]  # height, width borders
        mloss = torch.zeros(4, device=device)  # mean losses
        if RANK != -1:
            train_loader.sampler.set_epoch(epoch)
        pbar = enumerate(train_loader)
        LOGGER.info(("\n" + "%10s" * 8) % ("Epoch", "gpu_mem", "box", "seg", "obj", "cls", "labels", "img_size"))
        if RANK in {-1, 0}:
            pbar = tqdm(pbar, total=nb, bar_format='{l_bar}{bar:10}{r_bar}{bar:-10b}')  # progress bar
        optimizer.zero_grad()
        for i, (imgs, targets, paths, _,
                masks) in pbar:  # batch -------------------------------------------------------------
            ni = i + nb * epoch  # number integrated batches (since train start)
            imgs = imgs.to(device, non_blocking=True).float() / 255  # uint8 to float32, 0-255 to 0.0-1.0

            # Warmup
            if ni <= nw:
                xi = [0, nw]  # x interp
                # compute_loss.gr = np.interp(ni, xi, [0.0, 1.0])  # iou loss ratio (obj_loss = 1.0 or iou)
                accumulate = max(1, np.interp(ni, xi, [1, nbs / batch_size]).round())
                for j, x in enumerate(optimizer.param_groups):
                    # bias lr falls from 0.1 to lr0, all other lrs rise from 0.0 to lr0
                    x['lr'] = np.interp(ni, xi, [hyp['warmup_bias_lr'] if j == 0 else 0.0, x['initial_lr'] * lf(epoch)])
                    if 'momentum' in x:
                        x['momentum'] = np.interp(ni, xi, [hyp['warmup_momentum'], hyp['momentum']])

            # Multi-scale
            if opt.multi_scale:
                sz = random.randrange(imgsz * 0.5, imgsz * 1.5 + gs) // gs * gs  # size
                sf = sz / max(imgs.shape[2:])  # scale factor
                if sf != 1:
                    ns = [math.ceil(x * sf / gs) * gs for x in imgs.shape[2:]]  # new shape (stretched to gs-multiple)
                    imgs = nn.functional.interpolate(imgs, size=ns, mode='bilinear', align_corners=False)

            # Forward
            with torch.cuda.amp.autocast(amp):
                pred = model(imgs)  # forward
                loss, loss_items = compute_loss(pred, targets.to(device),
                                                masks=masks.to(device).float())  # loss scaled by batch_size
                if RANK != -1:
                    loss *= WORLD_SIZE  # gradient averaged between devices in DDP mode
                if opt.quad:
                    loss *= 4.

            # Backward
            scaler.scale(loss).backward()

            # Optimize
            if ni - last_opt_step >= accumulate:
                scaler.step(optimizer)  # optimizer.step
                scaler.update()
                optimizer.zero_grad()
                if ema:
                    ema.update(model)
                last_opt_step = ni

            # Log
            if RANK in {-1, 0}:
                mloss = (mloss * i + loss_items) / (i + 1)  # update mean losses
                mem = f'{torch.cuda.memory_reserved() / 1E9 if torch.cuda.is_available() else 0:.3g}G'  # (GB)
                pbar.set_description(("%10s" * 2 + "%10.4g" * 6) %
                                     (f"{epoch}/{epochs - 1}", mem, *mloss, targets.shape[0], imgs.shape[-1]))
                # for plots
                if mask_ratio != 1:
                    masks = F.interpolate(masks[None, :].float(), (imgsz, imgsz), mode="bilinear", align_corners=False,
                    ).squeeze(0)
                if plots:
                    if ni < 3:
                        f = save_dir / f"train_batch{ni}.jpg"  # filename
                        plot_images_and_masks(imgs, targets, masks, paths, f)

                    if ni == 10:
                        files = sorted(save_dir.glob('train*.jpg'))
                        logger.log_images(files, "Mosaics")
            # end batch ------------------------------------------------------------------------------------------------

        # Scheduler
        lr = [x['lr'] for x in optimizer.param_groups]  # for loggers
        scheduler.step()

        if RANK in {-1, 0}:
            # mAP
            ema.update_attr(model, include=['yaml', 'nc', 'hyp', 'names', 'stride', 'class_weights'])
            final_epoch = (epoch + 1 == epochs) or stopper.possible_stop
            if not noval or final_epoch:  # Calculate mAP
<<<<<<< HEAD
                results, maps, _ = val.run(data_dict,
                                           batch_size=batch_size // WORLD_SIZE * 2,
                                           imgsz=imgsz,
                                           model=ema.ema,
                                           single_cls=single_cls,
                                           dataloader=val_loader,
                                           save_dir=save_dir,
                                           plots=plots,
                                           compute_loss=compute_loss, 
                                           mask_downsample_ratio=mask_ratio,
                                           overlap=overlap)
=======
                results, maps, _ = val.run(
                    data_dict,
                    batch_size=batch_size // WORLD_SIZE * 2,
                    imgsz=imgsz,
                    model=ema.ema,
                    single_cls=single_cls,
                    dataloader=val_loader,
                    save_dir=save_dir,
                    plots=plots,
                    #callbacks=callbacks,
                    compute_loss=compute_loss,
                    mask_downsample_ratio=mask_ratio,
                    overlap=overlap)
>>>>>>> 1ed6e1a4
            # Update best mAP
            fi = fitness(np.array(results).reshape(1, -1))  # weighted combination of [P, R, mAP@.5, mAP@.5-.95]
            stop = stopper(epoch=epoch, fitness=fi)  # early stop check
            if fi > best_fitness:
                best_fitness = fi
            log_vals = list(mloss) + list(results) + lr
            # Log val metrics and media
            metrics_dict = dict(zip(KEYS, log_vals))
            logger.log_metrics(metrics_dict, epoch)
            if plots:
                files = sorted(save_dir.glob('val*.jpg'))
                logger.log_images(files, "Validation")
            # Save model
            if (not nosave) or (final_epoch and not evolve):  # if save
                ckpt = {
                    'epoch': epoch,
                    'best_fitness': best_fitness,
                    'model': deepcopy(de_parallel(model)).half(),
                    'ema': deepcopy(ema.ema).half(),
                    'updates': ema.updates,
                    'optimizer': optimizer.state_dict(),
                    #'wandb_id': loggers.wandb.wandb_run.id if loggers.wandb else None,
                    'date': datetime.now().isoformat()}

                # Save last, best and delete
                torch.save(ckpt, last)
                if best_fitness == fi:
                    torch.save(ckpt, best)
                if opt.save_period > 0 and epoch % opt.save_period == 0:
                    torch.save(ckpt, w / f'epoch{epoch}.pt')
                    logger.log_model(w / f'epoch{epoch}.pt')
                del ckpt

        # EarlyStopping
        if RANK != -1:  # if DDP training
            broadcast_list = [stop if RANK == 0 else None]
            dist.broadcast_object_list(broadcast_list, 0)  # broadcast 'stop' to all ranks
            if RANK != 0:
                stop = broadcast_list[0]
        if stop:
            break  # must break all DDP ranks

        # end epoch ----------------------------------------------------------------------------------------------------
    # end training -----------------------------------------------------------------------------------------------------
    if RANK in {-1, 0}:
        LOGGER.info(f'\n{epoch - start_epoch + 1} epochs completed in {(time.time() - t0) / 3600:.3f} hours.')
        for f in last, best:
            if f.exists():
                strip_optimizer(f)  # strip optimizers
                if f is best:
                    LOGGER.info(f'\nValidating {f}...')
                    results, _, _ = val.run(
                        data_dict,
                        batch_size=batch_size // WORLD_SIZE * 2,
                        imgsz=imgsz,
                        model=attempt_load(f, device).half(),
                        iou_thres=0.65 if is_coco else 0.60,  # best pycocotools results at 0.65
                        single_cls=single_cls,
                        dataloader=val_loader,
                        save_dir=save_dir,
                        save_json=is_coco,
                        verbose=True,
                        plots=plots,
                        compute_loss=compute_loss,
                        mask_downsample_ratio=mask_ratio,
                        overlap=overlap)  # val best model with plots
                    if is_coco:
                        metrics_dict = dict(zip(KEYS, list(mloss) + list(results) + lr))
                        logger.log_metrics(metrics_dict, epoch)
        # on train end callback using genericLogger
        logger.log_metrics(dict(zip(KEYS[4:16], results)), epochs + 1)
        if not opt.evolve:
            logger.log_model(best, epoch + 1)
        if plots:
            plot_results_with_masks(file=save_dir / 'results.csv')  # save results.png
            files = ['results.png', 'confusion_matrix.png', *(f'{x}_curve.png' for x in ('F1', 'PR', 'P', 'R'))]
            files = [(save_dir / f) for f in files if (save_dir / f).exists()]  # filter
            LOGGER.info(f"Results saved to {colorstr('bold', save_dir)}")
            logger.log_images(files, "Results")

    torch.cuda.empty_cache()
    return results


def parse_opt(known=False):
    parser = argparse.ArgumentParser()
    parser.add_argument('--weights', type=str, default=ROOT / 'yolov5s.pt', help='initial weights path')
    parser.add_argument('--cfg', type=str, default='', help='model.yaml path')
    parser.add_argument('--data', type=str, default=ROOT / 'data/coco128.yaml', help='dataset.yaml path')
    parser.add_argument('--hyp', type=str, default=ROOT / 'data/hyps/hyp.scratch-low.yaml', help='hyperparameters path')
    parser.add_argument('--epochs', type=int, default=300)
    parser.add_argument('--batch-size', type=int, default=16, help='total batch size for all GPUs, -1 for autobatch')
    parser.add_argument('--imgsz', '--img', '--img-size', type=int, default=640, help='train, val image size (pixels)')
    parser.add_argument('--rect', action='store_true', help='rectangular training')
    parser.add_argument('--resume', nargs='?', const=True, default=False, help='resume most recent training')
    parser.add_argument('--nosave', action='store_true', help='only save final checkpoint')
    parser.add_argument('--noval', action='store_true', help='only validate final epoch')
    parser.add_argument('--noautoanchor', action='store_true', help='disable AutoAnchor')
    parser.add_argument('--noplots', action='store_true', help='save no plot files')
    parser.add_argument('--evolve', type=int, nargs='?', const=300, help='evolve hyperparameters for x generations')
    parser.add_argument('--bucket', type=str, default='', help='gsutil bucket')
    parser.add_argument('--cache', type=str, nargs='?', const='ram', help='--cache images in "ram" (default) or "disk"')
    parser.add_argument('--image-weights', action='store_true', help='use weighted image selection for training')
    parser.add_argument('--device', default='', help='cuda device, i.e. 0 or 0,1,2,3 or cpu')
    parser.add_argument('--multi-scale', action='store_true', help='vary img-size +/- 50%%')
    parser.add_argument('--single-cls', action='store_true', help='train multi-class data as single-class')
    parser.add_argument('--optimizer', type=str, choices=['SGD', 'Adam', 'AdamW'], default='SGD', help='optimizer')
    parser.add_argument('--sync-bn', action='store_true', help='use SyncBatchNorm, only available in DDP mode')
    parser.add_argument('--workers', type=int, default=8, help='max dataloader workers (per RANK in DDP mode)')
    parser.add_argument('--project', default=ROOT / 'runs/train_segment', help='save to project/name')
    parser.add_argument('--name', default='exp', help='save to project/name')
    parser.add_argument('--exist-ok', action='store_true', help='existing project/name ok, do not increment')
    parser.add_argument('--quad', action='store_true', help='quad dataloader')
    parser.add_argument('--cos-lr', action='store_true', help='cosine LR scheduler')
    parser.add_argument('--label-smoothing', type=float, default=0.0, help='Label smoothing epsilon')
    parser.add_argument('--patience', type=int, default=100, help='EarlyStopping patience (epochs without improvement)')
    parser.add_argument('--freeze', nargs='+', type=int, default=[0], help='Freeze layers: backbone=10, first3=0 1 2')
    parser.add_argument('--save-period', type=int, default=-1, help='Save checkpoint every x epochs (disabled if < 1)')
    parser.add_argument('--seed', type=int, default=0, help='Global training seed')
    parser.add_argument('--local_rank', type=int, default=-1, help='Automatic DDP Multi-GPU argument, do not modify')

    # Instance Segmentation Args
    parser.add_argument('--mask-ratio', type=int, default=4, help='Downsample the gt masks to saving memory')
    parser.add_argument('--overlap-mask',
                        action='store_true',
                        help='Overlapping masks train faster at the cost of slight accuray decrease')

    opt = parser.parse_known_args()[0] if known else parser.parse_args()
    return opt


def main(opt):
    # Checks
    if RANK in {-1, 0}:
        print_args(vars(opt))
        check_git_status()
        check_requirements(exclude=['thop'])

    # Resume
    if opt.resume and not opt.evolve:  # resume an interrupted run
        ckpt = opt.resume if isinstance(opt.resume, str) else get_latest_run()  # specified or most recent path
        assert os.path.isfile(ckpt), 'ERROR: --resume checkpoint does not exist'
        with open(Path(ckpt).parent.parent / 'opt.yaml', errors='ignore') as f:
            opt = argparse.Namespace(**yaml.safe_load(f))  # replace
        opt.cfg, opt.weights, opt.resume = '', ckpt, True  # reinstate
        LOGGER.info(f'Resuming training from {ckpt}')
    else:
        opt.data, opt.cfg, opt.hyp, opt.weights, opt.project = \
            check_file(opt.data), check_yaml(opt.cfg), check_yaml(opt.hyp), str(opt.weights), str(opt.project)  # checks
        assert len(opt.cfg) or len(opt.weights), 'either --cfg or --weights must be specified'
        if opt.evolve:
            if opt.project == str(ROOT / 'runs/train'):  # if default project name, rename to runs/evolve
                opt.project = str(ROOT / 'runs/evolve')
            opt.exist_ok, opt.resume = opt.resume, False  # pass resume to exist_ok and disable resume
        if opt.name == 'cfg':
            opt.name = Path(opt.cfg).stem  # use model.yaml as name
        opt.save_dir = str(increment_path(Path(opt.project) / opt.name, exist_ok=opt.exist_ok))

    # DDP mode
    device = select_device(opt.device, batch_size=opt.batch_size)
    if LOCAL_RANK != -1:
        msg = 'is not compatible with YOLOv5 Multi-GPU DDP training'
        assert not opt.image_weights, f'--image-weights {msg}'
        assert not opt.evolve, f'--evolve {msg}'
        assert opt.batch_size != -1, f'AutoBatch with --batch-size -1 {msg}, please pass a valid --batch-size'
        assert opt.batch_size % WORLD_SIZE == 0, f'--batch-size {opt.batch_size} must be multiple of WORLD_SIZE'
        assert torch.cuda.device_count() > LOCAL_RANK, 'insufficient CUDA devices for DDP command'
        torch.cuda.set_device(LOCAL_RANK)
        device = torch.device('cuda', LOCAL_RANK)
        dist.init_process_group(backend="nccl" if dist.is_nccl_available() else "gloo")

    # Train
    if not opt.evolve:
        train(opt.hyp, opt, device)
        if WORLD_SIZE > 1 and RANK == 0:
            LOGGER.info('Destroying process group... ')
            dist.destroy_process_group()

    # Evolve hyperparameters (optional)
    else:
        # Hyperparameter evolution metadata (mutation scale 0-1, lower_limit, upper_limit)
        meta = {
            'lr0': (1, 1e-5, 1e-1),  # initial learning rate (SGD=1E-2, Adam=1E-3)
            'lrf': (1, 0.01, 1.0),  # final OneCycleLR learning rate (lr0 * lrf)
            'momentum': (0.3, 0.6, 0.98),  # SGD momentum/Adam beta1
            'weight_decay': (1, 0.0, 0.001),  # optimizer weight decay
            'warmup_epochs': (1, 0.0, 5.0),  # warmup epochs (fractions ok)
            'warmup_momentum': (1, 0.0, 0.95),  # warmup initial momentum
            'warmup_bias_lr': (1, 0.0, 0.2),  # warmup initial bias lr
            'box': (1, 0.02, 0.2),  # box loss gain
            'cls': (1, 0.2, 4.0),  # cls loss gain
            'cls_pw': (1, 0.5, 2.0),  # cls BCELoss positive_weight
            'obj': (1, 0.2, 4.0),  # obj loss gain (scale with pixels)
            'obj_pw': (1, 0.5, 2.0),  # obj BCELoss positive_weight
            'iou_t': (0, 0.1, 0.7),  # IoU training threshold
            'anchor_t': (1, 2.0, 8.0),  # anchor-multiple threshold
            'anchors': (2, 2.0, 10.0),  # anchors per output grid (0 to ignore)
            'fl_gamma': (0, 0.0, 2.0),  # focal loss gamma (efficientDet default gamma=1.5)
            'hsv_h': (1, 0.0, 0.1),  # image HSV-Hue augmentation (fraction)
            'hsv_s': (1, 0.0, 0.9),  # image HSV-Saturation augmentation (fraction)
            'hsv_v': (1, 0.0, 0.9),  # image HSV-Value augmentation (fraction)
            'degrees': (1, 0.0, 45.0),  # image rotation (+/- deg)
            'translate': (1, 0.0, 0.9),  # image translation (+/- fraction)
            'scale': (1, 0.0, 0.9),  # image scale (+/- gain)
            'shear': (1, 0.0, 10.0),  # image shear (+/- deg)
            'perspective': (0, 0.0, 0.001),  # image perspective (+/- fraction), range 0-0.001
            'flipud': (1, 0.0, 1.0),  # image flip up-down (probability)
            'fliplr': (0, 0.0, 1.0),  # image flip left-right (probability)
            'mosaic': (1, 0.0, 1.0),  # image mixup (probability)
            'mixup': (1, 0.0, 1.0),  # image mixup (probability)
            'copy_paste': (1, 0.0, 1.0)}  # segment copy-paste (probability)

        with open(opt.hyp, errors='ignore') as f:
            hyp = yaml.safe_load(f)  # load hyps dict
            if 'anchors' not in hyp:  # anchors commented in hyp.yaml
                hyp['anchors'] = 3
        opt.noval, opt.nosave, save_dir = True, True, Path(opt.save_dir)  # only val/save final epoch
        # ei = [isinstance(x, (int, float)) for x in hyp.values()]  # evolvable indices
        evolve_yaml, evolve_csv = save_dir / 'hyp_evolve.yaml', save_dir / 'evolve.csv'
        if opt.bucket:
            os.system(f'gsutil cp gs://{opt.bucket}/evolve.csv {evolve_csv}')  # download evolve.csv if exists

        for _ in range(opt.evolve):  # generations to evolve
            if evolve_csv.exists():  # if evolve.csv exists: select best hyps and mutate
                # Select parent(s)
                parent = 'single'  # parent selection method: 'single' or 'weighted'
                x = np.loadtxt(evolve_csv, ndmin=2, delimiter=',', skiprows=1)
                n = min(5, len(x))  # number of previous results to consider
                x = x[np.argsort(-fitness(x))][:n]  # top n mutations
                w = fitness(x) - fitness(x).min() + 1E-6  # weights (sum > 0)
                if parent == 'single' or len(x) == 1:
                    # x = x[random.randint(0, n - 1)]  # random selection
                    x = x[random.choices(range(n), weights=w)[0]]  # weighted selection
                elif parent == 'weighted':
                    x = (x * w.reshape(n, 1)).sum(0) / w.sum()  # weighted combination

                # Mutate
                mp, s = 0.8, 0.2  # mutation probability, sigma
                npr = np.random
                npr.seed(int(time.time()))
                g = np.array([meta[k][0] for k in hyp.keys()])  # gains 0-1
                ng = len(meta)
                v = np.ones(ng)
                while all(v == 1):  # mutate until a change occurs (prevent duplicates)
                    v = (g * (npr.random(ng) < mp) * npr.randn(ng) * npr.random() * s + 1).clip(0.3, 3.0)
                for i, k in enumerate(hyp.keys()):  # plt.hist(v.ravel(), 300)
                    hyp[k] = float(x[i + 7] * v[i])  # mutate

            # Constrain to limits
            for k, v in meta.items():
                hyp[k] = max(hyp[k], v[1])  # lower limit
                hyp[k] = min(hyp[k], v[2])  # upper limit
                hyp[k] = round(hyp[k], 5)  # significant digits

            # Train mutation
            results = train(hyp.copy(), opt, device)
            # Write mutation results
            print_mutation(results, hyp.copy(), save_dir, opt.bucket)

        # Plot results
        plot_evolve(evolve_csv)
        LOGGER.info(f'Hyperparameter evolution finished {opt.evolve} generations\n'
                    f"Results saved to {colorstr('bold', save_dir)}\n"
                    f'Usage example: $ python train.py --hyp {evolve_yaml}')


def run(**kwargs):
    # Usage: import train; train.run(data='coco128.yaml', imgsz=320, weights='yolov5m.pt')
    opt = parse_opt(True)
    for k, v in kwargs.items():
        setattr(opt, k, v)
    main(opt)
    return opt


if __name__ == "__main__":
    opt = parse_opt()
    main(opt)<|MERGE_RESOLUTION|>--- conflicted
+++ resolved
@@ -44,23 +44,14 @@
 from models.yolo import Model
 from utils.autoanchor import check_anchors
 from utils.autobatch import check_train_batch_size
-<<<<<<< HEAD
 from utils.segment.dataloaders import create_dataloader
-=======
-from utils.callbacks import Callbacks
->>>>>>> 1ed6e1a4
 from utils.downloads import attempt_download
 from utils.general import (LOGGER, check_amp, check_dataset, check_file, check_git_status, check_img_size,
                            check_requirements, check_suffix, check_version, check_yaml, colorstr, get_latest_run,
                            increment_path, init_seeds, intersect_dicts, labels_to_class_weights,
                            labels_to_image_weights, one_cycle, print_args, print_mutation, strip_optimizer)
 from utils.loggers import GenericLogger
-<<<<<<< HEAD
-=======
-from utils.loggers.wandb.wandb_utils import check_wandb_resume
 from utils.plots import plot_evolve, plot_labels
-from utils.segment.dataloaders import create_dataloader
->>>>>>> 1ed6e1a4
 from utils.segment.loss import ComputeLoss
 from utils.segment.metrics import fitness
 from utils.torch_utils import EarlyStopping, ModelEMA, de_parallel, select_device, torch_distributed_zero_first
@@ -105,17 +96,9 @@
     # Loggers
     data_dict = None
     if RANK in {-1, 0}:
-<<<<<<< HEAD
         logger = GenericLogger(
             opt=opt, console_logger=LOGGER
         )
-=======
-        logger = GenericLogger(opt=opt, console_logger=LOGGER)  # loggers instance
-
-        # Register actions
-        # for k in methods(loggers):
-        #    callbacks.register_action(k, callback=getattr(loggers, k))
->>>>>>> 1ed6e1a4
 
     # Config
     plots = not evolve and not opt.noplots  # create plots
@@ -420,7 +403,6 @@
             ema.update_attr(model, include=['yaml', 'nc', 'hyp', 'names', 'stride', 'class_weights'])
             final_epoch = (epoch + 1 == epochs) or stopper.possible_stop
             if not noval or final_epoch:  # Calculate mAP
-<<<<<<< HEAD
                 results, maps, _ = val.run(data_dict,
                                            batch_size=batch_size // WORLD_SIZE * 2,
                                            imgsz=imgsz,
@@ -432,21 +414,6 @@
                                            compute_loss=compute_loss, 
                                            mask_downsample_ratio=mask_ratio,
                                            overlap=overlap)
-=======
-                results, maps, _ = val.run(
-                    data_dict,
-                    batch_size=batch_size // WORLD_SIZE * 2,
-                    imgsz=imgsz,
-                    model=ema.ema,
-                    single_cls=single_cls,
-                    dataloader=val_loader,
-                    save_dir=save_dir,
-                    plots=plots,
-                    #callbacks=callbacks,
-                    compute_loss=compute_loss,
-                    mask_downsample_ratio=mask_ratio,
-                    overlap=overlap)
->>>>>>> 1ed6e1a4
             # Update best mAP
             fi = fitness(np.array(results).reshape(1, -1))  # weighted combination of [P, R, mAP@.5, mAP@.5-.95]
             stop = stopper(epoch=epoch, fitness=fi)  # early stop check
