# YOLOv5 🚀 by Ultralytics, GPL-3.0 license
"""
Validate a trained YOLOv5 segment model on a segment dataset

Usage:
    $ bash data/scripts/get_coco.sh --val --segments  # download COCO-segments val split (1G, 5000 images)
    $ python segment/val.py --weights yolov5s-seg.pt --data coco.yaml --img 640-  # validate COCO-segments

Usage - formats:
    $ python segment/val.py --weights yolov5s-seg.pt                 # PyTorch
                                      yolov5s-seg.torchscript        # TorchScript
                                      yolov5s-seg.onnx               # ONNX Runtime or OpenCV DNN with --dnn
                                      yolov5s-seg.xml                # OpenVINO
                                      yolov5s-seg.engine             # TensorRT
                                      yolov5s-seg.mlmodel            # CoreML (macOS-only)
                                      yolov5s-seg_saved_model        # TensorFlow SavedModel
                                      yolov5s-seg.pb                 # TensorFlow GraphDef
                                      yolov5s-seg.tflite             # TensorFlow Lite
                                      yolov5s-seg_edgetpu.tflite     # TensorFlow Edge TPU
"""

import argparse
import json
import os
import sys
from pathlib import Path

import numpy as np
import torch
from tqdm import tqdm

FILE = Path(__file__).resolve()
ROOT = FILE.parents[1]  # YOLOv5 root directory
if str(ROOT) not in sys.path:
    sys.path.append(str(ROOT))  # add ROOT to PATH
ROOT = Path(os.path.relpath(ROOT, Path.cwd()))  # relative

<<<<<<< HEAD
from models.common import DetectMultiBackend
from models.yolo import DetectionModel
from utils.callbacks import Callbacks
=======
import pycocotools.mask as mask_util
>>>>>>> 1a00dda1
import torch.nn.functional as F

from models.common import DetectMultiBackend
from models.yolo import DetectionModel
from utils.callbacks import Callbacks
from utils.general import (LOGGER, Profile, check_dataset, check_img_size, check_requirements, check_yaml,
                           coco80_to_coco91_class, colorstr, increment_path, non_max_suppression, print_args,
                           scale_coords, xywh2xyxy, xyxy2xywh)
from utils.metrics import ConfusionMatrix, box_iou
from utils.plots import output_to_target, plot_val_study
from utils.segment.dataloaders import create_dataloader
from utils.segment.general import mask_iou, process_mask, process_mask_upsample, scale_masks
from utils.segment.metrics import Metrics, ap_per_class_box_and_mask
from utils.segment.plots import plot_images_and_masks
from utils.torch_utils import de_parallel, select_device, smart_inference_mode


def save_one_txt(predn, save_conf, shape, file):
    # Save one txt result
    gn = torch.tensor(shape)[[1, 0, 1, 0]]  # normalization gain whwh
    for *xyxy, conf, cls in predn.tolist():
        xywh = (xyxy2xywh(torch.tensor(xyxy).view(1, 4)) / gn).view(-1).tolist()  # normalized xywh
        line = (cls, *xywh, conf) if save_conf else (cls, *xywh)  # label format
        with open(file, 'a') as f:
            f.write(('%g ' * len(line)).rstrip() % line + '\n')


def save_one_json(predn, jdict, path, class_map, pred_masks):
    # Save one JSON result {"image_id": 42, "category_id": 18, "bbox": [258.15, 41.29, 348.26, 243.78], "score": 0.236}
    from pycocotools.mask import encode
    image_id = int(path.stem) if path.stem.isnumeric() else path.stem
    box = xyxy2xywh(predn[:, :4])  # xywh
    box[:, :2] -= box[:, 2:] / 2  # xy center to top-left corner
    pred_masks = np.transpose(pred_masks, (2, 0, 1))
    rles = [encode(np.asarray(x[:, :, None], order="F", dtype="uint8"))[0] for x in pred_masks]
    for rle in rles:
        rle["counts"] = rle["counts"].decode("utf-8")
    for i, (p, b) in enumerate(zip(predn.tolist(), box.tolist())):
        jdict.append({
            'image_id': image_id,
            'category_id': class_map[int(p[5])],
            'bbox': [round(x, 3) for x in b],
            'score': round(p[4], 5),
            'segmentation': rles[i]})


def process_batch(detections, labels, iouv):
    """
    Return correct predictions matrix. Both sets of boxes are in (x1, y1, x2, y2) format.
    Arguments:
        detections (Array[N, 6]), x1, y1, x2, y2, conf, class
        labels (Array[M, 5]), class, x1, y1, x2, y2
    Returns:
        correct (Array[N, 10]), for 10 IoU levels
    """
    correct = np.zeros((detections.shape[0], iouv.shape[0])).astype(bool)
    iou = box_iou(labels[:, 1:], detections[:, :4])
    correct_class = labels[:, 0:1] == detections[:, 5]
    for i in range(len(iouv)):
        x = torch.where((iou >= iouv[i]) & correct_class)  # IoU > threshold and classes match
        if x[0].shape[0]:
            matches = torch.cat((torch.stack(x, 1), iou[x[0], x[1]][:, None]), 1).cpu().numpy()  # [label, detect, iou]
            if x[0].shape[0] > 1:
                matches = matches[matches[:, 2].argsort()[::-1]]
                matches = matches[np.unique(matches[:, 1], return_index=True)[1]]
                # matches = matches[matches[:, 2].argsort()[::-1]]
                matches = matches[np.unique(matches[:, 0], return_index=True)[1]]
            correct[matches[:, 1].astype(int), i] = True
    return torch.tensor(correct, dtype=torch.bool, device=iouv.device)


def process_batch_masks(predn, pred_masks, gt_masks, labels, iouv, overlap):
    correct = torch.zeros(predn.shape[0], iouv.shape[0], dtype=torch.bool, device=iouv.device)
    # convert masks (1, 640, 640) -> (n, 640, 640)
    if overlap:
        nl = len(labels)
        index = torch.arange(nl, device=gt_masks.device).view(nl, 1, 1) + 1
        gt_masks = gt_masks.repeat(nl, 1, 1)
        gt_masks = torch.where(gt_masks == index, 1.0, 0.0)

    if gt_masks.shape[1:] != pred_masks.shape[1:]:
        gt_masks = F.interpolate(gt_masks[None], pred_masks.shape[1:], mode="bilinear", align_corners=False)[0].gt_(0.5)

    iou = mask_iou(gt_masks.view(gt_masks.shape[0], -1), pred_masks.view(pred_masks.shape[0], -1))
    x = torch.where((iou >= iouv[0]) & (labels[:, 0:1] == predn[:, 5]))  # IoU above threshold and classes match
    if x[0].shape[0]:
        matches = (torch.cat((torch.stack(x, 1), iou[x[0], x[1]][:, None]), 1).cpu().numpy())  # [label, detection, iou]
        if x[0].shape[0] > 1:
            matches = matches[matches[:, 2].argsort()[::-1]]
            matches = matches[np.unique(matches[:, 1], return_index=True)[1]]
            # matches = matches[matches[:, 2].argsort()[::-1]]
            matches = matches[np.unique(matches[:, 0], return_index=True)[1]]
        matches = torch.Tensor(matches).to(iouv.device)
        correct[matches[:, 1].long()] = matches[:, 2:3] >= iouv
    return correct


@smart_inference_mode()
def run(
        data,
        weights=None,  # model.pt path(s)
        batch_size=32,  # batch size
        imgsz=640,  # inference size (pixels)
        conf_thres=0.001,  # confidence threshold
        iou_thres=0.6,  # NMS IoU threshold
        task='val',  # train, val, test, speed or study
        device='',  # cuda device, i.e. 0 or 0,1,2,3 or cpu
        workers=8,  # max dataloader workers (per RANK in DDP mode)
        single_cls=False,  # treat as single-class dataset
        augment=False,  # augmented inference
        verbose=False,  # verbose output
        save_txt=False,  # save results to *.txt
        save_hybrid=False,  # save label+prediction hybrid results to *.txt
        save_conf=False,  # save confidences in --save-txt labels
        save_json=False,  # save a COCO-JSON results file
        project=ROOT / 'runs/val-seg',  # save to project/name
        name='exp',  # save to project/name
        exist_ok=False,  # existing project/name ok, do not increment
        half=True,  # use FP16 half-precision inference
        dnn=False,  # use OpenCV DNN for ONNX inference
        model=None,
        dataloader=None,
        save_dir=Path(''),
        plots=True,
        overlap=False,
        mask_downsample_ratio=1,
        compute_loss=None,
        callbacks=Callbacks(),
):
    if save_json:
        check_requirements(['pycocotools'])
        process = process_mask_upsample  # more accurate
    else:
        process = process_mask  # faster

    # Initialize/load model and set device
    training = model is not None
    if training:  # called by train.py
        device, pt, jit, engine = next(model.parameters()).device, True, False, False  # get model device, PyTorch model
        half &= device.type != 'cpu'  # half precision only supported on CUDA
        model.half() if half else model.float()
        nm = de_parallel(model).model[-1].mask_dim  # number of masks
    else:  # called directly
        device = select_device(device, batch_size=batch_size)

        # Directories
        save_dir = increment_path(Path(project) / name, exist_ok=exist_ok)  # increment run
        (save_dir / 'labels' if save_txt else save_dir).mkdir(parents=True, exist_ok=True)  # make dir

        # Load model
        model = DetectMultiBackend(weights, device=device, dnn=dnn, data=data, fp16=half)
        stride, pt, jit, engine = model.stride, model.pt, model.jit, model.engine
        imgsz = check_img_size(imgsz, s=stride)  # check image size
        half = model.fp16  # FP16 supported on limited backends with CUDA
        nm = de_parallel(model).model.model[-1].mask_dim if isinstance(model, DetectionModel) else 32  # number of masks
        if engine:
            batch_size = model.batch_size
        else:
            device = model.device
            if not (pt or jit):
                batch_size = 1  # export.py models default to batch-size 1
                LOGGER.info(f'Forcing --batch-size 1 square inference (1,3,{imgsz},{imgsz}) for non-PyTorch models')

        # Data
        data = check_dataset(data)  # check

    # Configure
    model.eval()
    cuda = device.type != 'cpu'
    is_coco = isinstance(data.get('val'), str) and data['val'].endswith(f'coco{os.sep}val2017.txt')  # COCO dataset
    nc = 1 if single_cls else int(data['nc'])  # number of classes
    iouv = torch.linspace(0.5, 0.95, 10, device=device)  # iou vector for mAP@0.5:0.95
    niou = iouv.numel()

    # Dataloader
    if not training:
        if pt and not single_cls:  # check --weights are trained on --data
            ncm = model.model.nc
            assert ncm == nc, f'{weights} ({ncm} classes) trained on different --data than what you passed ({nc} ' \
                              f'classes). Pass correct combination of --weights and --data that are trained together.'
        model.warmup(imgsz=(1 if pt else batch_size, 3, imgsz, imgsz))  # warmup
        pad = 0.0 if task in ('speed', 'benchmark') else 0.5
        rect = False if task == 'benchmark' else pt  # square inference for benchmarks
        task = task if task in ('train', 'val', 'test') else 'val'  # path to train/val/test images
        dataloader = create_dataloader(data[task],
                                       imgsz,
                                       batch_size,
                                       stride,
                                       single_cls,
                                       pad=pad,
                                       rect=rect,
                                       workers=workers,
                                       prefix=colorstr(f'{task}: '),
                                       overlap_mask=overlap,
                                       mask_downsample_ratio=mask_downsample_ratio)[0]

    seen = 0
    confusion_matrix = ConfusionMatrix(nc=nc)
    names = model.names if hasattr(model, 'names') else model.module.names  # get class names
    if isinstance(names, (list, tuple)):  # old format
        names = dict(enumerate(names))
    class_map = coco80_to_coco91_class() if is_coco else list(range(1000))
    s = ('%22s' + '%11s' * 10) % ('Class', 'Images', 'Instances', 'Box(P', "R", "mAP50", "mAP50-95)", "Mask(P", "R",
                                  "mAP50", "mAP50-95)")
    dt = Profile(), Profile(), Profile()
    metrics = Metrics()
    loss = torch.zeros(4, device=device)
    jdict, stats = [], []
    # callbacks.run('on_val_start')
    pbar = tqdm(dataloader, desc=s, bar_format='{l_bar}{bar:10}{r_bar}{bar:-10b}')  # progress bar
    for batch_i, (im, targets, paths, shapes, masks) in enumerate(pbar):
        # callbacks.run('on_val_batch_start')
        with dt[0]:
            if cuda:
                im = im.to(device, non_blocking=True)
                targets = targets.to(device)
                masks = masks.to(device)
            masks = masks.float()
            im = im.half() if half else im.float()  # uint8 to fp16/32
            im /= 255  # 0 - 255 to 0.0 - 1.0
            nb, _, height, width = im.shape  # batch size, channels, height, width

        # Inference
        with dt[1]:
            out, train_out = model(im)  # if training else model(im, augment=augment, val=True)  # inference, loss

        # Loss
        if compute_loss:
            loss += compute_loss(train_out, targets, masks)[1]  # box, obj, cls

        # NMS
        targets[:, 2:] *= torch.tensor((width, height, width, height), device=device)  # to pixels
        lb = [targets[targets[:, 0] == i, 1:] for i in range(nb)] if save_hybrid else []  # for autolabelling
        with dt[2]:
            out = non_max_suppression(out,
                                      conf_thres,
                                      iou_thres,
                                      labels=lb,
                                      multi_label=True,
                                      agnostic=single_cls,
                                      masks=nm)

        # Metrics
        plot_masks = []  # masks for plotting
        for si, pred in enumerate(out):
            labels = targets[targets[:, 0] == si, 1:]
            nl, npr = labels.shape[0], pred.shape[0]  # number of labels, predictions
            path, shape = Path(paths[si]), shapes[si][0]
            correct_masks = torch.zeros(npr, niou, dtype=torch.bool, device=device)  # init
            correct_bboxes = torch.zeros(npr, niou, dtype=torch.bool, device=device)  # init
            seen += 1

            if npr == 0:
                if nl:
                    stats.append((correct_masks, correct_bboxes, *torch.zeros((2, 0), device=device), labels[:, 0]))
                    if plots:
                        confusion_matrix.process_batch(detections=None, labels=labels[:, 0])
                continue

            # Masks
            midx = [si] if overlap else targets[:, 0] == si
            gt_masks = masks[midx]
            proto_out = train_out[1][si]
            pred_masks = process(proto_out, pred[:, 6:], pred[:, :4],
                                 shape=im[si].shape[1:]).permute(2, 0, 1).contiguous().float()

            # Predictions
            if single_cls:
                pred[:, 5] = 0
            predn = pred.clone()
            scale_coords(im[si].shape[1:], predn[:, :4], shape, shapes[si][1])  # native-space pred

            # Evaluate
            if nl:
                tbox = xywh2xyxy(labels[:, 1:5])  # target boxes
                scale_coords(im[si].shape[1:], tbox, shape, shapes[si][1])  # native-space labels
                labelsn = torch.cat((labels[:, 0:1], tbox), 1)  # native-space labels
                correct_bboxes = process_batch(predn, labelsn, iouv)
                correct_masks = process_batch_masks(predn, pred_masks, gt_masks, labelsn, iouv, overlap=overlap)
                if plots:
                    confusion_matrix.process_batch(predn, labelsn)
            stats.append((correct_masks, correct_bboxes, pred[:, 4], pred[:, 5], labels[:, 0]))  # (conf, pcls, tcls)

            pred_masks = torch.as_tensor(pred_masks, dtype=torch.uint8)
            if plots and batch_i < 3:
                plot_masks.append(pred_masks[:15].cpu())  # filter top 15 to plot

            # Save/log
            if save_txt:
                save_one_txt(predn, save_conf, shape, file=save_dir / 'labels' / f'{path.stem}.txt')
            if save_json:
                pred_masks = scale_masks(im[si].shape[1:],
                                         pred_masks.permute(1, 2, 0).contiguous().cpu().numpy(), shape, shapes[si][1])
                save_one_json(predn, jdict, path, class_map, pred_masks)  # append to COCO-JSON dictionary
            # callbacks.run('on_val_image_end', pred, predn, path, names, im[si])

        # Plot images
        if plots and batch_i < 3:
            if len(plot_masks):
                plot_masks = torch.cat(plot_masks, dim=0)
            plot_images_and_masks(im, targets, masks, paths, save_dir / f'val_batch{batch_i}_labels.jpg', names)
            plot_images_and_masks(im, output_to_target(out, max_det=15), plot_masks, paths,
                                  save_dir / f'val_batch{batch_i}_pred.jpg', names)  # pred

        # callbacks.run('on_val_batch_end')

    # Compute metrics
    stats = [torch.cat(x, 0).cpu().numpy() for x in zip(*stats)]  # to numpy
    if len(stats) and stats[0].any():
        results = ap_per_class_box_and_mask(*stats, plot=plots, save_dir=save_dir, names=names)
        metrics.update(results)
    nt = np.bincount(stats[4].astype(int), minlength=nc)  # number of targets per class

    # Print results
    pf = '%22s' + '%11i' * 2 + '%11.3g' * 8  # print format
    LOGGER.info(pf % ("all", seen, nt.sum(), *metrics.mean_results()))
    if nt.sum() == 0:
        LOGGER.warning(f'WARNING: no labels found in {task} set, can not compute metrics without labels ⚠️')

    # Print results per class
    if (verbose or (nc < 50 and not training)) and nc > 1 and len(stats):
        for i, c in enumerate(metrics.ap_class_index):
            LOGGER.info(pf % (names[c], seen, nt[c], *metrics.class_result(i)))

    # Print speeds
    t = tuple(x.t / seen * 1E3 for x in dt)  # speeds per image
    if not training:
        shape = (batch_size, 3, imgsz, imgsz)
        LOGGER.info(f'Speed: %.1fms pre-process, %.1fms inference, %.1fms NMS per image at shape {shape}' % t)

    # Plots
    if plots:
        confusion_matrix.plot(save_dir=save_dir, names=list(names.values()))
    # callbacks.run('on_val_end')

    mp_bbox, mr_bbox, map50_bbox, map_bbox, mp_mask, mr_mask, map50_mask, map_mask = metrics.mean_results()

    # Save JSON
    if save_json and len(jdict):
        w = Path(weights[0] if isinstance(weights, list) else weights).stem if weights is not None else ''  # weights
        anno_json = str(Path(data.get('path', '../coco')) / 'annotations/instances_val2017.json')  # annotations json
        pred_json = str(save_dir / f"{w}_predictions.json")  # predictions json
        LOGGER.info(f'\nEvaluating pycocotools mAP... saving {pred_json}...')
        with open(pred_json, 'w') as f:
            json.dump(jdict, f)

        try:  # https://github.com/cocodataset/cocoapi/blob/master/PythonAPI/pycocoEvalDemo.ipynb
            from pycocotools.coco import COCO
            from pycocotools.cocoeval import COCOeval

            anno = COCO(anno_json)  # init annotations api
            pred = anno.loadRes(pred_json)  # init predictions api
            results = []
            for eval in COCOeval(anno, pred, 'bbox'), COCOeval(anno, pred, 'segm'):
                if is_coco:
                    eval.params.imgIds = [int(Path(x).stem) for x in dataloader.dataset.im_files]  # img ID to evaluate
                eval.evaluate()
                eval.accumulate()
                eval.summarize()
                results.extend(eval.stats[:2])  # update results (mAP@0.5:0.95, mAP@0.5)
            map_bbox, map50_bbox, map_mask, map50_mask = results
        except Exception as e:
            LOGGER.info(f'pycocotools unable to run: {e}')

    # Return results
    model.float()  # for training
    if not training:
        s = f"\n{len(list(save_dir.glob('labels/*.txt')))} labels saved to {save_dir / 'labels'}" if save_txt else ''
        LOGGER.info(f"Results saved to {colorstr('bold', save_dir)}{s}")
    final_metric = mp_bbox, mr_bbox, map50_bbox, map_bbox, mp_mask, mr_mask, map50_mask, map_mask
    return (*final_metric, *(loss.cpu() / len(dataloader)).tolist()), metrics.get_maps(nc), t


def parse_opt():
    parser = argparse.ArgumentParser()
    parser.add_argument('--data', type=str, default=ROOT / 'data/coco128-seg.yaml', help='dataset.yaml path')
    parser.add_argument('--weights', nargs='+', type=str, default=ROOT / 'yolov5s-seg.pt', help='model path(s)')
    parser.add_argument('--batch-size', type=int, default=32, help='batch size')
    parser.add_argument('--imgsz', '--img', '--img-size', type=int, default=640, help='inference size (pixels)')
    parser.add_argument('--conf-thres', type=float, default=0.001, help='confidence threshold')
    parser.add_argument('--iou-thres', type=float, default=0.6, help='NMS IoU threshold')
    parser.add_argument('--task', default='val', help='train, val, test, speed or study')
    parser.add_argument('--device', default='', help='cuda device, i.e. 0 or 0,1,2,3 or cpu')
    parser.add_argument('--workers', type=int, default=8, help='max dataloader workers (per RANK in DDP mode)')
    parser.add_argument('--single-cls', action='store_true', help='treat as single-class dataset')
    parser.add_argument('--augment', action='store_true', help='augmented inference')
    parser.add_argument('--verbose', action='store_true', help='report mAP by class')
    parser.add_argument('--save-txt', action='store_true', help='save results to *.txt')
    parser.add_argument('--save-hybrid', action='store_true', help='save label+prediction hybrid results to *.txt')
    parser.add_argument('--save-conf', action='store_true', help='save confidences in --save-txt labels')
    parser.add_argument('--save-json', action='store_true', help='save a COCO-JSON results file')
    parser.add_argument('--project', default=ROOT / 'runs/val-seg', help='save results to project/name')
    parser.add_argument('--name', default='exp', help='save to project/name')
    parser.add_argument('--exist-ok', action='store_true', help='existing project/name ok, do not increment')
    parser.add_argument('--half', action='store_true', help='use FP16 half-precision inference')
    parser.add_argument('--dnn', action='store_true', help='use OpenCV DNN for ONNX inference')
    opt = parser.parse_args()
    opt.data = check_yaml(opt.data)  # check YAML
    opt.save_json |= opt.data.endswith('coco.yaml')
    opt.save_txt |= opt.save_hybrid
    print_args(vars(opt))
    return opt


def main(opt):
    check_requirements(requirements=ROOT / 'requirements.txt', exclude=('tensorboard', 'thop'))

    if opt.task in ('train', 'val', 'test'):  # run normally
        if opt.conf_thres > 0.001:  # https://github.com/ultralytics/yolov5/issues/1466
            LOGGER.info(f'WARNING: confidence threshold {opt.conf_thres} > 0.001 produces invalid results ⚠️')
        if opt.save_hybrid:
            LOGGER.info('WARNING: --save-hybrid will return high mAP from hybrid labels, not from predictions alone ⚠️')
        run(**vars(opt))

    else:
        weights = opt.weights if isinstance(opt.weights, list) else [opt.weights]
        opt.half = True  # FP16 for fastest results
        if opt.task == 'speed':  # speed benchmarks
            # python val.py --task speed --data coco.yaml --batch 1 --weights yolov5n.pt yolov5s.pt...
            opt.conf_thres, opt.iou_thres, opt.save_json = 0.25, 0.45, False
            for opt.weights in weights:
                run(**vars(opt), plots=False)

        elif opt.task == 'study':  # speed vs mAP benchmarks
            # python val.py --task study --data coco.yaml --iou 0.7 --weights yolov5n.pt yolov5s.pt...
            for opt.weights in weights:
                f = f'study_{Path(opt.data).stem}_{Path(opt.weights).stem}.txt'  # filename to save to
                x, y = list(range(256, 1536 + 128, 128)), []  # x axis (image sizes), y axis
                for opt.imgsz in x:  # img-size
                    LOGGER.info(f'\nRunning {f} --imgsz {opt.imgsz}...')
                    r, _, t = run(**vars(opt), plots=False)
                    y.append(r + t)  # results and times
                np.savetxt(f, y, fmt='%10.4g')  # save
            os.system('zip -r study.zip study_*.txt')
            plot_val_study(x=x)  # plot


if __name__ == "__main__":
    opt = parse_opt()
    main(opt)<|MERGE_RESOLUTION|>--- conflicted
+++ resolved
@@ -35,13 +35,6 @@
     sys.path.append(str(ROOT))  # add ROOT to PATH
 ROOT = Path(os.path.relpath(ROOT, Path.cwd()))  # relative
 
-<<<<<<< HEAD
-from models.common import DetectMultiBackend
-from models.yolo import DetectionModel
-from utils.callbacks import Callbacks
-=======
-import pycocotools.mask as mask_util
->>>>>>> 1a00dda1
 import torch.nn.functional as F
 
 from models.common import DetectMultiBackend
