--- conflicted
+++ resolved
@@ -103,27 +103,6 @@
     imshow(denormalize(images[:64]), labels[:64], names=names, f=save_dir / 'train_images.jpg')
 
     # Model
-<<<<<<< HEAD
-    if opt.model.startswith('yolov5'):
-        # YOLOv5 Classifier
-        model = hub.load('ultralytics/yolov5', opt.model, pretrained=pretrained, autoshape=False, force_reload=False)
-        if isinstance(model, DetectMultiBackend):
-            model = model.model  # unwrap DetectMultiBackend
-        model.model = model.model[:13] if opt.model.endswith('6') else model.model[:11]  # backbone
-        m = model.model[-1]  # last layer
-        ch = m.conv.in_channels if hasattr(m, 'conv') else sum(x.in_channels for x in m.m)  # ch into module
-        c = Classify(ch, nc)  # Classify()
-        c.i, c.f, c.type = m.i, m.f, 'models.common.Classify'  # index, from, type
-        model.model[-1] = c  # replace
-        for p in model.parameters():
-            p.requires_grad = True  # for training
-    elif opt.model in hub.list('rwightman/gen-efficientnet-pytorch'):  # i.e. efficientnet_b0
-        model = hub.load('rwightman/gen-efficientnet-pytorch', opt.model, pretrained=pretrained)
-        model.classifier = nn.Linear(model.classifier.in_features, nc)
-    else:  # try torchvision
-        model = torchvision.models.__dict__[opt.model](pretrained=pretrained)
-        model.fc = nn.Linear(model.fc.weight.shape[1], nc)
-=======
     repo1, repo2 = 'ultralytics/yolov5', 'rwightman/gen-efficientnet-pytorch'
     with torch_distributed_zero_first(LOCAL_RANK):
         if opt.model.startswith('yolov5'):  # YOLOv5 Classifier
@@ -133,7 +112,7 @@
                 model = hub.load(repo1, opt.model, pretrained=pretrained, autoshape=False, force_reload=True)
             if isinstance(model, DetectMultiBackend):
                 model = model.model  # unwrap DetectMultiBackend
-            model.model = model.model[:10] if opt.model.endswith('6') else model.model[:8]  # backbone
+            model.model = model.model[:13] if opt.model.endswith('6') else model.model[:11]  # backbone
             m = model.model[-1]  # last layer
             ch = m.conv.in_channels if hasattr(m, 'conv') else sum(x.in_channels for x in m.m)  # ch into module
             c = Classify(ch, nc)  # Classify()
@@ -147,7 +126,6 @@
         else:  # try torchvision
             model = torchvision.models.__dict__[opt.model](pretrained=pretrained)
             model.fc = nn.Linear(model.fc.weight.shape[1], nc)
->>>>>>> 7732a916
     model = model.to(device)
     if RANK in {-1, 0}:
         model_info(model)  # print(model)
