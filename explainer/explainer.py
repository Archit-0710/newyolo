"""
# This module implements GradCAM module for YOLOv5 in order to see where the model is attenting to.
Requirements: pip install grad-cam==1.4.6

Testing:    !python explainer.py --source data/images/zidane.jpg --verbose
or:         from explainer import run; run(source='data/images/zidane.jpg') --verbose
"""

import argparse
import os
import sys
from pathlib import Path

import cv2
import numpy as np
import torch
import torch.nn.functional as F
import torchvision
from pytorch_grad_cam import (EigenCAM, EigenGradCAM, GradCAM, GradCAMElementWise, GradCAMPlusPlus, HiResCAM, LayerCAM,
                              RandomCAM, ScoreCAM, XGradCAM)
from pytorch_grad_cam.utils.image import scale_cam_image, show_cam_on_image

FILE = Path(__file__).resolve()
ROOT = FILE.parents[1]  # YOLOv5 root directory
if str(ROOT) not in sys.path:
    sys.path.append(str(ROOT))  # add ROOT to PATH
ROOT = Path(os.path.relpath(ROOT, Path.cwd()))  # relative

from models.common import AutoShape, DetectMultiBackend
from utils.dataloaders import IMG_FORMATS, VID_FORMATS, LoadImages
from utils.general import LOGGER, check_file, check_img_size, increment_path, print_args, xywh2xyxy
from utils.plots import Annotator, colors
from utils.torch_utils import select_device


def yolo_reshape_transform(x):
    """
    # The backbone outputs different tensors with different spatial sizes, from the FPN.
    Our goal here is to aggregate these image tensors, assign them weights, and then aggregate everything.
    To do that, we are going to need to write a custom function that takes these tensors with different sizes,
    resizes them to a common shape, and concatenates them
    https://jacobgil.github.io/pytorch-gradcam-book/Class%20Activation%20Maps%20for%20Object%20Detection%20With%20Faster%20RCNN.html
    it seems that output is always the same shape in yolo. So, this is not needed.
    """
    return x


def renormalize_cam_in_bounding_boxes(boxes, image_float_np, grayscale_cam):
    """Normalize the CAM to be in the range [0, 1]
    inside every bounding boxes, and zero outside of the bounding boxes.
    Ref: https://jacobgil.github.io/pytorch-gradcam-book/EigenCAM%20for%20YOLO5.html """

    renormalized_cam = np.zeros(grayscale_cam.shape, dtype=np.float32)
    for *box, _, _ in boxes:
        x1, y1, x2, y2 = torch.tensor(box).round().long().view(1, 4).view(-1).tolist()
        renormalized_cam[y1:y2, x1:x2] = scale_cam_image(grayscale_cam[y1:y2, x1:x2].copy())
    renormalized_cam = scale_cam_image(renormalized_cam)
    return show_cam_on_image(np.array(image_float_np[0].cpu()).transpose(1, 2, 0), renormalized_cam,
                             use_rgb=True)  # eigencam_image_renormalized


class YOLOBoxScoreTarget():
    """
    This way we see all boxes.
    then we filter out classes and select the classes that we want to attend to.
    At the end, we sum out of all these.

    This is not a standard approach. This is somewhat similar to what
    https://github.com/pooya-mohammadi/yolov5-gradcam
    has done.

    Here the problem is that we are taking a lot of attention to overlapping boxes.
    This should not be the case.
    """

    def __init__(self, classes):
        self.classes = set(classes)

    def __call__(self, output):
        """
        # here we need something which we can call backward
        https://pub.towardsai.net/yolov5-m-implementation-from-scratch-with-pytorch-c8f84a66c98b
        output structure is taken from this tutorial, it is as follows:

        first item is important, second item contains three arrays which contain prediction from three heads
        we would use the first array as it is the final prediction.
        pred = output[0]
        Here, we take the first item as the second item contains predictions from three heads. Also, each head dimension would be different
        as we have different dimensions per head.

        "xc,yc,height, width,objectness, classes"
        so, the forth item would be objectness and items after fifth element are class indexes
        """
        if len(output.shape) == 2:
            output = torch.unsqueeze(output, dim=0)

        assert len(output.shape) == 3
        # first item would be image index, number of images
        # second: number of predictions
        # third:  predicited bboxes

        # objectness = output[:, :, 4] this can also be used later if needed
        classes = output[:, :, 5:]
        mask = torch.zeros_like(classes, dtype=torch.bool)
        for class_idx in self.classes:
            mask[:, :, class_idx] = True

        score = classes[mask]  # + objectness[mask]
        return score.sum()


class YOLOBoxScoreTarget2():
    """ # For every original detected bounding box specified in "bounding boxes",
        assign a score on how the current bounding boxes match it,
            1. In IOU
            2. In the classification score.
        If there is not a large enough overlap, or the category changed,
        assign a score of 0.

        The total score is the sum of all the box scores.
    """

    def __init__(self, predicted_bbox, backprop, classes, device):
        """
        # Initializes the YOLOBoxScoreTarget2 module.

        Args:
            predicted_bbox: A tensor containing the predicted bounding box coordinates,
                confidence scores, and class indices.
            backprop: A string indicating which parameter to backpropagate through.
            classes: A list of class indices to consider.
        """
        self.predicted_bbox = predicted_bbox
        self.backprop = backprop
        self.classes = classes
        self.device = device

    def __call__(self, output):
        """
        here we need something which we can call backward
        https://pub.towardsai.net/yolov5-m-implementation-from-scratch-with-pytorch-c8f84a66c98b
        output structure is taken from this tutorial.

        "center_x, center_y, width, height,confidence, classes"
        so, the forth item would be confidence and items after fifth element are class indexes
        """
        if len(output.shape) == 2:
            output = torch.unsqueeze(output, dim=0)

        assert len(output.shape) == 3
        # first dimension would be image index, number of images
        # second: number of predictions
        # third:  predicited bboxes

        bboxes_processed = xywh2xyxy(output[..., :4])

        iou_scores = torchvision.ops.box_iou(self.predicted_bbox[:, :4], bboxes_processed[0])
        topk_iou_values, topk_iou_indices = iou_scores.topk(k=10, dim=-1)  # get top 10 similar boxes for each of them

        score = torch.tensor([0.0], requires_grad=True, device=self.device)

        for i, (x1, y1, x2, y2, confidence, class_idx) in enumerate(self.predicted_bbox):
            # bbox format: x1, y1, x2, y2, confidence, class_idx
            class_idx = int(class_idx)

            if class_idx not in self.classes:
                continue

            indices, values = topk_iou_indices[i], topk_iou_values[i]

            # I want to select only the relevant classes
            filtered_indices = output[0, indices, 5:].max(dim=1)[1] == class_idx
            indices = indices[filtered_indices]
            values = values[filtered_indices]

            if len(indices.size()) == 0:
                continue

            softmax_result = F.softmax(values)

            class_score = (output[0, indices, 5 + class_idx] * softmax_result).sum()
            confidence = (output[0, indices, 4] * softmax_result).sum()
            x_c = (output[0, indices, 0] * softmax_result).sum()
            y_c = (output[0, indices, 1] * softmax_result).sum()
            h = (output[0, indices, 2] * softmax_result).sum()
            w = (output[0, indices, 3] * softmax_result).sum()

            # score = score + torch.log(class_score) + torch.log(confidence)
            if self.backprop == 'class':
                score = score + class_score
            elif self.backprop == 'confidence':
                score = score + confidence
            elif self.backprop == 'class_confidence':
                score = score + confidence * class_score
            elif self.backprop == 'x_c':
                score = score + x_c
            elif self.backprop == 'y_c':
                score = score + y_c
            elif self.backprop == 'h':
                score = score + h
            elif self.backprop == 'w':
                score = score + w
            else:
                raise NotImplementedError('Not implemented')

        return score


def extract_CAM(method, model: torch.nn.Module, predicted_bbox, classes, backward_per_class: bool, image, layer: int,
                device, backprop_array, keep_only_topk, crop, use_old_target_method, **kwargs):
    # if we have to attend to some specific class, we will attend to it. Otherwise, attend to all present classes
    if not classes:
        classes = predicted_bbox['class'].values

    target_layers = [model.model.model[layer]]

    bbox_torch = torch.tensor(predicted_bbox.drop('name', axis=1).values.astype(np.float64), device=device)

    if not backprop_array:
        backprop_array = ['class']

    cam_array = []
    use_cuda = False

    if not backward_per_class:
        for item in backprop_array:
            if use_old_target_method:
                targets = [YOLOBoxScoreTarget(classes=classes)]
            else:
                targets = [
                    YOLOBoxScoreTarget2(predicted_bbox=bbox_torch, backprop=item, classes=classes, device=device)]

            cam = method(model, target_layers, use_cuda=use_cuda, reshape_transform=yolo_reshape_transform, **kwargs)
            grayscale_cam = cam(image, targets=targets)
            grayscale_cam = grayscale_cam[0, :]
            cam_array.append(grayscale_cam)
    else:
        for class_ in classes:
            for item in backprop_array:
                if use_old_target_method:
                    targets = [YOLOBoxScoreTarget(classes=class_)]
                else:
                    targets = [
                        YOLOBoxScoreTarget2(predicted_bbox=bbox_torch, backprop=item, device=device, classes=[class_])]

                cam = method(model,
                             target_layers,
                             use_cuda=use_cuda,
                             reshape_transform=yolo_reshape_transform,
                             **kwargs)
                grayscale_cam = cam(image, targets=targets)
                grayscale_cam = grayscale_cam[0, :]
                cam_array.append(grayscale_cam)

    final_cam = sum(cam_array)

    if final_cam.max() > 0:  # divide by zero
        final_cam = final_cam / final_cam.max()  # normalize the result

    if 0 < keep_only_topk < 100:
        k = np.percentile(final_cam, 100 - keep_only_topk)
        indices = np.where(final_cam <= k)
        final_cam[indices] = 0

    fixed_image = np.array(image[0].cpu()).transpose(1, 2, 0)

    if crop:
        indices = np.where(final_cam > 0)
        cam_image = fixed_image.copy()
        cam_image[indices] = fixed_image.mean()
        cam_image = (cam_image * 255).astype(np.uint8)
    else:
        cam_image = show_cam_on_image(fixed_image, final_cam, use_rgb=True)
    # And lets draw the boxes again:
    # image_with_bounding_boxes = draw_boxes(prediction, cam_image)
    # annotator = Annotator(cam_image)
    # for *box, conf, cls in bbox_torch:
    #     annotator.box_label(box,label=, color=colors(cls))

    return cam_image, final_cam


def explain(method: str, raw_model, predicted_bbox, classes, backward_per_class, image, layer: int, device,
            backprop_array, keep_only_topk, crop, use_old_target_method):
    cam_image = None
    method_obj = None
    extra_arguments = {}

    if method.lower() == 'GradCAM'.lower():
        method_obj = GradCAM
    elif method.lower() == 'EigenCAM'.lower():
        method_obj = EigenCAM
    elif method.lower() == 'EigenGradCAM'.lower():
        method_obj = EigenGradCAM
    elif method.lower() == 'GradCAMPlusPlus'.lower() or method.lower() == 'GradCAM++'.lower():
        method_obj = GradCAMPlusPlus
    elif method.lower() == 'XGradCAM'.lower():
        method_obj = XGradCAM
    elif method.lower() == 'HiResCAM'.lower():
        method_obj = HiResCAM
    # elif method.lower()=='FullGrad'.lower():
    #     method_obj= FullGrad
    elif method.lower() == 'ScoreCAM'.lower():
        method_obj = ScoreCAM
    # elif method.lower()=='AblationCAM'.lower():
    #     extra_arguments = {
    #         'ablation_layer': None,
    #         'batch_size': 32,
    #         'ratio_channels_to_ablate': 1.0 }
    #     method_obj= AblationCAM
    elif method.lower() == 'GradCAMElementWise'.lower():
        method_obj = GradCAMElementWise
    elif method.lower() == 'LayerCAM'.lower():
        method_obj = LayerCAM
    elif method.lower() == 'RandomCAM'.lower():
        # this is not an actual method. It is random
        method_obj = RandomCAM
    else:
        raise NotImplementedError('The method that you requested has not yet been implemented')

    try:
        cam_image, heat_map = extract_CAM(method_obj,
                                          raw_model,
                                          predicted_bbox,
                                          classes,
                                          backward_per_class,
                                          image,
                                          layer,
                                          device=device,
                                          backprop_array=backprop_array,
                                          keep_only_topk=keep_only_topk,
                                          crop=crop,
                                          use_old_target_method=use_old_target_method,
                                          **extra_arguments)
    except Exception as e:
        # model detects nothing for image so there is no interpretabiliy heatmap!
        LOGGER.error(f'{e}')
        cam_image = image
        heat_map = torch.zeros_like(image)

    return cam_image, heat_map


class YoloOutputWrapper(DetectMultiBackend):
    """
    Main purpose of using this method is to eliminate the second argument in YOLO output.
    """

    def __init__(self, weights='yolov5s.pt', device=torch.device('cpu'), dnn=False, data=None, fp16=False, fuse=True):
        super().__init__(weights=weights, device=device, dnn=dnn, data=data, fp16=fp16, fuse=fuse)

    def forward(self, x):
        """
        first one is a 3 dim array which contains predictions
        second one is a list of heads with their corresponding predictions
        """
        total_prediction, _ = super().forward(x)
        return total_prediction


def run(
        weights=ROOT / 'yolov5s.pt',  # model path or triton URL
        source=ROOT / 'data/images',  # file/dir/URL/glob/screen/0(webcam)
        data=ROOT / 'data/coco128.yaml',  # dataset.yaml path
        method='GradCAM',  # the method for interpreting the results
        layer=-2,
<<<<<<< HEAD
        keep_only_topk=100,  # this can be 0-1, shows max: % of pixels used for heatmap and good for their evaluation!
        class_names=[],  # list of class names to use for CAM methods
=======
        keep_only_topk=100,  # this can be 0 to 1. it shows maximum percentage of pixels
        # which can be used for heatmap. This is good for evaluation of heatmaps!
    class_names=[],  # list of class names to use for CAM methods
>>>>>>> cb1d5c8b
        backprop_array=[],  # list of items to do backprop! It can be class, confidence,
        backward_per_class=False,  # whether the method should backprop per each class or do it all at one backward
        crop=False,
        use_old_target_method=False,  # whether to use old target method or new one
        imgsz=(640, 640),  # inference size (height, width)
        hide_labels=False,  # hide labels
        draw_boxes=True,  # draw bounding boxes
        device='',  # cuda device, i.e. 0 or 0,1,2,3 or cpu
        project=ROOT / 'runs/detect',  # save results to project/name
        name='exp',  # save results to project/name
        exist_ok=False,  # existing project/name ok, do not increment
        nosave=False,  # do not save images/videos
        dnn=False,  # use OpenCV DNN for ONNX inference
        half=False,  # use FP16 half-precision inference
        verbose=False,  # verbose output
        vid_stride=1,  # video frame-rate stride
):
    # copied from detect.py
    source = str(source)
    # save_img = not nosave and not source.endswith('.txt')  # save inference images
    is_file = Path(source).suffix[1:] in (IMG_FORMATS + VID_FORMATS)
    is_url = source.lower().startswith(('rtsp://', 'rtmp://', 'http://', 'https://'))
    if is_url and is_file:
        source = check_file(source)  # download
    # copied from detect.py

    device = select_device(device)

    model = YoloOutputWrapper(weights, device=device, dnn=dnn, data=data, fp16=half)
    autoshaped_model = AutoShape(DetectMultiBackend(weights, device=device, dnn=dnn, data=data, fp16=half))

    stride, pt = model.stride, model.pt
    imgsz = check_img_size(imgsz, s=stride)  # check image size
    model.requires_grad_(True)
    # model.eval() # not sure about this!
    dataset = LoadImages(source, img_size=imgsz, stride=stride, auto=pt, vid_stride=vid_stride)

    # reverse key,values pairs since we to index with reverse
    model_classes = {v: k for k, v in model.names.items()}
    class_idx = [model_classes[item] for item in class_names]

    # Directories
    save_dir = increment_path(Path(project) / name, exist_ok=exist_ok)  # increment run
    save_dir.mkdir(parents=True, exist_ok=True)  # make dir

    # last_image = []  # None  # last cam image to show
    for path, im, _, _, _ in dataset:
        im0 = np.array(im).transpose(1, 2, 0)
        processed_output = autoshaped_model(im)
        predicted_bbox = processed_output.pandas().xyxy[0]
        # list of detections, on (n,6) tensor per image [xyxy, conf, cls]

        im = torch.from_numpy(im).to(model.device)
        im = im.half() if model.fp16 else im.float()  # uint8 to fp16/32
        im /= 255  # 0 - 255 to 0.0 - 1.0
        if len(im.shape) == 3:
            im = im[None]  # expand for batch dim

        _ = model(im)
        # here we use the output from autoshaped model since we need to know bbox information

        cam_image, heat_map = explain(method=method,
                                      raw_model=model,
                                      predicted_bbox=predicted_bbox,
                                      classes=class_idx,
                                      backward_per_class=backward_per_class,
                                      image=im,
                                      layer=layer,
                                      device=device,
                                      backprop_array=backprop_array,
                                      keep_only_topk=keep_only_topk,
                                      crop=crop,
                                      use_old_target_method=use_old_target_method)

        # for now, we only support one image at a time
        # then we should save the image in a file
        predicted_bbox = torch.tensor(predicted_bbox.drop('name', axis=1).values.astype(np.float64), device=device)

        if class_idx:
            predicted_bbox = predicted_bbox[torch.isin(predicted_bbox[:,
                                                                      -1], torch.tensor(class_idx, device=device)), :]
        renormalized_cam_image = renormalize_cam_in_bounding_boxes(predicted_bbox, im, heat_map)

        if draw_boxes:
            annotator = Annotator(renormalized_cam_image)
            for *box, conf, cls in predicted_bbox:
                label = None if hide_labels else model.names[int(cls)]
                annotator.box_label(box, label, color=colors(int(cls), True))
        concatenated_image = np.hstack((im0, cam_image, renormalized_cam_image))

        path = Path(path)
        save_path = str(save_dir / path.name)  # im.jpg
        cv2.imwrite(save_path, cam_image)
        cv2.imwrite(save_path.replace(path.suffix, '_heat_' + path.suffix), heat_map * 255)
        cv2.imwrite(save_path.replace(path.suffix, '_boxes_' + path.suffix), renormalized_cam_image)
        cv2.imwrite(save_path.replace(path.suffix, '_concatenated_' + path.suffix),
                    np.hstack((im0[..., ::-1], cam_image, renormalized_cam_image)))

        LOGGER.info(f'Images are saved to {str(save_dir)}')

    return [cam_image, renormalized_cam_image, concatenated_image]


def parseopt():
    parser = argparse.ArgumentParser()
    parser.add_argument('--weights', nargs='+', type=str, default=ROOT / 'yolov5s.pt', help='model path or triton URL')
    parser.add_argument('--source', type=str, default=ROOT / 'data/images', help='file/dir/URL/glob/screen/0(webcam)')
    parser.add_argument('--imgsz', '--img', '--img-size', nargs='+', type=int, default=[640], help='inference size h,w')
    parser.add_argument('--device', default='', help='cuda device, i.e. 0 or 0,1,2,3 or cpu')
    parser.add_argument('--method',
                        type=str,
                        default='EigenCAM',
                        help='the method to use for interpreting the feature maps')
    parser.add_argument('--nosave', action='store_true', help='do not save images/videos')
    parser.add_argument('--project', default=ROOT / 'runs/detect', help='save results to project/name')
    parser.add_argument('--name', default='exp', help='save results to project/name')
    parser.add_argument('--exist-ok', action='store_true', help='existing project/name ok, do not increment')
    parser.add_argument('--half', action='store_true', help='use FP16 half-precision inference')
    parser.add_argument('--dnn', action='store_true', help='use OpenCV DNN for ONNX inference')
    parser.add_argument('--vid-stride', type=int, default=1, help='video frame-rate stride')
    parser.add_argument('--draw-boxes', default=True, action='store_true', help='draw boxes')
    parser.add_argument('--hide-labels', default=False, action='store_true', help='hide labels')

    parser.add_argument('--verbose', action='store_true', help='verbose log')
    parser.add_argument('--layer', type=int, default=-2, help='layer to backpropagate gradients to')
    parser.add_argument('--class-names',
                        nargs='*',
                        default='',
                        help='filter by class: --classes dog, or --classes dog cat')

    parser.add_argument('--keep-only-topk', type=int, default=100, help='percentage of heatmap pixels to keep')
    parser.add_argument('--backprop-array', nargs='*', default='', help='backprop array items')
    parser.add_argument('--backward-per-class',
                        type=bool,
                        default=False,
                        help='whether the method should backprop per each class or do it all at one backward')
    parser.add_argument(
        '--crop',
        type=bool,
        default=False,
        help='use this if you want to crop heatmap area in order to evaluate methods for interpretability')
    parser.add_argument('--use-old-target-method', default=False, help='use old target method')

    opt = parser.parse_args()
    opt.imgsz *= 2 if len(opt.imgsz) == 1 else 1  # expand
    print_args(vars(opt))
    return opt


def main(opt):
    # we should check if `grad-cam` is installed
    run(**vars(opt))


if __name__ == '__main__':
    opt = parseopt()
    main(opt)<|MERGE_RESOLUTION|>--- conflicted
+++ resolved
@@ -16,8 +16,8 @@
 import torch
 import torch.nn.functional as F
 import torchvision
-from pytorch_grad_cam import (EigenCAM, EigenGradCAM, GradCAM, GradCAMElementWise, GradCAMPlusPlus, HiResCAM, LayerCAM,
-                              RandomCAM, ScoreCAM, XGradCAM)
+from pytorch_grad_cam import (EigenCAM, EigenGradCAM, GradCAM, GradCAMElementWise,
+                              GradCAMPlusPlus, HiResCAM, LayerCAM, RandomCAM, ScoreCAM, XGradCAM)
 from pytorch_grad_cam.utils.image import scale_cam_image, show_cam_on_image
 
 FILE = Path(__file__).resolve()
@@ -364,15 +364,9 @@
         data=ROOT / 'data/coco128.yaml',  # dataset.yaml path
         method='GradCAM',  # the method for interpreting the results
         layer=-2,
-<<<<<<< HEAD
         keep_only_topk=100,  # this can be 0-1, shows max: % of pixels used for heatmap and good for their evaluation!
-        class_names=[],  # list of class names to use for CAM methods
-=======
-        keep_only_topk=100,  # this can be 0 to 1. it shows maximum percentage of pixels
-        # which can be used for heatmap. This is good for evaluation of heatmaps!
-    class_names=[],  # list of class names to use for CAM methods
->>>>>>> cb1d5c8b
-        backprop_array=[],  # list of items to do backprop! It can be class, confidence,
+        class_names = [],  # list of class names to use for CAM methods
+        backprop_array = [],  # list of items to do backprop! It can be class, confidence,
         backward_per_class=False,  # whether the method should backprop per each class or do it all at one backward
         crop=False,
         use_old_target_method=False,  # whether to use old target method or new one
