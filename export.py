--- conflicted
+++ resolved
@@ -438,21 +438,16 @@
         conf_thres=0.25  # TF.js NMS: confidence threshold
         ):
     t = time.time()
-<<<<<<< HEAD
-    include = [x.lower() for x in include]
-    tf_exports = list(x in include for x in ('saved_model', 'pb', 'tflite', 'edgetpu', 'tfjs'))  # TensorFlow exports
-    if output_prefix == '':
-        file = Path(url2file(weights) if str(weights).startswith(('http:/', 'https:/')) else weights)
-    else:
-        file = Path(output_prefix)
-=======
     include = [x.lower() for x in include]  # to lowercase
     formats = tuple(export_formats()['Argument'][1:])  # --include arguments
     flags = [x in include for x in formats]
     assert sum(flags) == len(include), f'ERROR: Invalid --include {include}, valid --include arguments are {formats}'
     jit, onnx, xml, engine, coreml, saved_model, pb, tflite, edgetpu, tfjs = flags  # export booleans
     file = Path(url2file(weights) if str(weights).startswith(('http:/', 'https:/')) else weights)  # PyTorch weights
->>>>>>> 66aaf518
+    if output_prefix == '':
+        file = Path(url2file(weights) if str(weights).startswith(('http:/', 'https:/')) else weights)  # PyTorch weights
+    else:
+        file = Path(output_prefix)
 
     # Load PyTorch model
     device = select_device(device)
