--- conflicted
+++ resolved
@@ -11,20 +11,13 @@
 COPY requirements.txt .
 RUN python -m pip install --upgrade pip
 RUN pip uninstall -y nvidia-tensorboard nvidia-tensorboard-plugin-dlprof
-<<<<<<< HEAD
-RUN pip install --no-cache -r requirements.txt coremltools onnx notebook
+RUN pip install --no-cache -r requirements.txt coremltools onnx notebook wandb>=0.12.2
 RUN pip install google-cloud-storage==1.29.0
 RUN pip install google-api-python-client==1.8.0
-RUN pip install wandb
 
 ENV DEBIAN_FRONTEND noninteractive
 RUN apt-get install -y python3-opencv
-RUN pip install --no-cache -U torch torchvision
-=======
-RUN pip install --no-cache -r requirements.txt coremltools onnx gsutil notebook wandb>=0.12.2
 RUN pip install --no-cache -U torch torchvision numpy Pillow
-# RUN pip install --no-cache torch==1.10.0+cu113 torchvision==0.11.1+cu113 -f https://download.pytorch.org/whl/cu113/torch_stable.html
->>>>>>> e80a09bb
 
 # Create working directory
 RUN mkdir -p /usr/src/app
