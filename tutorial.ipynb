{
  "cells": [
    {
      "cell_type": "markdown",
      "metadata": {
        "colab_type": "text",
        "id": "view-in-github"
      },
      "source": [
        "<a href=\"https://colab.research.google.com/github/ultralytics/yolov5/blob/master/tutorial.ipynb\" target=\"_parent\"><img src=\"https://colab.research.google.com/assets/colab-badge.svg\" alt=\"Open In Colab\"/></a>"
      ]
    },
    {
      "cell_type": "markdown",
      "metadata": {
        "id": "t6MPjfT5NrKQ"
      },
      "source": [
        "<a align=\"left\" href=\"https://ultralytics.com/yolov5\" target=\"_blank\">\n",
        "<img width=\"1024\", src=\"https://user-images.githubusercontent.com/26833433/125273437-35b3fc00-e30d-11eb-9079-46f313325424.png\"></a>\n",
        "\n",
        "This is the **official YOLOv5 🚀 notebook** by **Ultralytics**, and is freely available for redistribution under the [GPL-3.0 license](https://choosealicense.com/licenses/gpl-3.0/). \n",
        "For more information please visit https://github.com/ultralytics/yolov5 and https://ultralytics.com. Thank you!"
      ]
    },
    {
      "cell_type": "markdown",
      "metadata": {
        "id": "7mGmQbAO5pQb"
      },
      "source": [
        "# Setup\n",
        "\n",
        "Clone repo, install dependencies and check PyTorch and GPU."
      ]
    },
    {
      "cell_type": "code",
      "execution_count": 1,
      "metadata": {
        "colab": {
          "base_uri": "https://localhost:8080/"
        },
        "id": "wbvMlHd_QwMG",
        "outputId": "3809e5a9-dd41-4577-fe62-5531abf7cca2"
      },
      "outputs": [
        {
          "name": "stdout",
          "output_type": "stream",
          "text": [
            "[WinError 2] Le fichier spécifié est introuvable: 'yolov5'\n",
            "d:\\Master\\YoloV5\\yolov5\n"
          ]
        },
        {
          "ename": "AttributeError",
          "evalue": "module 'yolov5.utils' has no attribute 'notebook_init'",
          "output_type": "error",
          "traceback": [
            "\u001b[1;31m---------------------------------------------------------------------------\u001b[0m",
            "\u001b[1;31mAttributeError\u001b[0m                            Traceback (most recent call last)",
            "\u001b[1;32md:\\Master\\YoloV5\\yolov5\\tutorial.ipynb Cell 4'\u001b[0m in \u001b[0;36m<cell line: 7>\u001b[1;34m()\u001b[0m\n\u001b[0;32m      <a href='vscode-notebook-cell:/d%3A/Master/YoloV5/yolov5/tutorial.ipynb#ch0000003?line=4'>5</a>\u001b[0m \u001b[39mimport\u001b[39;00m \u001b[39mtorch\u001b[39;00m\n\u001b[0;32m      <a href='vscode-notebook-cell:/d%3A/Master/YoloV5/yolov5/tutorial.ipynb#ch0000003?line=5'>6</a>\u001b[0m \u001b[39mfrom\u001b[39;00m \u001b[39myolov5\u001b[39;00m \u001b[39mimport\u001b[39;00m utils\n\u001b[1;32m----> <a href='vscode-notebook-cell:/d%3A/Master/YoloV5/yolov5/tutorial.ipynb#ch0000003?line=6'>7</a>\u001b[0m display \u001b[39m=\u001b[39m utils\u001b[39m.\u001b[39;49mnotebook_init()\n",
            "\u001b[1;31mAttributeError\u001b[0m: module 'yolov5.utils' has no attribute 'notebook_init'"
          ]
        }
      ],
      "source": [
        "# !git clone https://github.com/ultralytics/yolov5  # clone\n",
        "%cd yolov5\n",
        "# %pip install -qr requirements.txt  # install\n",
        "\n",
        "import torch\n",
        "from yolov5 import utils\n",
        "display = utils.notebook_init()  # checks"
      ]
    },
    {
      "cell_type": "markdown",
      "metadata": {
        "id": "4JnkELT0cIJg"
      },
      "source": [
        "# 1. Inference\n",
        "\n",
        "`detect.py` runs YOLOv5 inference on a variety of sources, downloading models automatically from the [latest YOLOv5 release](https://github.com/ultralytics/yolov5/releases), and saving results to `runs/detect`. Example inference sources are:\n",
        "\n",
        "```shell\n",
        "python detect.py --source 0  # webcam\n",
        "                          img.jpg  # image \n",
        "                          vid.mp4  # video\n",
        "                          path/  # directory\n",
        "                          path/*.jpg  # glob\n",
        "                          'https://youtu.be/Zgi9g1ksQHc'  # YouTube\n",
        "                          'rtsp://example.com/media.mp4'  # RTSP, RTMP, HTTP stream\n",
        "```"
      ]
    },
    {
      "cell_type": "code",
      "execution_count": null,
      "metadata": {
        "colab": {
          "base_uri": "https://localhost:8080/"
        },
<<<<<<< HEAD
=======
        "25621cff5d16448cb7260e839fd0f543": {
          "model_module": "@jupyter-widgets/base",
          "model_name": "LayoutModel",
          "model_module_version": "1.2.0",
          "state": {
            "_view_name": "LayoutView",
            "grid_template_rows": null,
            "right": null,
            "justify_content": null,
            "_view_module": "@jupyter-widgets/base",
            "overflow": null,
            "_model_module_version": "1.2.0",
            "_view_count": null,
            "flex_flow": null,
            "width": null,
            "min_width": null,
            "border": null,
            "align_items": null,
            "bottom": null,
            "_model_module": "@jupyter-widgets/base",
            "top": null,
            "grid_column": null,
            "overflow_y": null,
            "overflow_x": null,
            "grid_auto_flow": null,
            "grid_area": null,
            "grid_template_columns": null,
            "flex": null,
            "_model_name": "LayoutModel",
            "justify_items": null,
            "grid_row": null,
            "max_height": null,
            "align_content": null,
            "visibility": null,
            "align_self": null,
            "height": null,
            "min_height": null,
            "padding": null,
            "grid_auto_rows": null,
            "grid_gap": null,
            "max_width": null,
            "order": null,
            "_view_module_version": "1.2.0",
            "grid_template_areas": null,
            "object_position": null,
            "object_fit": null,
            "grid_auto_columns": null,
            "margin": null,
            "display": null,
            "left": null
          }
        },
        "0ce7164fc0c74bb9a2b5c7037375a727": {
          "model_module": "@jupyter-widgets/controls",
          "model_name": "ProgressStyleModel",
          "model_module_version": "1.5.0",
          "state": {
            "_view_name": "StyleView",
            "_model_name": "ProgressStyleModel",
            "description_width": "",
            "_view_module": "@jupyter-widgets/base",
            "_model_module_version": "1.5.0",
            "_view_count": null,
            "_view_module_version": "1.2.0",
            "bar_color": null,
            "_model_module": "@jupyter-widgets/controls"
          }
        },
        "c4c4593c10904cb5b8a5724d60c7e181": {
          "model_module": "@jupyter-widgets/base",
          "model_name": "LayoutModel",
          "model_module_version": "1.2.0",
          "state": {
            "_view_name": "LayoutView",
            "grid_template_rows": null,
            "right": null,
            "justify_content": null,
            "_view_module": "@jupyter-widgets/base",
            "overflow": null,
            "_model_module_version": "1.2.0",
            "_view_count": null,
            "flex_flow": null,
            "width": null,
            "min_width": null,
            "border": null,
            "align_items": null,
            "bottom": null,
            "_model_module": "@jupyter-widgets/base",
            "top": null,
            "grid_column": null,
            "overflow_y": null,
            "overflow_x": null,
            "grid_auto_flow": null,
            "grid_area": null,
            "grid_template_columns": null,
            "flex": null,
            "_model_name": "LayoutModel",
            "justify_items": null,
            "grid_row": null,
            "max_height": null,
            "align_content": null,
            "visibility": null,
            "align_self": null,
            "height": null,
            "min_height": null,
            "padding": null,
            "grid_auto_rows": null,
            "grid_gap": null,
            "max_width": null,
            "order": null,
            "_view_module_version": "1.2.0",
            "grid_template_areas": null,
            "object_position": null,
            "object_fit": null,
            "grid_auto_columns": null,
            "margin": null,
            "display": null,
            "left": null
          }
        },
        "473371611126476c88d5d42ec7031ed6": {
          "model_module": "@jupyter-widgets/controls",
          "model_name": "DescriptionStyleModel",
          "model_module_version": "1.5.0",
          "state": {
            "_view_name": "StyleView",
            "_model_name": "DescriptionStyleModel",
            "description_width": "",
            "_view_module": "@jupyter-widgets/base",
            "_model_module_version": "1.5.0",
            "_view_count": null,
            "_view_module_version": "1.2.0",
            "_model_module": "@jupyter-widgets/controls"
          }
        },
        "65efdfd0d26c46e79c8c5ff3b77126cc": {
          "model_module": "@jupyter-widgets/base",
          "model_name": "LayoutModel",
          "model_module_version": "1.2.0",
          "state": {
            "_view_name": "LayoutView",
            "grid_template_rows": null,
            "right": null,
            "justify_content": null,
            "_view_module": "@jupyter-widgets/base",
            "overflow": null,
            "_model_module_version": "1.2.0",
            "_view_count": null,
            "flex_flow": null,
            "width": null,
            "min_width": null,
            "border": null,
            "align_items": null,
            "bottom": null,
            "_model_module": "@jupyter-widgets/base",
            "top": null,
            "grid_column": null,
            "overflow_y": null,
            "overflow_x": null,
            "grid_auto_flow": null,
            "grid_area": null,
            "grid_template_columns": null,
            "flex": null,
            "_model_name": "LayoutModel",
            "justify_items": null,
            "grid_row": null,
            "max_height": null,
            "align_content": null,
            "visibility": null,
            "align_self": null,
            "height": null,
            "min_height": null,
            "padding": null,
            "grid_auto_rows": null,
            "grid_gap": null,
            "max_width": null,
            "order": null,
            "_view_module_version": "1.2.0",
            "grid_template_areas": null,
            "object_position": null,
            "object_fit": null,
            "grid_auto_columns": null,
            "margin": null,
            "display": null,
            "left": null
          }
        }
      }
    }
  },
  "cells": [
    {
      "cell_type": "markdown",
      "metadata": {
        "id": "view-in-github",
        "colab_type": "text"
      },
      "source": [
        "<a href=\"https://colab.research.google.com/github/ultralytics/yolov5/blob/master/tutorial.ipynb\" target=\"_parent\"><img src=\"https://colab.research.google.com/assets/colab-badge.svg\" alt=\"Open In Colab\"/></a>"
      ]
    },
    {
      "cell_type": "markdown",
      "metadata": {
        "id": "t6MPjfT5NrKQ"
      },
      "source": [
        "<a align=\"left\" href=\"https://ultralytics.com/yolov5\" target=\"_blank\">\n",
        "<img width=\"1024\", src=\"https://user-images.githubusercontent.com/26833433/125273437-35b3fc00-e30d-11eb-9079-46f313325424.png\"></a>\n",
        "\n",
        "This is the **official YOLOv5 🚀 notebook** by **Ultralytics**, and is freely available for redistribution under the [GPL-3.0 license](https://choosealicense.com/licenses/gpl-3.0/). \n",
        "For more information please visit https://github.com/ultralytics/yolov5 and https://ultralytics.com. Thank you!"
      ]
    },
    {
      "cell_type": "markdown",
      "metadata": {
        "id": "7mGmQbAO5pQb"
      },
      "source": [
        "# Setup\n",
        "\n",
        "Clone repo, install dependencies and check PyTorch and GPU."
      ]
    },
    {
      "cell_type": "code",
      "metadata": {
        "id": "wbvMlHd_QwMG",
        "colab": {
          "base_uri": "https://localhost:8080/"
        },
        "outputId": "3809e5a9-dd41-4577-fe62-5531abf7cca2"
      },
      "source": [
        "!git clone https://github.com/ultralytics/yolov5  # clone\n",
        "%cd yolov5\n",
        "%pip install -qr requirements.txt  # install\n",
        "\n",
        "import torch\n",
        "import utils\n",
        "display = utils.notebook_init()  # checks"
      ],
      "execution_count": null,
      "outputs": [
        {
          "output_type": "stream",
          "name": "stdout",
          "text": [
            "YOLOv5 🚀 v6.0-48-g84a8099 torch 1.10.0+cu102 CUDA:0 (Tesla V100-SXM2-16GB, 16160MiB)\n",
            "Setup complete ✅ (2 CPUs, 12.7 GB RAM, 42.2/166.8 GB disk)\n"
          ]
        }
      ]
    },
    {
      "cell_type": "markdown",
      "metadata": {
        "id": "4JnkELT0cIJg"
      },
      "source": [
        "# 1. Inference\n",
        "\n",
        "`detect.py` runs YOLOv5 inference on a variety of sources, downloading models automatically from the [latest YOLOv5 release](https://github.com/ultralytics/yolov5/releases), and saving results to `runs/detect`. Example inference sources are:\n",
        "\n",
        "```shell\n",
        "python detect.py --source 0  # webcam\n",
        "                          img.jpg  # image \n",
        "                          vid.mp4  # video\n",
        "                          path/  # directory\n",
        "                          path/*.jpg  # glob\n",
        "                          'https://youtu.be/Zgi9g1ksQHc'  # YouTube\n",
        "                          'rtsp://example.com/media.mp4'  # RTSP, RTMP, HTTP stream\n",
        "```"
      ]
    },
    {
      "cell_type": "code",
      "metadata": {
>>>>>>> 2611477d
        "id": "zR9ZbuQCH7FX",
        "outputId": "8f7e6588-215d-4ebd-93af-88b871e770a7"
      },
      "outputs": [
        {
          "name": "stdout",
          "output_type": "stream",
          "text": [
            "\u001b[34m\u001b[1mdetect: \u001b[0mweights=['yolov5s.pt'], source=data/images, imgsz=[640, 640], conf_thres=0.25, iou_thres=0.45, max_det=1000, device=, view_img=False, save_txt=False, save_conf=False, save_crop=False, nosave=False, classes=None, agnostic_nms=False, augment=False, visualize=False, update=False, project=runs/detect, name=exp, exist_ok=False, line_thickness=3, hide_labels=False, hide_conf=False, half=False, dnn=False\n",
            "YOLOv5 🚀 v6.0-48-g84a8099 torch 1.10.0+cu102 CUDA:0 (Tesla V100-SXM2-16GB, 16160MiB)\n",
            "\n",
            "Fusing layers... \n",
            "Model Summary: 213 layers, 7225885 parameters, 0 gradients\n",
            "image 1/2 /content/yolov5/data/images/bus.jpg: 640x480 4 persons, 1 bus, Done. (0.007s)\n",
            "image 2/2 /content/yolov5/data/images/zidane.jpg: 384x640 2 persons, 1 tie, Done. (0.007s)\n",
            "Speed: 0.5ms pre-process, 6.9ms inference, 1.3ms NMS per image at shape (1, 3, 640, 640)\n",
            "Results saved to \u001b[1mruns/detect/exp\u001b[0m\n"
          ]
        }
      ],
      "source": [
        "!python detect.py --weights yolov5s.pt --img 640 --conf 0.25 --source data/images\n",
        "display.Image(filename='runs/detect/exp/zidane.jpg', width=600)"
      ]
    },
    {
      "cell_type": "markdown",
      "metadata": {
        "id": "hkAzDWJ7cWTr"
      },
      "source": [
        "&nbsp;&nbsp;&nbsp;&nbsp;&nbsp;&nbsp;&nbsp;&nbsp;\n",
        "<img align=\"left\" src=\"https://user-images.githubusercontent.com/26833433/127574988-6a558aa1-d268-44b9-bf6b-62d4c605cc72.jpg\" width=\"600\">"
      ]
    },
    {
      "cell_type": "markdown",
      "metadata": {
        "id": "0eq1SMWl6Sfn"
      },
      "source": [
        "# 2. Validate\n",
        "Validate a model's accuracy on [COCO](https://cocodataset.org/#home) val or test-dev datasets. Models are downloaded automatically from the [latest YOLOv5 release](https://github.com/ultralytics/yolov5/releases). To show results by class use the `--verbose` flag. Note that `pycocotools` metrics may be ~1% better than the equivalent repo metrics, as is visible below, due to slight differences in mAP computation."
      ]
    },
    {
      "cell_type": "markdown",
      "metadata": {
        "id": "eyTZYGgRjnMc"
      },
      "source": [
        "## COCO val\n",
        "Download [COCO val 2017](https://github.com/ultralytics/yolov5/blob/74b34872fdf41941cddcf243951cdb090fbac17b/data/coco.yaml#L14) dataset (1GB - 5000 images), and test model accuracy."
      ]
    },
    {
      "cell_type": "code",
      "execution_count": null,
      "metadata": {
        "colab": {
          "base_uri": "https://localhost:8080/",
          "height": 48,
          "referenced_widgets": [
            "eb95db7cae194218b3fcefb439b6352f",
            "769ecde6f2e64bacb596ce972f8d3d2d",
            "384a001876054c93b0af45cd1e960bfe",
            "dded0aeae74440f7ba2ffa0beb8dd612",
            "5296d28be75740b2892ae421bbec3657",
            "9f09facb2a6c4a7096810d327c8b551c",
            "25621cff5d16448cb7260e839fd0f543",
            "0ce7164fc0c74bb9a2b5c7037375a727",
            "c4c4593c10904cb5b8a5724d60c7e181",
            "473371611126476c88d5d42ec7031ed6",
            "65efdfd0d26c46e79c8c5ff3b77126cc"
          ]
        },
        "id": "WQPtK1QYVaD_",
        "outputId": "bcf9a448-1f9b-4a41-ad49-12f181faf05a"
      },
      "outputs": [
        {
          "data": {
            "application/vnd.jupyter.widget-view+json": {
              "model_id": "eb95db7cae194218b3fcefb439b6352f",
              "version_major": 2,
              "version_minor": 0
            },
            "text/plain": [
              "  0%|          | 0.00/780M [00:00<?, ?B/s]"
            ]
          },
          "metadata": {},
          "output_type": "display_data"
        }
      ],
      "source": [
        "# Download COCO val\n",
        "torch.hub.download_url_to_file('https://ultralytics.com/assets/coco2017val.zip', 'tmp.zip')\n",
        "!unzip -q tmp.zip -d ../datasets && rm tmp.zip"
      ]
    },
    {
      "cell_type": "code",
      "execution_count": null,
      "metadata": {
        "colab": {
          "base_uri": "https://localhost:8080/"
        },
        "id": "X58w8JLpMnjH",
        "outputId": "74f1dfa9-6b6d-4b36-f67e-bbae243869f9"
      },
      "outputs": [
        {
          "name": "stdout",
          "output_type": "stream",
          "text": [
            "\u001b[34m\u001b[1mval: \u001b[0mdata=/content/yolov5/data/coco.yaml, weights=['yolov5x.pt'], batch_size=32, imgsz=640, conf_thres=0.001, iou_thres=0.65, task=val, device=, single_cls=False, augment=False, verbose=False, save_txt=False, save_hybrid=False, save_conf=False, save_json=True, project=runs/val, name=exp, exist_ok=False, half=True\n",
            "YOLOv5 🚀 v6.0-48-g84a8099 torch 1.10.0+cu102 CUDA:0 (Tesla V100-SXM2-16GB, 16160MiB)\n",
            "\n",
            "Downloading https://github.com/ultralytics/yolov5/releases/download/v6.0/yolov5x.pt to yolov5x.pt...\n",
            "100% 166M/166M [00:03<00:00, 54.1MB/s]\n",
            "\n",
            "Fusing layers... \n",
            "Model Summary: 444 layers, 86705005 parameters, 0 gradients\n",
            "\u001b[34m\u001b[1mval: \u001b[0mScanning '../datasets/coco/val2017' images and labels...4952 found, 48 missing, 0 empty, 0 corrupted: 100% 5000/5000 [00:01<00:00, 2636.64it/s]\n",
            "\u001b[34m\u001b[1mval: \u001b[0mNew cache created: ../datasets/coco/val2017.cache\n",
            "               Class     Images     Labels          P          R     mAP@.5 mAP@.5:.95: 100% 157/157 [01:12<00:00,  2.17it/s]\n",
            "                 all       5000      36335      0.729       0.63      0.683      0.496\n",
            "Speed: 0.1ms pre-process, 4.9ms inference, 1.9ms NMS per image at shape (32, 3, 640, 640)\n",
            "\n",
            "Evaluating pycocotools mAP... saving runs/val/exp/yolov5x_predictions.json...\n",
            "loading annotations into memory...\n",
            "Done (t=0.46s)\n",
            "creating index...\n",
            "index created!\n",
            "Loading and preparing results...\n",
            "DONE (t=5.15s)\n",
            "creating index...\n",
            "index created!\n",
            "Running per image evaluation...\n",
            "Evaluate annotation type *bbox*\n",
            "DONE (t=90.39s).\n",
            "Accumulating evaluation results...\n",
            "DONE (t=14.54s).\n",
            " Average Precision  (AP) @[ IoU=0.50:0.95 | area=   all | maxDets=100 ] = 0.507\n",
            " Average Precision  (AP) @[ IoU=0.50      | area=   all | maxDets=100 ] = 0.689\n",
            " Average Precision  (AP) @[ IoU=0.75      | area=   all | maxDets=100 ] = 0.552\n",
            " Average Precision  (AP) @[ IoU=0.50:0.95 | area= small | maxDets=100 ] = 0.345\n",
            " Average Precision  (AP) @[ IoU=0.50:0.95 | area=medium | maxDets=100 ] = 0.559\n",
            " Average Precision  (AP) @[ IoU=0.50:0.95 | area= large | maxDets=100 ] = 0.652\n",
            " Average Recall     (AR) @[ IoU=0.50:0.95 | area=   all | maxDets=  1 ] = 0.381\n",
            " Average Recall     (AR) @[ IoU=0.50:0.95 | area=   all | maxDets= 10 ] = 0.630\n",
            " Average Recall     (AR) @[ IoU=0.50:0.95 | area=   all | maxDets=100 ] = 0.682\n",
            " Average Recall     (AR) @[ IoU=0.50:0.95 | area= small | maxDets=100 ] = 0.526\n",
            " Average Recall     (AR) @[ IoU=0.50:0.95 | area=medium | maxDets=100 ] = 0.732\n",
            " Average Recall     (AR) @[ IoU=0.50:0.95 | area= large | maxDets=100 ] = 0.829\n",
            "Results saved to \u001b[1mruns/val/exp\u001b[0m\n"
          ]
        }
      ],
      "source": [
        "# Run YOLOv5x on COCO val\n",
        "!python val.py --weights yolov5x.pt --data coco.yaml --img 640 --iou 0.65 --half"
      ]
    },
    {
      "cell_type": "markdown",
      "metadata": {
        "id": "rc_KbFk0juX2"
      },
      "source": [
        "## COCO test\n",
        "Download [COCO test2017](https://github.com/ultralytics/yolov5/blob/74b34872fdf41941cddcf243951cdb090fbac17b/data/coco.yaml#L15) dataset (7GB - 40,000 images), to test model accuracy on test-dev set (**20,000 images, no labels**). Results are saved to a `*.json` file which should be **zipped** and submitted to the evaluation server at https://competitions.codalab.org/competitions/20794."
      ]
    },
    {
      "cell_type": "code",
      "execution_count": null,
      "metadata": {
        "id": "V0AJnSeCIHyJ"
      },
      "outputs": [],
      "source": [
        "# Download COCO test-dev2017\n",
        "torch.hub.download_url_to_file('https://ultralytics.com/assets/coco2017labels.zip', 'tmp.zip')\n",
        "!unzip -q tmp.zip -d ../datasets && rm tmp.zip\n",
        "!f=\"test2017.zip\" && curl http://images.cocodataset.org/zips/$f -o $f && unzip -q $f -d ../datasets/coco/images"
      ]
    },
    {
      "cell_type": "code",
      "execution_count": null,
      "metadata": {
        "id": "29GJXAP_lPrt"
      },
      "outputs": [],
      "source": [
        "# Run YOLOv5x on COCO test\n",
        "!python val.py --weights yolov5x.pt --data coco.yaml --img 640 --iou 0.65 --half --task test"
      ]
    },
    {
      "cell_type": "markdown",
      "metadata": {
        "id": "ZY2VXXXu74w5"
      },
      "source": [
        "# 3. Train\n",
        "\n",
        "<p align=\"\"><a href=\"https://roboflow.com/?ref=ultralytics\"><img width=\"1000\" src=\"https://uploads-ssl.webflow.com/5f6bc60e665f54545a1e52a5/615627e5824c9c6195abfda9_computer-vision-cycle.png\"/></a></p>\n",
        "Close the active learning loop by sampling images from your inference conditions with the `roboflow` pip package\n",
        "<br><br>\n",
        "\n",
        "Train a YOLOv5s model on the [COCO128](https://www.kaggle.com/ultralytics/coco128) dataset with `--data coco128.yaml`, starting from pretrained `--weights yolov5s.pt`, or from randomly initialized `--weights '' --cfg yolov5s.yaml`.\n",
        "\n",
        "- **Pretrained [Models](https://github.com/ultralytics/yolov5/tree/master/models)** are downloaded\n",
        "automatically from the [latest YOLOv5 release](https://github.com/ultralytics/yolov5/releases)\n",
        "- **[Datasets](https://github.com/ultralytics/yolov5/tree/master/data)** available for autodownload include: [COCO](https://github.com/ultralytics/yolov5/blob/master/data/coco.yaml), [COCO128](https://github.com/ultralytics/yolov5/blob/master/data/coco128.yaml), [VOC](https://github.com/ultralytics/yolov5/blob/master/data/VOC.yaml), [Argoverse](https://github.com/ultralytics/yolov5/blob/master/data/Argoverse.yaml), [VisDrone](https://github.com/ultralytics/yolov5/blob/master/data/VisDrone.yaml), [GlobalWheat](https://github.com/ultralytics/yolov5/blob/master/data/GlobalWheat2020.yaml), [xView](https://github.com/ultralytics/yolov5/blob/master/data/xView.yaml), [Objects365](https://github.com/ultralytics/yolov5/blob/master/data/Objects365.yaml), [SKU-110K](https://github.com/ultralytics/yolov5/blob/master/data/SKU-110K.yaml).\n",
        "- **Training Results** are saved to `runs/train/` with incrementing run directories, i.e. `runs/train/exp2`, `runs/train/exp3` etc.\n",
        "<br><br>\n",
        "\n",
        "## Train on Custom Data with Roboflow 🌟 NEW\n",
        "\n",
        "[Roboflow](https://roboflow.com/?ref=ultralytics) enables you to easily **organize, label, and prepare** a high quality dataset with your own custom data. Roboflow also makes it easy to establish an active learning pipeline, collaborate with your team on dataset improvement, and integrate directly into your model building workflow with the `roboflow` pip package.\n",
        "\n",
        "- Custom Training Example: [https://blog.roboflow.com/how-to-train-yolov5-on-a-custom-dataset/](https://blog.roboflow.com/how-to-train-yolov5-on-a-custom-dataset/?ref=ultralytics)\n",
        "- Custom Training Notebook: [![Open In Colab](https://colab.research.google.com/assets/colab-badge.svg)](https://colab.research.google.com/github/roboflow-ai/yolov5-custom-training-tutorial/blob/main/yolov5-custom-training.ipynb)\n",
        "<br>\n",
        "\n",
        "<p align=\"\"><a href=\"https://roboflow.com/?ref=ultralytics\"><img width=\"480\" src=\"https://uploads-ssl.webflow.com/5f6bc60e665f54545a1e52a5/6152a275ad4b4ac20cd2e21a_roboflow-annotate.gif\"/></a></p>Label images lightning fast (including with model-assisted labeling)"
      ]
    },
    {
      "cell_type": "code",
      "execution_count": null,
      "metadata": {
        "id": "bOy5KI2ncnWd"
      },
      "outputs": [],
      "source": [
        "# Tensorboard  (optional)\n",
        "%load_ext tensorboard\n",
        "%tensorboard --logdir runs/train"
      ]
    },
    {
      "cell_type": "code",
      "execution_count": null,
      "metadata": {
        "id": "2fLAV42oNb7M"
      },
      "outputs": [],
      "source": [
        "# Weights & Biases  (optional)\n",
        "%pip install -q wandb\n",
        "import wandb\n",
        "wandb.login()"
      ]
    },
    {
      "cell_type": "code",
      "execution_count": null,
      "metadata": {
        "colab": {
          "base_uri": "https://localhost:8080/"
        },
        "id": "1NcFxRcFdJ_O",
        "outputId": "8724d13d-6711-4a12-d96a-1c655e5c3549"
      },
      "outputs": [
        {
          "name": "stdout",
          "output_type": "stream",
          "text": [
            "\u001b[34m\u001b[1mtrain: \u001b[0mweights=yolov5s.pt, cfg=, data=coco128.yaml, hyp=data/hyps/hyp.scratch-low.yaml, epochs=3, batch_size=16, imgsz=640, rect=False, resume=False, nosave=False, noval=False, noautoanchor=False, evolve=None, bucket=, cache=ram, image_weights=False, device=, multi_scale=False, single_cls=False, adam=False, sync_bn=False, workers=8, project=runs/train, name=exp, exist_ok=False, quad=False, linear_lr=False, label_smoothing=0.0, patience=100, freeze=0, save_period=-1, local_rank=-1, entity=None, upload_dataset=False, bbox_interval=-1, artifact_alias=latest\n",
            "\u001b[34m\u001b[1mgithub: \u001b[0mup to date with https://github.com/ultralytics/yolov5 ✅\n",
            "YOLOv5 🚀 v6.0-48-g84a8099 torch 1.10.0+cu102 CUDA:0 (Tesla V100-SXM2-16GB, 16160MiB)\n",
            "\n",
            "\u001b[34m\u001b[1mhyperparameters: \u001b[0mlr0=0.01, lrf=0.1, momentum=0.937, weight_decay=0.0005, warmup_epochs=3.0, warmup_momentum=0.8, warmup_bias_lr=0.1, box=0.05, cls=0.5, cls_pw=1.0, obj=1.0, obj_pw=1.0, iou_t=0.2, anchor_t=4.0, fl_gamma=0.0, hsv_h=0.015, hsv_s=0.7, hsv_v=0.4, degrees=0.0, translate=0.1, scale=0.5, shear=0.0, perspective=0.0, flipud=0.0, fliplr=0.5, mosaic=1.0, mixup=0.0, copy_paste=0.0\n",
            "\u001b[34m\u001b[1mWeights & Biases: \u001b[0mrun 'pip install wandb' to automatically track and visualize YOLOv5 🚀 runs (RECOMMENDED)\n",
            "\u001b[34m\u001b[1mTensorBoard: \u001b[0mStart with 'tensorboard --logdir runs/train', view at http://localhost:6006/\n",
            "\n",
            "                 from  n    params  module                                  arguments                     \n",
            "  0                -1  1      3520  models.common.Conv                      [3, 32, 6, 2, 2]              \n",
            "  1                -1  1     18560  models.common.Conv                      [32, 64, 3, 2]                \n",
            "  2                -1  1     18816  models.common.C3                        [64, 64, 1]                   \n",
            "  3                -1  1     73984  models.common.Conv                      [64, 128, 3, 2]               \n",
            "  4                -1  2    115712  models.common.C3                        [128, 128, 2]                 \n",
            "  5                -1  1    295424  models.common.Conv                      [128, 256, 3, 2]              \n",
            "  6                -1  3    625152  models.common.C3                        [256, 256, 3]                 \n",
            "  7                -1  1   1180672  models.common.Conv                      [256, 512, 3, 2]              \n",
            "  8                -1  1   1182720  models.common.C3                        [512, 512, 1]                 \n",
            "  9                -1  1    656896  models.common.SPPF                      [512, 512, 5]                 \n",
            " 10                -1  1    131584  models.common.Conv                      [512, 256, 1, 1]              \n",
            " 11                -1  1         0  torch.nn.modules.upsampling.Upsample    [None, 2, 'nearest']          \n",
            " 12           [-1, 6]  1         0  models.common.Concat                    [1]                           \n",
            " 13                -1  1    361984  models.common.C3                        [512, 256, 1, False]          \n",
            " 14                -1  1     33024  models.common.Conv                      [256, 128, 1, 1]              \n",
            " 15                -1  1         0  torch.nn.modules.upsampling.Upsample    [None, 2, 'nearest']          \n",
            " 16           [-1, 4]  1         0  models.common.Concat                    [1]                           \n",
            " 17                -1  1     90880  models.common.C3                        [256, 128, 1, False]          \n",
            " 18                -1  1    147712  models.common.Conv                      [128, 128, 3, 2]              \n",
            " 19          [-1, 14]  1         0  models.common.Concat                    [1]                           \n",
            " 20                -1  1    296448  models.common.C3                        [256, 256, 1, False]          \n",
            " 21                -1  1    590336  models.common.Conv                      [256, 256, 3, 2]              \n",
            " 22          [-1, 10]  1         0  models.common.Concat                    [1]                           \n",
            " 23                -1  1   1182720  models.common.C3                        [512, 512, 1, False]          \n",
            " 24      [17, 20, 23]  1    229245  models.yolo.Detect                      [80, [[10, 13, 16, 30, 33, 23], [30, 61, 62, 45, 59, 119], [116, 90, 156, 198, 373, 326]], [128, 256, 512]]\n",
            "Model Summary: 270 layers, 7235389 parameters, 7235389 gradients, 16.5 GFLOPs\n",
            "\n",
            "Transferred 349/349 items from yolov5s.pt\n",
            "Scaled weight_decay = 0.0005\n",
            "\u001b[34m\u001b[1moptimizer:\u001b[0m SGD with parameter groups 57 weight, 60 weight (no decay), 60 bias\n",
            "\u001b[34m\u001b[1malbumentations: \u001b[0mversion 1.0.3 required by YOLOv5, but version 0.1.12 is currently installed\n",
            "\u001b[34m\u001b[1mtrain: \u001b[0mScanning '../datasets/coco128/labels/train2017.cache' images and labels... 128 found, 0 missing, 2 empty, 0 corrupted: 100% 128/128 [00:00<?, ?it/s]\n",
            "\u001b[34m\u001b[1mtrain: \u001b[0mCaching images (0.1GB ram): 100% 128/128 [00:00<00:00, 296.04it/s]\n",
            "\u001b[34m\u001b[1mval: \u001b[0mScanning '../datasets/coco128/labels/train2017.cache' images and labels... 128 found, 0 missing, 2 empty, 0 corrupted: 100% 128/128 [00:00<?, ?it/s]\n",
            "\u001b[34m\u001b[1mval: \u001b[0mCaching images (0.1GB ram): 100% 128/128 [00:01<00:00, 121.58it/s]\n",
            "Plotting labels... \n",
            "\n",
            "\u001b[34m\u001b[1mAutoAnchor: \u001b[0mAnalyzing anchors... anchors/target = 4.27, Best Possible Recall (BPR) = 0.9935\n",
            "Image sizes 640 train, 640 val\n",
            "Using 2 dataloader workers\n",
            "Logging results to \u001b[1mruns/train/exp\u001b[0m\n",
            "Starting training for 3 epochs...\n",
            "\n",
            "     Epoch   gpu_mem       box       obj       cls    labels  img_size\n",
            "       0/2     3.62G   0.04621    0.0711   0.02112       203       640: 100% 8/8 [00:04<00:00,  1.99it/s]\n",
            "               Class     Images     Labels          P          R     mAP@.5 mAP@.5:.95: 100% 4/4 [00:00<00:00,  4.37it/s]\n",
            "                 all        128        929      0.655      0.547      0.622       0.41\n",
            "\n",
            "     Epoch   gpu_mem       box       obj       cls    labels  img_size\n",
            "       1/2     5.31G   0.04564   0.06898   0.02116       143       640: 100% 8/8 [00:01<00:00,  4.77it/s]\n",
            "               Class     Images     Labels          P          R     mAP@.5 mAP@.5:.95: 100% 4/4 [00:00<00:00,  4.27it/s]\n",
            "                 all        128        929       0.68      0.554      0.632      0.419\n",
            "\n",
            "     Epoch   gpu_mem       box       obj       cls    labels  img_size\n",
            "       2/2     5.31G   0.04487   0.06883   0.01998       253       640: 100% 8/8 [00:01<00:00,  4.91it/s]\n",
            "               Class     Images     Labels          P          R     mAP@.5 mAP@.5:.95: 100% 4/4 [00:00<00:00,  4.30it/s]\n",
            "                 all        128        929       0.71      0.544      0.629      0.423\n",
            "\n",
            "3 epochs completed in 0.003 hours.\n",
            "Optimizer stripped from runs/train/exp/weights/last.pt, 14.9MB\n",
            "Optimizer stripped from runs/train/exp/weights/best.pt, 14.9MB\n",
            "\n",
            "Validating runs/train/exp/weights/best.pt...\n",
            "Fusing layers... \n",
            "Model Summary: 213 layers, 7225885 parameters, 0 gradients, 16.5 GFLOPs\n",
            "               Class     Images     Labels          P          R     mAP@.5 mAP@.5:.95: 100% 4/4 [00:03<00:00,  1.04it/s]\n",
            "                 all        128        929       0.71      0.544       0.63      0.423\n",
            "              person        128        254      0.816      0.669      0.774      0.507\n",
            "             bicycle        128          6      0.799      0.667      0.614      0.371\n",
            "                 car        128         46      0.803      0.355      0.486      0.209\n",
            "          motorcycle        128          5      0.704        0.6      0.791      0.583\n",
            "            airplane        128          6          1      0.795      0.995      0.717\n",
            "                 bus        128          7      0.656      0.714       0.72      0.606\n",
            "               train        128          3      0.852          1      0.995      0.682\n",
            "               truck        128         12      0.521       0.25      0.395      0.215\n",
            "                boat        128          6      0.795      0.333      0.445      0.137\n",
            "       traffic light        128         14      0.576      0.143       0.24      0.161\n",
            "           stop sign        128          2      0.636        0.5      0.828      0.713\n",
            "               bench        128          9      0.972      0.444      0.575       0.25\n",
            "                bird        128         16      0.939      0.968      0.988      0.645\n",
            "                 cat        128          4      0.984       0.75      0.822      0.694\n",
            "                 dog        128          9      0.888      0.667      0.903       0.54\n",
            "               horse        128          2      0.689          1      0.995      0.697\n",
            "            elephant        128         17       0.96      0.882      0.943      0.681\n",
            "                bear        128          1      0.549          1      0.995      0.995\n",
            "               zebra        128          4       0.86          1      0.995      0.952\n",
            "             giraffe        128          9      0.822      0.778      0.905       0.57\n",
            "            backpack        128          6          1      0.309      0.457      0.195\n",
            "            umbrella        128         18      0.775      0.576       0.74      0.418\n",
            "             handbag        128         19      0.628      0.105      0.167      0.111\n",
            "                 tie        128          7       0.96      0.571      0.701      0.441\n",
            "            suitcase        128          4          1      0.895      0.995      0.621\n",
            "             frisbee        128          5      0.641        0.8      0.798      0.664\n",
            "                skis        128          1      0.627          1      0.995      0.497\n",
            "           snowboard        128          7      0.988      0.714      0.768      0.556\n",
            "         sports ball        128          6      0.671        0.5      0.579      0.339\n",
            "                kite        128         10      0.631      0.515      0.598      0.221\n",
            "        baseball bat        128          4       0.47      0.456      0.277      0.137\n",
            "      baseball glove        128          7      0.459      0.429      0.334      0.182\n",
            "          skateboard        128          5        0.7       0.48      0.736      0.548\n",
            "       tennis racket        128          7      0.559      0.571      0.538      0.315\n",
            "              bottle        128         18      0.607      0.389      0.484      0.282\n",
            "          wine glass        128         16      0.722      0.812       0.82      0.385\n",
            "                 cup        128         36      0.881      0.361      0.532      0.312\n",
            "                fork        128          6      0.384      0.167      0.239      0.191\n",
            "               knife        128         16      0.908      0.616      0.681      0.443\n",
            "               spoon        128         22      0.836      0.364      0.536      0.264\n",
            "                bowl        128         28      0.793      0.536      0.633      0.471\n",
            "              banana        128          1          0          0      0.142     0.0995\n",
            "            sandwich        128          2          0          0     0.0951     0.0717\n",
            "              orange        128          4          1          0       0.67      0.317\n",
            "            broccoli        128         11      0.345      0.182      0.283      0.243\n",
            "              carrot        128         24      0.688      0.459      0.612      0.402\n",
            "             hot dog        128          2      0.424      0.771      0.497      0.473\n",
            "               pizza        128          5      0.622          1      0.824      0.551\n",
            "               donut        128         14      0.703          1      0.952      0.853\n",
            "                cake        128          4      0.733          1      0.945      0.777\n",
            "               chair        128         35      0.512      0.486      0.488      0.222\n",
            "               couch        128          6       0.68       0.36      0.746      0.406\n",
            "        potted plant        128         14      0.797      0.714      0.808      0.482\n",
            "                 bed        128          3          1          0      0.474      0.318\n",
            "        dining table        128         13      0.852      0.445      0.478      0.315\n",
            "              toilet        128          2      0.512        0.5      0.554      0.487\n",
            "                  tv        128          2      0.754          1      0.995      0.895\n",
            "              laptop        128          3          1          0       0.39      0.147\n",
            "               mouse        128          2          1          0     0.0283     0.0226\n",
            "              remote        128          8      0.747      0.625      0.636      0.488\n",
            "          cell phone        128          8      0.555      0.166      0.417      0.222\n",
            "           microwave        128          3      0.417          1      0.995      0.732\n",
            "                oven        128          5       0.37        0.4      0.432      0.249\n",
            "                sink        128          6      0.356      0.167      0.269      0.149\n",
            "        refrigerator        128          5      0.705        0.8      0.814       0.45\n",
            "                book        128         29      0.628      0.138      0.298      0.136\n",
            "               clock        128          9      0.857      0.778      0.893      0.574\n",
            "                vase        128          2      0.242          1      0.663      0.622\n",
            "            scissors        128          1          1          0     0.0207    0.00207\n",
            "          teddy bear        128         21      0.847      0.381      0.622      0.345\n",
            "          toothbrush        128          5       0.99        0.6      0.662       0.45\n",
            "Results saved to \u001b[1mruns/train/exp\u001b[0m\n"
          ]
        }
      ],
      "source": [
        "# Train YOLOv5s on COCO128 for 3 epochs\n",
        "!python train.py --img 640 --batch 16 --epochs 3 --data coco128.yaml --weights yolov5s.pt --cache"
      ]
    },
    {
      "cell_type": "markdown",
      "metadata": {
        "id": "15glLzbQx5u0"
      },
      "source": [
        "# 4. Visualize"
      ]
    },
    {
      "cell_type": "markdown",
      "metadata": {
        "id": "DLI1JmHU7B0l"
      },
      "source": [
        "## Weights & Biases Logging 🌟 NEW\n",
        "\n",
        "[Weights & Biases](https://wandb.ai/site?utm_campaign=repo_yolo_notebook) (W&B) is now integrated with YOLOv5 for real-time visualization and cloud logging of training runs. This allows for better run comparison and introspection, as well improved visibility and collaboration for teams. To enable W&B `pip install wandb`, and then train normally (you will be guided through setup on first use). \n",
        "\n",
        "During training you will see live updates at [https://wandb.ai/home](https://wandb.ai/home?utm_campaign=repo_yolo_notebook), and you can create and share detailed [Reports](https://wandb.ai/glenn-jocher/yolov5_tutorial/reports/YOLOv5-COCO128-Tutorial-Results--VmlldzozMDI5OTY) of your results. For more information see the [YOLOv5 Weights & Biases Tutorial](https://github.com/ultralytics/yolov5/issues/1289). \n",
        "\n",
        "<p align=\"left\"><img width=\"900\" alt=\"Weights & Biases dashboard\" src=\"https://user-images.githubusercontent.com/26833433/135390767-c28b050f-8455-4004-adb0-3b730386e2b2.png\"></p>"
      ]
    },
    {
      "cell_type": "markdown",
      "metadata": {
        "id": "-WPvRbS5Swl6"
      },
      "source": [
        "## Local Logging\n",
        "\n",
        "All results are logged by default to `runs/train`, with a new experiment directory created for each new training as `runs/train/exp2`, `runs/train/exp3`, etc. View train and val jpgs to see mosaics, labels, predictions and augmentation effects. Note an Ultralytics **Mosaic Dataloader** is used for training (shown below), which combines 4 images into 1 mosaic during training.\n",
        "\n",
        "> <img src=\"https://user-images.githubusercontent.com/26833433/131255960-b536647f-7c61-4f60-bbc5-cb2544d71b2a.jpg\" width=\"700\">  \n",
        "`train_batch0.jpg` shows train batch 0 mosaics and labels\n",
        "\n",
        "> <img src=\"https://user-images.githubusercontent.com/26833433/131256748-603cafc7-55d1-4e58-ab26-83657761aed9.jpg\" width=\"700\">  \n",
        "`test_batch0_labels.jpg` shows val batch 0 labels\n",
        "\n",
        "> <img src=\"https://user-images.githubusercontent.com/26833433/131256752-3f25d7a5-7b0f-4bb3-ab78-46343c3800fe.jpg\" width=\"700\">  \n",
        "`test_batch0_pred.jpg` shows val batch 0 _predictions_\n",
        "\n",
        "Training results are automatically logged to [Tensorboard](https://www.tensorflow.org/tensorboard) and [CSV](https://github.com/ultralytics/yolov5/pull/4148) as `results.csv`, which is plotted as `results.png` (below) after training completes. You can also plot any `results.csv` file manually:\n",
        "\n",
        "```python\n",
        "from utils.plots import plot_results \n",
        "plot_results('path/to/results.csv')  # plot 'results.csv' as 'results.png'\n",
        "```\n",
        "\n",
        "<img align=\"left\" width=\"800\" alt=\"COCO128 Training Results\" src=\"https://user-images.githubusercontent.com/26833433/126906780-8c5e2990-6116-4de6-b78a-367244a33ccf.png\">"
      ]
    },
    {
      "cell_type": "markdown",
      "metadata": {
        "id": "Zelyeqbyt3GD"
      },
      "source": [
        "# Environments\n",
        "\n",
        "YOLOv5 may be run in any of the following up-to-date verified environments (with all dependencies including [CUDA](https://developer.nvidia.com/cuda)/[CUDNN](https://developer.nvidia.com/cudnn), [Python](https://www.python.org/) and [PyTorch](https://pytorch.org/) preinstalled):\n",
        "\n",
        "- **Google Colab and Kaggle** notebooks with free GPU: <a href=\"https://colab.research.google.com/github/ultralytics/yolov5/blob/master/tutorial.ipynb\"><img src=\"https://colab.research.google.com/assets/colab-badge.svg\" alt=\"Open In Colab\"></a> <a href=\"https://www.kaggle.com/ultralytics/yolov5\"><img src=\"https://kaggle.com/static/images/open-in-kaggle.svg\" alt=\"Open In Kaggle\"></a>\n",
        "- **Google Cloud** Deep Learning VM. See [GCP Quickstart Guide](https://github.com/ultralytics/yolov5/wiki/GCP-Quickstart)\n",
        "- **Amazon** Deep Learning AMI. See [AWS Quickstart Guide](https://github.com/ultralytics/yolov5/wiki/AWS-Quickstart)\n",
        "- **Docker Image**. See [Docker Quickstart Guide](https://github.com/ultralytics/yolov5/wiki/Docker-Quickstart) <a href=\"https://hub.docker.com/r/ultralytics/yolov5\"><img src=\"https://img.shields.io/docker/pulls/ultralytics/yolov5?logo=docker\" alt=\"Docker Pulls\"></a>\n"
      ]
    },
    {
      "cell_type": "markdown",
      "metadata": {
        "id": "6Qu7Iesl0p54"
      },
      "source": [
        "# Status\n",
        "\n",
        "![CI CPU testing](https://github.com/ultralytics/yolov5/workflows/CI%20CPU%20testing/badge.svg)\n",
        "\n",
        "If this badge is green, all [YOLOv5 GitHub Actions](https://github.com/ultralytics/yolov5/actions) Continuous Integration (CI) tests are currently passing. CI tests verify correct operation of YOLOv5 training ([train.py](https://github.com/ultralytics/yolov5/blob/master/train.py)), testing ([val.py](https://github.com/ultralytics/yolov5/blob/master/val.py)), inference ([detect.py](https://github.com/ultralytics/yolov5/blob/master/detect.py)) and export ([export.py](https://github.com/ultralytics/yolov5/blob/master/export.py)) on macOS, Windows, and Ubuntu every 24 hours and on every commit.\n"
      ]
    },
    {
      "cell_type": "markdown",
      "metadata": {
        "id": "IEijrePND_2I"
      },
      "source": [
        "# Appendix\n",
        "\n",
        "Optional extras below. Unit tests validate repo functionality and should be run on any PRs submitted.\n"
      ]
    },
    {
      "cell_type": "code",
      "execution_count": null,
      "metadata": {
        "id": "mcKoSIK2WSzj"
      },
      "outputs": [],
      "source": [
        "# Reproduce\n",
        "for x in 'yolov5n', 'yolov5s', 'yolov5m', 'yolov5l', 'yolov5x':\n",
        "  !python val.py --weights {x}.pt --data coco.yaml --img 640 --task speed  # speed\n",
        "  !python val.py --weights {x}.pt --data coco.yaml --img 640 --conf 0.001 --iou 0.65  # mAP"
      ]
    },
    {
      "cell_type": "code",
      "execution_count": null,
      "metadata": {
        "id": "GMusP4OAxFu6"
      },
      "outputs": [],
      "source": [
        "# PyTorch Hub\n",
        "import torch\n",
        "\n",
        "# Model\n",
        "model = torch.hub.load('ultralytics/yolov5', 'yolov5s')\n",
        "\n",
        "# Images\n",
        "dir = 'https://ultralytics.com/images/'\n",
        "imgs = [dir + f for f in ('zidane.jpg', 'bus.jpg')]  # batch of images\n",
        "\n",
        "# Inference\n",
        "results = model(imgs)\n",
        "results.print()  # or .show(), .save()"
      ]
    },
    {
      "cell_type": "code",
      "execution_count": null,
      "metadata": {
        "id": "FGH0ZjkGjejy"
      },
      "outputs": [],
      "source": [
        "# CI Checks\n",
        "%%shell\n",
        "export PYTHONPATH=\"$PWD\"  # to run *.py. files in subdirectories\n",
        "rm -rf runs  # remove runs/\n",
        "for m in yolov5n; do  # models\n",
        "  python train.py --img 64 --batch 32 --weights $m.pt --epochs 1 --device 0  # train pretrained\n",
        "  python train.py --img 64 --batch 32 --weights '' --cfg $m.yaml --epochs 1 --device 0  # train scratch\n",
        "  for d in 0 cpu; do  # devices\n",
        "    python val.py --weights $m.pt --device $d # val official\n",
        "    python val.py --weights runs/train/exp/weights/best.pt --device $d # val custom\n",
        "    python detect.py --weights $m.pt --device $d  # detect official\n",
        "    python detect.py --weights runs/train/exp/weights/best.pt --device $d  # detect custom\n",
        "  done\n",
        "  python hubconf.py  # hub\n",
        "  python models/yolo.py --cfg $m.yaml  # build PyTorch model\n",
        "  python models/tf.py --weights $m.pt  # build TensorFlow model\n",
        "  python export.py --img 64 --batch 1 --weights $m.pt --include torchscript onnx  # export\n",
        "done"
      ]
    },
    {
      "cell_type": "code",
      "execution_count": null,
      "metadata": {
        "id": "gogI-kwi3Tye"
      },
      "outputs": [],
      "source": [
        "# Profile\n",
        "from utils.torch_utils import profile\n",
        "\n",
        "m1 = lambda x: x * torch.sigmoid(x)\n",
        "m2 = torch.nn.SiLU()\n",
        "results = profile(input=torch.randn(16, 3, 640, 640), ops=[m1, m2], n=100)"
      ]
    },
    {
      "cell_type": "code",
      "execution_count": null,
      "metadata": {
        "id": "RVRSOhEvUdb5"
      },
      "outputs": [],
      "source": [
        "# Evolve\n",
        "!python train.py --img 640 --batch 64 --epochs 100 --data coco128.yaml --weights yolov5s.pt --cache --noautoanchor --evolve\n",
        "!d=runs/train/evolve && cp evolve.* $d && zip -r evolve.zip $d && gsutil mv evolve.zip gs://bucket  # upload results (optional)"
      ]
    },
    {
      "cell_type": "code",
      "execution_count": null,
      "metadata": {
        "id": "BSgFCAcMbk1R"
      },
      "outputs": [],
      "source": [
        "# VOC\n",
        "for b, m in zip([64, 64, 64, 32, 16], ['yolov5n', 'yolov5s', 'yolov5m', 'yolov5l', 'yolov5x']):  # batch, model\n",
        "  !python train.py --batch {b} --weights {m}.pt --data VOC.yaml --epochs 50 --img 512 --hyp hyp.VOC.yaml --project VOC --name {m} --cache"
      ]
    },
    {
      "cell_type": "code",
      "execution_count": null,
      "metadata": {
        "id": "VTRwsvA9u7ln"
      },
      "outputs": [],
      "source": [
        "# TensorRT \n",
        "# https://docs.nvidia.com/deeplearning/tensorrt/install-guide/index.html#installing-pip\n",
        "!pip install -U nvidia-tensorrt --index-url https://pypi.ngc.nvidia.com  # install\n",
        "!python export.py --weights yolov5s.pt --include engine --imgsz 640 640 --device 0  # export\n",
        "!python detect.py --weights yolov5s.engine --imgsz 640 640 --device 0  # inference"
      ]
    }
  ],
  "metadata": {
    "accelerator": "GPU",
    "colab": {
      "collapsed_sections": [],
      "include_colab_link": true,
      "name": "YOLOv5 Tutorial",
      "provenance": []
    },
    "kernelspec": {
      "display_name": "Python 3",
      "name": "python3"
    },
    "language_info": {
      "codemirror_mode": {
        "name": "ipython",
        "version": 3
      },
      "file_extension": ".py",
      "mimetype": "text/x-python",
      "name": "python",
      "nbconvert_exporter": "python",
      "pygments_lexer": "ipython3",
      "version": "3.8.5"
    },
    "widgets": {
      "application/vnd.jupyter.widget-state+json": {
        "0ce7164fc0c74bb9a2b5c7037375a727": {
          "model_module": "@jupyter-widgets/controls",
          "model_module_version": "1.5.0",
          "model_name": "ProgressStyleModel",
          "state": {
            "_model_module": "@jupyter-widgets/controls",
            "_model_module_version": "1.5.0",
            "_model_name": "ProgressStyleModel",
            "_view_count": null,
            "_view_module": "@jupyter-widgets/base",
            "_view_module_version": "1.2.0",
            "_view_name": "StyleView",
            "bar_color": null,
            "description_width": ""
          }
        },
        "25621cff5d16448cb7260e839fd0f543": {
          "model_module": "@jupyter-widgets/base",
          "model_module_version": "1.2.0",
          "model_name": "LayoutModel",
          "state": {
            "_model_module": "@jupyter-widgets/base",
            "_model_module_version": "1.2.0",
            "_model_name": "LayoutModel",
            "_view_count": null,
            "_view_module": "@jupyter-widgets/base",
            "_view_module_version": "1.2.0",
            "_view_name": "LayoutView",
            "align_content": null,
            "align_items": null,
            "align_self": null,
            "border": null,
            "bottom": null,
            "display": null,
            "flex": null,
            "flex_flow": null,
            "grid_area": null,
            "grid_auto_columns": null,
            "grid_auto_flow": null,
            "grid_auto_rows": null,
            "grid_column": null,
            "grid_gap": null,
            "grid_row": null,
            "grid_template_areas": null,
            "grid_template_columns": null,
            "grid_template_rows": null,
            "height": null,
            "justify_content": null,
            "justify_items": null,
            "left": null,
            "margin": null,
            "max_height": null,
            "max_width": null,
            "min_height": null,
            "min_width": null,
            "object_fit": null,
            "object_position": null,
            "order": null,
            "overflow": null,
            "overflow_x": null,
            "overflow_y": null,
            "padding": null,
            "right": null,
            "top": null,
            "visibility": null,
            "width": null
          }
        },
        "384a001876054c93b0af45cd1e960bfe": {
          "model_module": "@jupyter-widgets/controls",
          "model_module_version": "1.5.0",
          "model_name": "HTMLModel",
          "state": {
            "_dom_classes": [],
            "_model_module": "@jupyter-widgets/controls",
            "_model_module_version": "1.5.0",
            "_model_name": "HTMLModel",
            "_view_count": null,
            "_view_module": "@jupyter-widgets/controls",
            "_view_module_version": "1.5.0",
            "_view_name": "HTMLView",
            "description": "",
            "description_tooltip": null,
            "layout": "IPY_MODEL_25621cff5d16448cb7260e839fd0f543",
            "placeholder": "​",
            "style": "IPY_MODEL_9f09facb2a6c4a7096810d327c8b551c",
            "value": "100%"
          }
        },
        "473371611126476c88d5d42ec7031ed6": {
          "model_module": "@jupyter-widgets/controls",
          "model_module_version": "1.5.0",
          "model_name": "DescriptionStyleModel",
          "state": {
            "_model_module": "@jupyter-widgets/controls",
            "_model_module_version": "1.5.0",
            "_model_name": "DescriptionStyleModel",
            "_view_count": null,
            "_view_module": "@jupyter-widgets/base",
            "_view_module_version": "1.2.0",
            "_view_name": "StyleView",
            "description_width": ""
          }
        },
        "5296d28be75740b2892ae421bbec3657": {
          "model_module": "@jupyter-widgets/controls",
          "model_module_version": "1.5.0",
          "model_name": "HTMLModel",
          "state": {
            "_dom_classes": [],
            "_model_module": "@jupyter-widgets/controls",
            "_model_module_version": "1.5.0",
            "_model_name": "HTMLModel",
            "_view_count": null,
            "_view_module": "@jupyter-widgets/controls",
            "_view_module_version": "1.5.0",
            "_view_name": "HTMLView",
            "description": "",
            "description_tooltip": null,
            "layout": "IPY_MODEL_65efdfd0d26c46e79c8c5ff3b77126cc",
            "placeholder": "​",
            "style": "IPY_MODEL_473371611126476c88d5d42ec7031ed6",
            "value": " 780M/780M [00:11&lt;00:00, 91.9MB/s]"
          }
        },
        "65efdfd0d26c46e79c8c5ff3b77126cc": {
          "model_module": "@jupyter-widgets/base",
          "model_module_version": "1.2.0",
          "model_name": "LayoutModel",
          "state": {
            "_model_module": "@jupyter-widgets/base",
            "_model_module_version": "1.2.0",
            "_model_name": "LayoutModel",
            "_view_count": null,
            "_view_module": "@jupyter-widgets/base",
            "_view_module_version": "1.2.0",
            "_view_name": "LayoutView",
            "align_content": null,
            "align_items": null,
            "align_self": null,
            "border": null,
            "bottom": null,
            "display": null,
            "flex": null,
            "flex_flow": null,
            "grid_area": null,
            "grid_auto_columns": null,
            "grid_auto_flow": null,
            "grid_auto_rows": null,
            "grid_column": null,
            "grid_gap": null,
            "grid_row": null,
            "grid_template_areas": null,
            "grid_template_columns": null,
            "grid_template_rows": null,
            "height": null,
            "justify_content": null,
            "justify_items": null,
            "left": null,
            "margin": null,
            "max_height": null,
            "max_width": null,
            "min_height": null,
            "min_width": null,
            "object_fit": null,
            "object_position": null,
            "order": null,
            "overflow": null,
            "overflow_x": null,
            "overflow_y": null,
            "padding": null,
            "right": null,
            "top": null,
            "visibility": null,
            "width": null
          }
        },
        "769ecde6f2e64bacb596ce972f8d3d2d": {
          "model_module": "@jupyter-widgets/base",
          "model_module_version": "1.2.0",
          "model_name": "LayoutModel",
          "state": {
            "_model_module": "@jupyter-widgets/base",
            "_model_module_version": "1.2.0",
            "_model_name": "LayoutModel",
            "_view_count": null,
            "_view_module": "@jupyter-widgets/base",
            "_view_module_version": "1.2.0",
            "_view_name": "LayoutView",
            "align_content": null,
            "align_items": null,
            "align_self": null,
            "border": null,
            "bottom": null,
            "display": null,
            "flex": null,
            "flex_flow": null,
            "grid_area": null,
            "grid_auto_columns": null,
            "grid_auto_flow": null,
            "grid_auto_rows": null,
            "grid_column": null,
            "grid_gap": null,
            "grid_row": null,
            "grid_template_areas": null,
            "grid_template_columns": null,
            "grid_template_rows": null,
            "height": null,
            "justify_content": null,
            "justify_items": null,
            "left": null,
            "margin": null,
            "max_height": null,
            "max_width": null,
            "min_height": null,
            "min_width": null,
            "object_fit": null,
            "object_position": null,
            "order": null,
            "overflow": null,
            "overflow_x": null,
            "overflow_y": null,
            "padding": null,
            "right": null,
            "top": null,
            "visibility": null,
            "width": null
          }
        },
        "9f09facb2a6c4a7096810d327c8b551c": {
          "model_module": "@jupyter-widgets/controls",
          "model_module_version": "1.5.0",
          "model_name": "DescriptionStyleModel",
          "state": {
            "_model_module": "@jupyter-widgets/controls",
            "_model_module_version": "1.5.0",
            "_model_name": "DescriptionStyleModel",
            "_view_count": null,
            "_view_module": "@jupyter-widgets/base",
            "_view_module_version": "1.2.0",
            "_view_name": "StyleView",
            "description_width": ""
          }
        },
        "c4c4593c10904cb5b8a5724d60c7e181": {
          "model_module": "@jupyter-widgets/base",
          "model_module_version": "1.2.0",
          "model_name": "LayoutModel",
          "state": {
            "_model_module": "@jupyter-widgets/base",
            "_model_module_version": "1.2.0",
            "_model_name": "LayoutModel",
            "_view_count": null,
            "_view_module": "@jupyter-widgets/base",
            "_view_module_version": "1.2.0",
            "_view_name": "LayoutView",
            "align_content": null,
            "align_items": null,
            "align_self": null,
            "border": null,
            "bottom": null,
            "display": null,
            "flex": null,
            "flex_flow": null,
            "grid_area": null,
            "grid_auto_columns": null,
            "grid_auto_flow": null,
            "grid_auto_rows": null,
            "grid_column": null,
            "grid_gap": null,
            "grid_row": null,
            "grid_template_areas": null,
            "grid_template_columns": null,
            "grid_template_rows": null,
            "height": null,
            "justify_content": null,
            "justify_items": null,
            "left": null,
            "margin": null,
            "max_height": null,
            "max_width": null,
            "min_height": null,
            "min_width": null,
            "object_fit": null,
            "object_position": null,
            "order": null,
            "overflow": null,
            "overflow_x": null,
            "overflow_y": null,
            "padding": null,
            "right": null,
            "top": null,
            "visibility": null,
            "width": null
          }
        },
        "dded0aeae74440f7ba2ffa0beb8dd612": {
          "model_module": "@jupyter-widgets/controls",
          "model_module_version": "1.5.0",
          "model_name": "FloatProgressModel",
          "state": {
            "_dom_classes": [],
            "_model_module": "@jupyter-widgets/controls",
            "_model_module_version": "1.5.0",
            "_model_name": "FloatProgressModel",
            "_view_count": null,
            "_view_module": "@jupyter-widgets/controls",
            "_view_module_version": "1.5.0",
            "_view_name": "ProgressView",
            "bar_style": "success",
            "description": "",
            "description_tooltip": null,
            "layout": "IPY_MODEL_c4c4593c10904cb5b8a5724d60c7e181",
            "max": 818322941,
            "min": 0,
            "orientation": "horizontal",
            "style": "IPY_MODEL_0ce7164fc0c74bb9a2b5c7037375a727",
            "value": 818322941
          }
        },
        "eb95db7cae194218b3fcefb439b6352f": {
          "model_module": "@jupyter-widgets/controls",
          "model_module_version": "1.5.0",
          "model_name": "HBoxModel",
          "state": {
            "_dom_classes": [],
            "_model_module": "@jupyter-widgets/controls",
            "_model_module_version": "1.5.0",
            "_model_name": "HBoxModel",
            "_view_count": null,
            "_view_module": "@jupyter-widgets/controls",
            "_view_module_version": "1.5.0",
            "_view_name": "HBoxView",
            "box_style": "",
            "children": [
              "IPY_MODEL_384a001876054c93b0af45cd1e960bfe",
              "IPY_MODEL_dded0aeae74440f7ba2ffa0beb8dd612",
              "IPY_MODEL_5296d28be75740b2892ae421bbec3657"
            ],
            "layout": "IPY_MODEL_769ecde6f2e64bacb596ce972f8d3d2d"
          }
        }
      }
    }
  },
  "nbformat": 4,
  "nbformat_minor": 0
}<|MERGE_RESOLUTION|>--- conflicted
+++ resolved
@@ -71,7 +71,7 @@
         "# %pip install -qr requirements.txt  # install\n",
         "\n",
         "import torch\n",
-        "from yolov5 import utils\n",
+        "import utils\n",
         "display = utils.notebook_init()  # checks"
       ]
     },
@@ -103,288 +103,6 @@
         "colab": {
           "base_uri": "https://localhost:8080/"
         },
-<<<<<<< HEAD
-=======
-        "25621cff5d16448cb7260e839fd0f543": {
-          "model_module": "@jupyter-widgets/base",
-          "model_name": "LayoutModel",
-          "model_module_version": "1.2.0",
-          "state": {
-            "_view_name": "LayoutView",
-            "grid_template_rows": null,
-            "right": null,
-            "justify_content": null,
-            "_view_module": "@jupyter-widgets/base",
-            "overflow": null,
-            "_model_module_version": "1.2.0",
-            "_view_count": null,
-            "flex_flow": null,
-            "width": null,
-            "min_width": null,
-            "border": null,
-            "align_items": null,
-            "bottom": null,
-            "_model_module": "@jupyter-widgets/base",
-            "top": null,
-            "grid_column": null,
-            "overflow_y": null,
-            "overflow_x": null,
-            "grid_auto_flow": null,
-            "grid_area": null,
-            "grid_template_columns": null,
-            "flex": null,
-            "_model_name": "LayoutModel",
-            "justify_items": null,
-            "grid_row": null,
-            "max_height": null,
-            "align_content": null,
-            "visibility": null,
-            "align_self": null,
-            "height": null,
-            "min_height": null,
-            "padding": null,
-            "grid_auto_rows": null,
-            "grid_gap": null,
-            "max_width": null,
-            "order": null,
-            "_view_module_version": "1.2.0",
-            "grid_template_areas": null,
-            "object_position": null,
-            "object_fit": null,
-            "grid_auto_columns": null,
-            "margin": null,
-            "display": null,
-            "left": null
-          }
-        },
-        "0ce7164fc0c74bb9a2b5c7037375a727": {
-          "model_module": "@jupyter-widgets/controls",
-          "model_name": "ProgressStyleModel",
-          "model_module_version": "1.5.0",
-          "state": {
-            "_view_name": "StyleView",
-            "_model_name": "ProgressStyleModel",
-            "description_width": "",
-            "_view_module": "@jupyter-widgets/base",
-            "_model_module_version": "1.5.0",
-            "_view_count": null,
-            "_view_module_version": "1.2.0",
-            "bar_color": null,
-            "_model_module": "@jupyter-widgets/controls"
-          }
-        },
-        "c4c4593c10904cb5b8a5724d60c7e181": {
-          "model_module": "@jupyter-widgets/base",
-          "model_name": "LayoutModel",
-          "model_module_version": "1.2.0",
-          "state": {
-            "_view_name": "LayoutView",
-            "grid_template_rows": null,
-            "right": null,
-            "justify_content": null,
-            "_view_module": "@jupyter-widgets/base",
-            "overflow": null,
-            "_model_module_version": "1.2.0",
-            "_view_count": null,
-            "flex_flow": null,
-            "width": null,
-            "min_width": null,
-            "border": null,
-            "align_items": null,
-            "bottom": null,
-            "_model_module": "@jupyter-widgets/base",
-            "top": null,
-            "grid_column": null,
-            "overflow_y": null,
-            "overflow_x": null,
-            "grid_auto_flow": null,
-            "grid_area": null,
-            "grid_template_columns": null,
-            "flex": null,
-            "_model_name": "LayoutModel",
-            "justify_items": null,
-            "grid_row": null,
-            "max_height": null,
-            "align_content": null,
-            "visibility": null,
-            "align_self": null,
-            "height": null,
-            "min_height": null,
-            "padding": null,
-            "grid_auto_rows": null,
-            "grid_gap": null,
-            "max_width": null,
-            "order": null,
-            "_view_module_version": "1.2.0",
-            "grid_template_areas": null,
-            "object_position": null,
-            "object_fit": null,
-            "grid_auto_columns": null,
-            "margin": null,
-            "display": null,
-            "left": null
-          }
-        },
-        "473371611126476c88d5d42ec7031ed6": {
-          "model_module": "@jupyter-widgets/controls",
-          "model_name": "DescriptionStyleModel",
-          "model_module_version": "1.5.0",
-          "state": {
-            "_view_name": "StyleView",
-            "_model_name": "DescriptionStyleModel",
-            "description_width": "",
-            "_view_module": "@jupyter-widgets/base",
-            "_model_module_version": "1.5.0",
-            "_view_count": null,
-            "_view_module_version": "1.2.0",
-            "_model_module": "@jupyter-widgets/controls"
-          }
-        },
-        "65efdfd0d26c46e79c8c5ff3b77126cc": {
-          "model_module": "@jupyter-widgets/base",
-          "model_name": "LayoutModel",
-          "model_module_version": "1.2.0",
-          "state": {
-            "_view_name": "LayoutView",
-            "grid_template_rows": null,
-            "right": null,
-            "justify_content": null,
-            "_view_module": "@jupyter-widgets/base",
-            "overflow": null,
-            "_model_module_version": "1.2.0",
-            "_view_count": null,
-            "flex_flow": null,
-            "width": null,
-            "min_width": null,
-            "border": null,
-            "align_items": null,
-            "bottom": null,
-            "_model_module": "@jupyter-widgets/base",
-            "top": null,
-            "grid_column": null,
-            "overflow_y": null,
-            "overflow_x": null,
-            "grid_auto_flow": null,
-            "grid_area": null,
-            "grid_template_columns": null,
-            "flex": null,
-            "_model_name": "LayoutModel",
-            "justify_items": null,
-            "grid_row": null,
-            "max_height": null,
-            "align_content": null,
-            "visibility": null,
-            "align_self": null,
-            "height": null,
-            "min_height": null,
-            "padding": null,
-            "grid_auto_rows": null,
-            "grid_gap": null,
-            "max_width": null,
-            "order": null,
-            "_view_module_version": "1.2.0",
-            "grid_template_areas": null,
-            "object_position": null,
-            "object_fit": null,
-            "grid_auto_columns": null,
-            "margin": null,
-            "display": null,
-            "left": null
-          }
-        }
-      }
-    }
-  },
-  "cells": [
-    {
-      "cell_type": "markdown",
-      "metadata": {
-        "id": "view-in-github",
-        "colab_type": "text"
-      },
-      "source": [
-        "<a href=\"https://colab.research.google.com/github/ultralytics/yolov5/blob/master/tutorial.ipynb\" target=\"_parent\"><img src=\"https://colab.research.google.com/assets/colab-badge.svg\" alt=\"Open In Colab\"/></a>"
-      ]
-    },
-    {
-      "cell_type": "markdown",
-      "metadata": {
-        "id": "t6MPjfT5NrKQ"
-      },
-      "source": [
-        "<a align=\"left\" href=\"https://ultralytics.com/yolov5\" target=\"_blank\">\n",
-        "<img width=\"1024\", src=\"https://user-images.githubusercontent.com/26833433/125273437-35b3fc00-e30d-11eb-9079-46f313325424.png\"></a>\n",
-        "\n",
-        "This is the **official YOLOv5 🚀 notebook** by **Ultralytics**, and is freely available for redistribution under the [GPL-3.0 license](https://choosealicense.com/licenses/gpl-3.0/). \n",
-        "For more information please visit https://github.com/ultralytics/yolov5 and https://ultralytics.com. Thank you!"
-      ]
-    },
-    {
-      "cell_type": "markdown",
-      "metadata": {
-        "id": "7mGmQbAO5pQb"
-      },
-      "source": [
-        "# Setup\n",
-        "\n",
-        "Clone repo, install dependencies and check PyTorch and GPU."
-      ]
-    },
-    {
-      "cell_type": "code",
-      "metadata": {
-        "id": "wbvMlHd_QwMG",
-        "colab": {
-          "base_uri": "https://localhost:8080/"
-        },
-        "outputId": "3809e5a9-dd41-4577-fe62-5531abf7cca2"
-      },
-      "source": [
-        "!git clone https://github.com/ultralytics/yolov5  # clone\n",
-        "%cd yolov5\n",
-        "%pip install -qr requirements.txt  # install\n",
-        "\n",
-        "import torch\n",
-        "import utils\n",
-        "display = utils.notebook_init()  # checks"
-      ],
-      "execution_count": null,
-      "outputs": [
-        {
-          "output_type": "stream",
-          "name": "stdout",
-          "text": [
-            "YOLOv5 🚀 v6.0-48-g84a8099 torch 1.10.0+cu102 CUDA:0 (Tesla V100-SXM2-16GB, 16160MiB)\n",
-            "Setup complete ✅ (2 CPUs, 12.7 GB RAM, 42.2/166.8 GB disk)\n"
-          ]
-        }
-      ]
-    },
-    {
-      "cell_type": "markdown",
-      "metadata": {
-        "id": "4JnkELT0cIJg"
-      },
-      "source": [
-        "# 1. Inference\n",
-        "\n",
-        "`detect.py` runs YOLOv5 inference on a variety of sources, downloading models automatically from the [latest YOLOv5 release](https://github.com/ultralytics/yolov5/releases), and saving results to `runs/detect`. Example inference sources are:\n",
-        "\n",
-        "```shell\n",
-        "python detect.py --source 0  # webcam\n",
-        "                          img.jpg  # image \n",
-        "                          vid.mp4  # video\n",
-        "                          path/  # directory\n",
-        "                          path/*.jpg  # glob\n",
-        "                          'https://youtu.be/Zgi9g1ksQHc'  # YouTube\n",
-        "                          'rtsp://example.com/media.mp4'  # RTSP, RTMP, HTTP stream\n",
-        "```"
-      ]
-    },
-    {
-      "cell_type": "code",
-      "metadata": {
->>>>>>> 2611477d
         "id": "zR9ZbuQCH7FX",
         "outputId": "8f7e6588-215d-4ebd-93af-88b871e770a7"
       },
