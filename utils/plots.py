--- conflicted
+++ resolved
@@ -364,7 +364,58 @@
     plt.close()
 
 
-<<<<<<< HEAD
+def plot_evolve(opt, evolve_csv='path/to/evolve.csv'):  # from utils.plots import *; plot_evolve()
+    # Plot evolve.csv hyp evolution results
+    evolve_csv = Path(evolve_csv)
+    data = pd.read_csv(evolve_csv)
+    keys = [x.strip() for x in data.columns]
+    x = data.values
+    f = fitness(x, opt.fitness_weights)
+    j = np.argmax(f)  # max fitness index
+    plt.figure(figsize=(10, 12), tight_layout=True)
+    matplotlib.rc('font', **{'size': 8})
+    for i, k in enumerate(keys[7:]):
+        v = x[:, 7 + i]
+        mu = v[j]  # best single result
+        plt.subplot(6, 5, i + 1)
+        plt.scatter(v, f, c=hist2d(v, f, 20), cmap='viridis', alpha=.8, edgecolors='none')
+        plt.plot(mu, f.max(), 'k+', markersize=15)
+        plt.title(f'{k} = {mu:.3g}', fontdict={'size': 9})  # limit to 40 characters
+        if i % 5 != 0:
+            plt.yticks([])
+        print(f'{k:>15}: {mu:.3g}')
+    f = evolve_csv.with_suffix('.png')  # filename
+    plt.savefig(f, dpi=200)
+    plt.close()
+    print(f'Saved {f}')
+
+
+def plot_results(file='path/to/results.csv', dir=''):
+    # Plot training results.csv. Usage: from utils.plots import *; plot_results('path/to/results.csv')
+    save_dir = Path(file).parent if file else Path(dir)
+    fig, ax = plt.subplots(2, 5, figsize=(12, 6), tight_layout=True)
+    ax = ax.ravel()
+    files = list(save_dir.glob('results*.csv'))
+    assert len(files), f'No results.csv files found in {save_dir.resolve()}, nothing to plot.'
+    for fi, f in enumerate(files):
+        try:
+            data = pd.read_csv(f)
+            s = [x.strip() for x in data.columns]
+            x = data.values[:, 0]
+            for i, j in enumerate([1, 2, 3, 4, 5, 8, 9, 10, 6, 7]):
+                y = data.values[:, j]
+                # y[y == 0] = np.nan  # don't show zero values
+                ax[i].plot(x, y, marker='.', label=f.stem, linewidth=2, markersize=8)
+                ax[i].set_title(s[j], fontsize=12)
+                # if j in [8, 9, 10]:  # share train and val loss y axes
+                #     ax[i].get_shared_y_axes().join(ax[i], ax[i - 5])
+        except Exception as e:
+            print(f'Warning: Plotting error for {f}: {e}')
+    ax[1].legend()
+    fig.savefig(save_dir / 'results.png', dpi=200)
+    plt.close()
+
+
 def profile_idetection(start=0, stop=0, labels=(), save_dir=''):
     # Plot iDetection '*.txt' per-image logs. from utils.plots import *; profile_idetection()
     ax = plt.subplots(2, 4, figsize=(12, 6), tight_layout=True)[1].ravel()
@@ -396,92 +447,6 @@
     plt.savefig(Path(save_dir) / 'idetection_profile.png', dpi=200)
 
 
-def plot_evolve(opt, evolve_csv='path/to/evolve.csv'):  # from utils.plots import *; plot_evolve()
-=======
-def plot_evolve(evolve_csv='path/to/evolve.csv'):  # from utils.plots import *; plot_evolve()
->>>>>>> b8f979ba
-    # Plot evolve.csv hyp evolution results
-    evolve_csv = Path(evolve_csv)
-    data = pd.read_csv(evolve_csv)
-    keys = [x.strip() for x in data.columns]
-    x = data.values
-    f = fitness(x, opt.fitness_weights)
-    j = np.argmax(f)  # max fitness index
-    plt.figure(figsize=(10, 12), tight_layout=True)
-    matplotlib.rc('font', **{'size': 8})
-    for i, k in enumerate(keys[7:]):
-        v = x[:, 7 + i]
-        mu = v[j]  # best single result
-        plt.subplot(6, 5, i + 1)
-        plt.scatter(v, f, c=hist2d(v, f, 20), cmap='viridis', alpha=.8, edgecolors='none')
-        plt.plot(mu, f.max(), 'k+', markersize=15)
-        plt.title(f'{k} = {mu:.3g}', fontdict={'size': 9})  # limit to 40 characters
-        if i % 5 != 0:
-            plt.yticks([])
-        print(f'{k:>15}: {mu:.3g}')
-    f = evolve_csv.with_suffix('.png')  # filename
-    plt.savefig(f, dpi=200)
-    plt.close()
-    print(f'Saved {f}')
-
-
-def plot_results(file='path/to/results.csv', dir=''):
-    # Plot training results.csv. Usage: from utils.plots import *; plot_results('path/to/results.csv')
-    save_dir = Path(file).parent if file else Path(dir)
-    fig, ax = plt.subplots(2, 5, figsize=(12, 6), tight_layout=True)
-    ax = ax.ravel()
-    files = list(save_dir.glob('results*.csv'))
-    assert len(files), f'No results.csv files found in {save_dir.resolve()}, nothing to plot.'
-    for fi, f in enumerate(files):
-        try:
-            data = pd.read_csv(f)
-            s = [x.strip() for x in data.columns]
-            x = data.values[:, 0]
-            for i, j in enumerate([1, 2, 3, 4, 5, 8, 9, 10, 6, 7]):
-                y = data.values[:, j]
-                # y[y == 0] = np.nan  # don't show zero values
-                ax[i].plot(x, y, marker='.', label=f.stem, linewidth=2, markersize=8)
-                ax[i].set_title(s[j], fontsize=12)
-                # if j in [8, 9, 10]:  # share train and val loss y axes
-                #     ax[i].get_shared_y_axes().join(ax[i], ax[i - 5])
-        except Exception as e:
-            print(f'Warning: Plotting error for {f}: {e}')
-    ax[1].legend()
-    fig.savefig(save_dir / 'results.png', dpi=200)
-    plt.close()
-
-
-def profile_idetection(start=0, stop=0, labels=(), save_dir=''):
-    # Plot iDetection '*.txt' per-image logs. from utils.plots import *; profile_idetection()
-    ax = plt.subplots(2, 4, figsize=(12, 6), tight_layout=True)[1].ravel()
-    s = ['Images', 'Free Storage (GB)', 'RAM Usage (GB)', 'Battery', 'dt_raw (ms)', 'dt_smooth (ms)', 'real-world FPS']
-    files = list(Path(save_dir).glob('frames*.txt'))
-    for fi, f in enumerate(files):
-        try:
-            results = np.loadtxt(f, ndmin=2).T[:, 90:-30]  # clip first and last rows
-            n = results.shape[1]  # number of rows
-            x = np.arange(start, min(stop, n) if stop else n)
-            results = results[:, x]
-            t = (results[0] - results[0].min())  # set t0=0s
-            results[0] = x
-            for i, a in enumerate(ax):
-                if i < len(results):
-                    label = labels[fi] if len(labels) else f.stem.replace('frames_', '')
-                    a.plot(t, results[i], marker='.', label=label, linewidth=1, markersize=5)
-                    a.set_title(s[i])
-                    a.set_xlabel('time (s)')
-                    # if fi == len(files) - 1:
-                    #     a.set_ylim(bottom=0)
-                    for side in ['top', 'right']:
-                        a.spines[side].set_visible(False)
-                else:
-                    a.remove()
-        except Exception as e:
-            print(f'Warning: Plotting error for {f}; {e}')
-    ax[1].legend()
-    plt.savefig(Path(save_dir) / 'idetection_profile.png', dpi=200)
-
-
 def save_one_box(xyxy, im, file='image.jpg', gain=1.02, pad=10, square=False, BGR=False, save=True):
     # Save image crop as {file} with crop size multiple {gain} and {pad} pixels. Save and/or return crop
     xyxy = torch.tensor(xyxy).view(-1, 4)
