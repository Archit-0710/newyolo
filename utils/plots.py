# YOLOv5 🚀 by Ultralytics, GPL-3.0 license
"""
Plotting utils
"""

import math
import os
from copy import copy
from pathlib import Path

import cv2
import matplotlib
import matplotlib.pyplot as plt
import numpy as np
import pandas as pd
import seaborn as sn
import torch
from PIL import Image, ImageDraw, ImageFont

from utils.general import (CONFIG_DIR, FONT, LOGGER, Timeout, check_font, check_requirements, clip_coords,
                           increment_path, is_ascii, is_chinese, try_except, xywh2xyxy, xyxy2xywh)
from utils.metrics import fitness

# Settings
RANK = int(os.getenv('RANK', -1))
matplotlib.rc('font', **{'size': 11})
matplotlib.use('Agg')  # for writing to files only

class Colors:
    # Ultralytics color palette https://ultralytics.com/
    def __init__(self):
        # hex = matplotlib.colors.TABLEAU_COLORS.values()
        hex = ('FF3838', 'FF9D97', 'FF701F', 'FFB21D', 'CFD231', '48F90A', '92CC17', '3DDB86', '1A9334', '00D4BB',
               '2C99A8', '00C2FF', '344593', '6473FF', '0018EC', '8438FF', '520085', 'CB38FF', 'FF95C8', 'FF37C7')
        self.palette = [self.hex2rgb('#' + c) for c in hex]
        self.n = len(self.palette)

    def __call__(self, i, bgr=False):
        c = self.palette[int(i) % self.n]
        return (c[2], c[1], c[0]) if bgr else c

    @staticmethod
    def hex2rgb(h):  # rgb order (PIL)
        return tuple(int(h[1 + i:1 + i + 2], 16) for i in (0, 2, 4))


colors = Colors()  # create instance for 'from utils.plots import colors'


def check_pil_font(font=FONT, size=10):
    # Return a PIL TrueType Font, downloading to CONFIG_DIR if necessary
    font = Path(font)
    font = font if font.exists() else (CONFIG_DIR / font.name)
    try:
        return ImageFont.truetype(str(font) if font.exists() else font.name, size)
    except Exception:  # download if missing
        check_font(font)
        try:
            return ImageFont.truetype(str(font), size)
        except TypeError:
            check_requirements('Pillow>=8.4.0')  # known issue https://github.com/ultralytics/yolov5/issues/5374

class Annotator:
    if RANK in (-1, 0):
        check_pil_font()  # download TTF if necessary

    # YOLOv5 Annotator for train/val mosaics and jpgs and detect/hub inference
    # annotations
    def __init__(self, im, line_width=None, font_size=None, font='Arial.ttf', pil=False, example='abc'):
        assert im.data.contiguous, 'Image not contiguous. Apply np.ascontiguousarray(im) to Annotator() input images.'
        self.pil = pil or not is_ascii(example) or is_chinese(example)
        if self.pil:  # use PIL
            self.im = im if isinstance(im, Image.Image) else Image.fromarray(im)
            self.draw = ImageDraw.Draw(self.im)
            self.font = check_pil_font(font='Arial.Unicode.ttf' if is_chinese(example) else font,
                                       size=font_size or max(round(sum(self.im.size) / 2 * 0.035), 12))
        else:  # use cv2
            self.im = im
        self.lw = line_width or max(round(sum(im.shape) / 2 * 0.003), 2)  # line width

    def box_label(self, box, label='', color=(128, 128, 128), txt_color=(255, 255, 255)):
        # Add one xyxy box to image with label
        if self.pil or not is_ascii(label):
            self.draw.rectangle(box, width=self.lw, outline=color)  # box
            if label:
                w, h = self.font.getsize(label)  # text width, height
                outside = box[1] - h >= 0  # label fits outside box
                self.draw.rectangle((box[0],
                                     box[1] - h if outside else box[1],
                                     box[0] + w + 1,
                                     box[1] + 1 if outside else box[1] + h + 1), fill=color)
                # self.draw.text((box[0], box[1]), label, fill=txt_color, font=self.font, anchor='ls')  # for PIL>8.0
                self.draw.text((box[0], box[1] - h if outside else box[1]), label, fill=txt_color, font=self.font)
        else:  # cv2
            p1, p2 = (int(box[0]), int(box[1])), (int(box[2]), int(box[3]))
            cv2.rectangle(self.im, p1, p2, color, thickness=self.lw, lineType=cv2.LINE_AA)
            if label:
                tf = max(self.lw - 1, 1)  # font thickness
                w, h = cv2.getTextSize(label, 0, fontScale=self.lw / 3, thickness=tf)[0]  # text width, height
                outside = p1[1] - h - 3 >= 0  # label fits outside box
                p2 = p1[0] + w, p1[1] - h - 3 if outside else p1[1] + h + 3
                cv2.rectangle(self.im, p1, p2, color, -1, cv2.LINE_AA)  # filled
                cv2.putText(self.im, label, (p1[0], p1[1] - 2 if outside else p1[1] + h + 2), 0, self.lw / 3, txt_color,
                            thickness=tf, lineType=cv2.LINE_AA)

    def rectangle(self, xy, fill=None, outline=None, width=1):
        # Add rectangle to image (PIL-only)
        self.draw.rectangle(xy, fill, outline, width)

    def text(self, xy, text, txt_color=(255, 255, 255)):
        # Add text to image (PIL-only)
        w, h = self.font.getsize(text)  # text width, height
        self.draw.text((xy[0], xy[1] - h + 1), text, fill=txt_color, font=self.font)

    def result(self):
        # Return annotated image as array
        return np.asarray(self.im)


def feature_visualization(x, module_type, stage, n=32, save_dir=Path('runs/detect/exp')):
    """
    x:              Features to be visualized
    module_type:    Module type
    stage:          Module stage within model
    n:              Maximum number of feature maps to plot
    save_dir:       Directory to save results
    """
    if 'Detect' not in module_type:
        batch, channels, height, width = x.shape  # batch, channels, height, width
        if height > 1 and width > 1:
            f = save_dir / f"stage{stage}_{module_type.split('.')[-1]}_features.png"  # filename

            blocks = torch.chunk(x[0].cpu(), channels, dim=0)  # select batch index 0, block by channels
            n = min(n, channels)  # number of plots
            fig, ax = plt.subplots(math.ceil(n / 8), 8, tight_layout=True)  # 8 rows x n/8 cols
            ax = ax.ravel()
            plt.subplots_adjust(wspace=0.05, hspace=0.05)
            for i in range(n):
                ax[i].imshow(blocks[i].squeeze())  # cmap='gray'
                ax[i].axis('off')

            LOGGER.info(f'Saving {f}... ({n}/{channels})')
            plt.savefig(f, dpi=300, bbox_inches='tight')
            plt.close()
            np.save(str(f.with_suffix('.npy')), x[0].cpu().numpy())  # npy save

def hist2d(x, y, n=100):
    # 2d histogram used in labels.png and evolve.png
    xedges, yedges = np.linspace(x.min(), x.max(), n), np.linspace(y.min(), y.max(), n)
    hist, xedges, yedges = np.histogram2d(x, y, (xedges, yedges))
    xidx = np.clip(np.digitize(x, xedges) - 1, 0, hist.shape[0] - 1)
    yidx = np.clip(np.digitize(y, yedges) - 1, 0, hist.shape[1] - 1)
    return np.log(hist[xidx, yidx])


def butter_lowpass_filtfilt(data, cutoff=1500, fs=50000, order=5):
    from scipy.signal import butter, filtfilt

    # https://stackoverflow.com/questions/28536191/how-to-filter-smooth-with-scipy-numpy
    def butter_lowpass(cutoff, fs, order):
        nyq = 0.5 * fs
        normal_cutoff = cutoff / nyq
        return butter(order, normal_cutoff, btype='low', analog=False)

    b, a = butter_lowpass(cutoff, fs, order=order)
    return filtfilt(b, a, data)  # forward-backward filter

def output_to_target(output):
    # Convert model output to target format [batch_id, class_id, x, y, w, h,
    # conf]
    targets = []
    for i, o in enumerate(output):
        for *box, conf, cls in o.cpu().numpy():
            targets.append([i, cls, *list(*xyxy2xywh(np.array(box)[None])), conf])
    return np.array(targets)


def plot_images(images, targets, paths=None, fname='images.jpg', names=None, max_size=1920, max_subplots=16):
    # Plot image grid with labels
    if isinstance(images, torch.Tensor):
        images = images.cpu().float().numpy()
    if isinstance(targets, torch.Tensor):
        targets = targets.cpu().numpy()
    if np.max(images[0]) <= 1:
        images *= 255  # de-normalise (optional)
    bs, _, h, w = images.shape  # batch size, _, height, width
    bs = min(bs, max_subplots)  # limit plot images
    ns = np.ceil(bs ** 0.5)  # number of subplots (square)

    # Build Image
    mosaic = np.full((int(ns * h), int(ns * w), 3), 255, dtype=np.uint8)  # init
    for i, im in enumerate(images):
        if i == max_subplots:  # if last batch has fewer images than we expect
            break
        x, y = int(w * (i // ns)), int(h * (i % ns))  # block origin
        im = im.transpose(1, 2, 0)
        mosaic[y:y + h, x:x + w, :] = im

    # Resize (optional)
    scale = max_size / ns / max(h, w)
    if scale < 1:
        h = math.ceil(scale * h)
        w = math.ceil(scale * w)
        mosaic = cv2.resize(mosaic, tuple(int(x * ns) for x in (w, h)))

    # Annotate
    fs = int((h + w) * ns * 0.01)  # font size
    annotator = Annotator(mosaic, line_width=round(fs / 10), font_size=fs, pil=True, example=names)
    for i in range(i + 1):
        x, y = int(w * (i // ns)), int(h * (i % ns))  # block origin
        annotator.rectangle([x, y, x + w, y + h], None, (255, 255, 255), width=2)  # borders
        if paths:
            annotator.text((x + 5, y + 5 + h), text=Path(paths[i]).name[:40], txt_color=(220, 220, 220))  # filenames
        if len(targets) > 0:
            ti = targets[targets[:, 0] == i]  # image targets
            boxes = xywh2xyxy(ti[:, 2:6]).T
            classes = ti[:, 1].astype('int')
            labels = ti.shape[1] == 6  # labels if no conf column
            conf = None if labels else ti[:, 6]  # check for confidence presence (label vs pred)

            if boxes.shape[1]:
                if boxes.max() <= 1.01:  # if normalized with tolerance 0.01
                    boxes[[0, 2]] *= w  # scale to pixels
                    boxes[[1, 3]] *= h
                elif scale < 1:  # absolute coords need scale if image scales
                    boxes *= scale
            boxes[[0, 2]] += x
            boxes[[1, 3]] += y
            for j, box in enumerate(boxes.T.tolist()):
                cls = classes[j]
                color = colors(cls)
                cls = names[cls] if names else cls
                if labels or conf[j] > 0.25:  # 0.25 conf thresh
                    label = f'{cls}' if labels else f'{cls} {conf[j]:.1f}'
                    annotator.box_label(box, label, color=color)
    annotator.im.save(fname)  # save

def plot_lr_scheduler(optimizer, scheduler, epochs=300, save_dir=''):
    # Plot LR simulating training for full epochs
    optimizer, scheduler = copy(optimizer), copy(scheduler)  # do not modify originals
    y = []
    for _ in range(epochs):
        scheduler.step()
        y.append(optimizer.param_groups[0]['lr'])
    plt.plot(y, '.-', label='LR')
    plt.xlabel('epoch')
    plt.ylabel('LR')
    plt.grid()
    plt.xlim(0, epochs)
    plt.ylim(0)
    plt.savefig(Path(save_dir) / 'LR.png', dpi=200)
    plt.close()


def plot_val_txt():  # from utils.plots import *; plot_val()
    # Plot val.txt histograms
    x = np.loadtxt('val.txt', dtype=np.float32)
    box = xyxy2xywh(x[:, :4])
    cx, cy = box[:, 0], box[:, 1]

    fig, ax = plt.subplots(1, 1, figsize=(6, 6), tight_layout=True)
    ax.hist2d(cx, cy, bins=600, cmax=10, cmin=0)
    ax.set_aspect('equal')
    plt.savefig('hist2d.png', dpi=300)

    fig, ax = plt.subplots(1, 2, figsize=(12, 6), tight_layout=True)
    ax[0].hist(cx, bins=600)
    ax[1].hist(cy, bins=600)
    plt.savefig('hist1d.png', dpi=200)


def plot_targets_txt():  # from utils.plots import *; plot_targets_txt()
    # Plot targets.txt histograms
    x = np.loadtxt('targets.txt', dtype=np.float32).T
    s = ['x targets', 'y targets', 'width targets', 'height targets']
    fig, ax = plt.subplots(2, 2, figsize=(8, 8), tight_layout=True)
    ax = ax.ravel()
    for i in range(4):
        ax[i].hist(x[i], bins=100, label=f'{x[i].mean():.3g} +/- {x[i].std():.3g}')
        ax[i].legend()
        ax[i].set_title(s[i])
    plt.savefig('targets.jpg', dpi=200)


def plot_val_study(file='', dir='', x=None):  # from utils.plots import *; plot_val_study()
    # Plot file=study.txt generated by val.py (or plot all study*.txt in dir)
    save_dir = Path(file).parent if file else Path(dir)
    plot2 = False  # plot additional results
    if plot2:
        ax = plt.subplots(2, 4, figsize=(10, 6), tight_layout=True)[1].ravel()

    fig2, ax2 = plt.subplots(1, 1, figsize=(8, 4), tight_layout=True)
    # for f in [save_dir / f'study_coco_{x}.txt' for x in ['yolov5n6',
    # 'yolov5s6', 'yolov5m6', 'yolov5l6', 'yolov5x6']]:
    for f in sorted(save_dir.glob('study*.txt')):
        y = np.loadtxt(f, dtype=np.float32, usecols=[0, 1, 2, 3, 7, 8, 9], ndmin=2).T
        x = np.arange(y.shape[1]) if x is None else np.array(x)
        if plot2:
            s = ['P', 'R', 'mAP@.5', 'mAP@.5:.95', 't_preprocess (ms/img)', 't_inference (ms/img)', 't_NMS (ms/img)']
            for i in range(7):
                ax[i].plot(x, y[i], '.-', linewidth=2, markersize=8)
                ax[i].set_title(s[i])

        j = y[3].argmax() + 1
        ax2.plot(y[5, 1:j], y[3, 1:j] * 1E2, '.-', linewidth=2, markersize=8,
                 label=f.stem.replace('study_coco_', '').replace('yolo', 'YOLO'))

    ax2.plot(1E3 / np.array([209, 140, 97, 58, 35, 18]), [34.6, 40.5, 43.0, 47.5, 49.7, 51.5],
             'k.-', linewidth=2, markersize=8, alpha=.25, label='EfficientDet')

    ax2.grid(alpha=0.2)
    ax2.set_yticks(np.arange(20, 60, 5))
    ax2.set_xlim(0, 57)
    ax2.set_ylim(25, 55)
    ax2.set_xlabel('GPU Speed (ms/img)')
    ax2.set_ylabel('COCO AP val')
    ax2.legend(loc='lower right')
    f = save_dir / 'study.png'
    print(f'Saving {f}...')
    plt.savefig(f, dpi=300)


@try_except  # known issue https://github.com/ultralytics/yolov5/issues/5395
@Timeout(30)  # known issue https://github.com/ultralytics/yolov5/issues/5611
def plot_labels(labels, names=(), save_dir=Path('')):
    # plot dataset labels
    LOGGER.info(f"Plotting labels to {save_dir / 'labels.jpg'}... ")
    c, b = labels[:, 0], labels[:, 1:].transpose()  # classes, boxes
    nc = int(c.max() + 1)  # number of classes
    x = pd.DataFrame(b.transpose(), columns=['x', 'y', 'width', 'height'])

    # seaborn correlogram
    sn.pairplot(x, corner=True, diag_kind='auto', kind='hist', diag_kws=dict(bins=50), plot_kws=dict(pmax=0.9))
    plt.savefig(save_dir / 'labels_correlogram.jpg', dpi=200)
    plt.close()

    # matplotlib labels
    matplotlib.use('svg')  # faster
    ax = plt.subplots(2, 2, figsize=(8, 8), tight_layout=True)[1].ravel()
    y = ax[0].hist(c, bins=np.linspace(0, nc, nc + 1) - 0.5, rwidth=0.8)
<<<<<<< HEAD
    # [y[2].patches[i].set_color([x / 255 for x in colors(i)]) for i in
    # range(nc)] # update colors bug #3195
=======
    [y[2].patches[i].set_color([x / 255 for x in colors(i)]) for i in range(nc)]  # update colors bug #3195
>>>>>>> dc7e0930
    ax[0].set_ylabel('instances')
    if 0 < len(names) < 30:
        ax[0].set_xticks(range(len(names)))
        ax[0].set_xticklabels(names, rotation=90, fontsize=10)
    else:
        ax[0].set_xlabel('classes')
    sn.histplot(x, x='x', y='y', ax=ax[2], bins=50, pmax=0.9)
    sn.histplot(x, x='width', y='height', ax=ax[3], bins=50, pmax=0.9)

    # rectangles
    labels[:, 1:3] = 0.5  # center
    labels[:, 1:] = xywh2xyxy(labels[:, 1:]) * 2000
    img = Image.fromarray(np.ones((2000, 2000, 3), dtype=np.uint8) * 255)
    for cls, *box in labels[:1000]:
        ImageDraw.Draw(img).rectangle(box, width=1, outline=colors(cls))  # plot
    ax[1].imshow(img)
    ax[1].axis('off')

    for a in [0, 1, 2, 3]:
        for s in ['top', 'right', 'left', 'bottom']:
            ax[a].spines[s].set_visible(False)

    plt.savefig(save_dir / 'labels.jpg', dpi=200)
    matplotlib.use('Agg')
    plt.close()


def plot_evolve(evolve_csv='path/to/evolve.csv'):  # from utils.plots import *; plot_evolve()
    # Plot evolve.csv hyp evolution results
    evolve_csv = Path(evolve_csv)
    data = pd.read_csv(evolve_csv)
    keys = [x.strip() for x in data.columns]
    x = data.values
    f = fitness(x)
    j = np.argmax(f)  # max fitness index
    plt.figure(figsize=(10, 12), tight_layout=True)
    matplotlib.rc('font', **{'size': 8})
    for i, k in enumerate(keys[7:]):
        v = x[:, 7 + i]
        mu = v[j]  # best single result
        plt.subplot(6, 5, i + 1)
        plt.scatter(v, f, c=hist2d(v, f, 20), cmap='viridis', alpha=.8, edgecolors='none')
        plt.plot(mu, f.max(), 'k+', markersize=15)
        plt.title(f'{k} = {mu:.3g}', fontdict={'size': 9})  # limit to 40 characters
        if i % 5 != 0:
            plt.yticks([])
        print(f'{k:>15}: {mu:.3g}')
    f = evolve_csv.with_suffix('.png')  # filename
    plt.savefig(f, dpi=200)
    plt.close()
    print(f'Saved {f}')


def plot_results(file='path/to/results.csv', dir=''):
    # Plot training results.csv.  Usage: from utils.plots import *;
    # plot_results('path/to/results.csv')
    save_dir = Path(file).parent if file else Path(dir)
    fig, ax = plt.subplots(2, 5, figsize=(12, 6), tight_layout=True)
    ax = ax.ravel()
    files = list(save_dir.glob('results*.csv'))
    assert len(files), f'No results.csv files found in {save_dir.resolve()}, nothing to plot.'
    for fi, f in enumerate(files):
        try:
            data = pd.read_csv(f)
            s = [x.strip() for x in data.columns]
            x = data.values[:, 0]
            for i, j in enumerate([1, 2, 3, 4, 5, 8, 9, 10, 6, 7]):
                y = data.values[:, j]
                # y[y == 0] = np.nan # don't show zero values
                ax[i].plot(x, y, marker='.', label=f.stem, linewidth=2, markersize=8)
                ax[i].set_title(s[j], fontsize=12)
                # if j in [8, 9, 10]: # share train and val loss y axes
                #     ax[i].get_shared_y_axes().join(ax[i], ax[i - 5])
        except Exception as e:
            LOGGER.info(f'Warning: Plotting error for {f}: {e}')
    ax[1].legend()
    fig.savefig(save_dir / 'results.png', dpi=200)
    plt.close()


def profile_idetection(start=0, stop=0, labels=(), save_dir=''):
    # Plot iDetection '*.txt' per-image logs.  from utils.plots import *;
    # profile_idetection()
    ax = plt.subplots(2, 4, figsize=(12, 6), tight_layout=True)[1].ravel()
    s = ['Images', 'Free Storage (GB)', 'RAM Usage (GB)', 'Battery', 'dt_raw (ms)', 'dt_smooth (ms)', 'real-world FPS']
    files = list(Path(save_dir).glob('frames*.txt'))
    for fi, f in enumerate(files):
        try:
            results = np.loadtxt(f, ndmin=2).T[:, 90:-30]  # clip first and last rows
            n = results.shape[1]  # number of rows
            x = np.arange(start, min(stop, n) if stop else n)
            results = results[:, x]
            t = (results[0] - results[0].min())  # set t0=0s
            results[0] = x
            for i, a in enumerate(ax):
                if i < len(results):
                    label = labels[fi] if len(labels) else f.stem.replace('frames_', '')
                    a.plot(t, results[i], marker='.', label=label, linewidth=1, markersize=5)
                    a.set_title(s[i])
                    a.set_xlabel('time (s)')
                    # if fi == len(files) - 1:
                    #     a.set_ylim(bottom=0)
                    for side in ['top', 'right']:
                        a.spines[side].set_visible(False)
                else:
                    a.remove()
        except Exception as e:
            print(f'Warning: Plotting error for {f}; {e}')
    ax[1].legend()
    plt.savefig(Path(save_dir) / 'idetection_profile.png', dpi=200)


def save_one_box(xyxy, im, file='image.jpg', gain=1.02, pad=10, square=False, BGR=False, save=True):
    # Save image crop as {file} with crop size multiple {gain} and {pad}
    # pixels.  Save and/or return crop
    xyxy = torch.tensor(xyxy).view(-1, 4)
    b = xyxy2xywh(xyxy)  # boxes
    if square:
        b[:, 2:] = b[:, 2:].max(1)[0].unsqueeze(1)  # attempt rectangle to square
    b[:, 2:] = b[:, 2:] * gain + pad  # box wh * gain + pad
    xyxy = xywh2xyxy(b).long()
    clip_coords(xyxy, im.shape)
    crop = im[int(xyxy[0, 1]):int(xyxy[0, 3]), int(xyxy[0, 0]):int(xyxy[0, 2]), ::(1 if BGR else -1)]
    if save:
        file.parent.mkdir(parents=True, exist_ok=True)  # make directory
        cv2.imwrite(str(increment_path(file).with_suffix('.jpg')), crop)
    return crop<|MERGE_RESOLUTION|>--- conflicted
+++ resolved
@@ -338,12 +338,7 @@
     matplotlib.use('svg')  # faster
     ax = plt.subplots(2, 2, figsize=(8, 8), tight_layout=True)[1].ravel()
     y = ax[0].hist(c, bins=np.linspace(0, nc, nc + 1) - 0.5, rwidth=0.8)
-<<<<<<< HEAD
-    # [y[2].patches[i].set_color([x / 255 for x in colors(i)]) for i in
-    # range(nc)] # update colors bug #3195
-=======
     [y[2].patches[i].set_color([x / 255 for x in colors(i)]) for i in range(nc)]  # update colors bug #3195
->>>>>>> dc7e0930
     ax[0].set_ylabel('instances')
     if 0 < len(names) < 30:
         ax[0].set_xticks(range(len(names)))
