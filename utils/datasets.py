--- conflicted
+++ resolved
@@ -119,14 +119,8 @@
 
 
 class LoadImages:  # for inference
-<<<<<<< HEAD
     def __init__(self, path, img_size=640, stride=32, auto=True):
-        p = str(Path(path))  # os-agnostic
-        p = os.path.abspath(p)  # absolute path
-=======
-    def __init__(self, path, img_size=640, stride=32):
         p = str(Path(path).absolute())  # os-agnostic absolute path
->>>>>>> e9b3de46
         if '*' in p:
             files = sorted(glob.glob(p, recursive=True))  # glob
         elif os.path.isdir(p):
