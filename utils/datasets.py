import glob
<<<<<<< HEAD
import logging
=======
import math
>>>>>>> 19e24824
import os
import random
import shutil
import time
from itertools import repeat
from multiprocessing.pool import ThreadPool
from pathlib import Path
from threading import Thread

import cv2
import numpy as np
import torch
from PIL import Image, ExifTags
from torch.utils.data import Dataset
from tqdm import tqdm

from utils.general import xyxy2xywh, xywh2xyxy, torch_distributed_zero_first

logger = logging.getLogger(__name__)

help_url = 'https://github.com/ultralytics/yolov5/wiki/Train-Custom-Data'
img_formats = ['.bmp', '.jpg', '.jpeg', '.png', '.tif', '.tiff', '.dng']
vid_formats = ['.mov', '.avi', '.mp4', '.mpg', '.mpeg', '.m4v', '.wmv', '.mkv']

# Get orientation exif tag
for orientation in ExifTags.TAGS.keys():
    if ExifTags.TAGS[orientation] == 'Orientation':
        break


def get_hash(files):
    # Returns a single hash value of a list of files
    return sum(os.path.getsize(f) for f in files if os.path.isfile(f))


def exif_size(img):
    # Returns exif-corrected PIL size
    s = img.size  # (width, height)
    try:
        rotation = dict(img._getexif().items())[orientation]
        if rotation == 6:  # rotation 270
            s = (s[1], s[0])
        elif rotation == 8:  # rotation 90
            s = (s[1], s[0])
    except:
        pass

    return s


def create_dataloader(path, imgsz, batch_size, stride, opt, hyp=None, augment=False, cache=False, pad=0.0, rect=False,
                      rank=-1, world_size=1, workers=8):
    # Make sure only the first process in DDP process the dataset first, and the following others can use the cache.
    with torch_distributed_zero_first(rank):
        dataset = LoadImagesAndLabels(path, imgsz, batch_size,
                                      augment=augment,  # augment images
                                      hyp=hyp,  # augmentation hyperparameters
                                      rect=rect,  # rectangular training
                                      cache_images=cache,
                                      single_cls=opt.single_cls,
                                      stride=int(stride),
                                      pad=pad,
                                      rank=rank)

    batch_size = min(batch_size, len(dataset))
    nw = min([os.cpu_count() // world_size, batch_size if batch_size > 1 else 0, workers])  # number of workers
    sampler = torch.utils.data.distributed.DistributedSampler(dataset) if rank != -1 else None
    dataloader = InfiniteDataLoader(dataset,
                                    batch_size=batch_size,
                                    num_workers=nw,
                                    sampler=sampler,
                                    pin_memory=True,
                                    collate_fn=LoadImagesAndLabels.collate_fn)  # torch.utils.data.DataLoader()
    return dataloader, dataset


class InfiniteDataLoader(torch.utils.data.dataloader.DataLoader):
    """ Dataloader that reuses workers.

    Uses same syntax as vanilla DataLoader.
    """

    def __init__(self, *args, **kwargs):
        super().__init__(*args, **kwargs)
        object.__setattr__(self, 'batch_sampler', _RepeatSampler(self.batch_sampler))
        self.iterator = super().__iter__()

    def __len__(self):
        return len(self.batch_sampler.sampler)

    def __iter__(self):
        for i in range(len(self)):
            yield next(self.iterator)


class _RepeatSampler(object):
    """ Sampler that repeats forever.

    Args:
        sampler (Sampler)
    """

    def __init__(self, sampler):
        self.sampler = sampler

    def __iter__(self):
        while True:
            yield from iter(self.sampler)


class LoadImages:  # for inference
    def __init__(self, path, img_size=640):
        p = str(Path(path))  # os-agnostic
        p = os.path.abspath(p)  # absolute path
        if '*' in p:
            files = sorted(glob.glob(p, recursive=True))  # glob
        elif os.path.isdir(p):
            files = sorted(glob.glob(os.path.join(p, '*.*')))  # dir
        elif os.path.isfile(p):
            files = [p]  # files
        else:
            raise Exception('ERROR: %s does not exist' % p)

        images = [x for x in files if os.path.splitext(x)[-1].lower() in img_formats]
        videos = [x for x in files if os.path.splitext(x)[-1].lower() in vid_formats]
        ni, nv = len(images), len(videos)

        self.img_size = img_size
        self.files = images + videos
        self.nf = ni + nv  # number of files
        self.video_flag = [False] * ni + [True] * nv
        self.mode = 'images'
        if any(videos):
            self.new_video(videos[0])  # new video
        else:
            self.cap = None
        assert self.nf > 0, 'No images or videos found in %s. Supported formats are:\nimages: %s\nvideos: %s' % \
                            (p, img_formats, vid_formats)

    def __iter__(self):
        self.count = 0
        return self

    def __next__(self):
        if self.count == self.nf:
            raise StopIteration
        path = self.files[self.count]

        if self.video_flag[self.count]:
            # Read video
            self.mode = 'video'
            ret_val, img0 = self.cap.read()
            if not ret_val:
                self.count += 1
                self.cap.release()
                if self.count == self.nf:  # last video
                    raise StopIteration
                else:
                    path = self.files[self.count]
                    self.new_video(path)
                    ret_val, img0 = self.cap.read()

            self.frame += 1
            logger.debug('video %g/%g (%g/%g) %s: ', self.count + 1, self.nf, self.frame, self.nframes, path)

        else:
            # Read image
            self.count += 1
            img0 = cv2.imread(path)  # BGR
            assert img0 is not None, 'Image Not Found ' + path
            logger.debug('image %g/%g %s: ', self.count, self.nf, path)

        # Padded resize
        img = letterbox(img0, new_shape=self.img_size)[0]

        # Convert
        img = img[:, :, ::-1].transpose(2, 0, 1)  # BGR to RGB, to 3x416x416
        img = np.ascontiguousarray(img)

        # cv2.imwrite(path + '.letterbox.jpg', 255 * img.transpose((1, 2, 0))[:, :, ::-1])  # save letterbox image
        return path, img, img0, self.cap

    def new_video(self, path):
        self.frame = 0
        self.cap = cv2.VideoCapture(path)
        self.nframes = int(self.cap.get(cv2.CAP_PROP_FRAME_COUNT))

    def __len__(self):
        return self.nf  # number of files


class LoadWebcam:  # for inference
    def __init__(self, pipe=0, img_size=640):
        self.img_size = img_size

        if pipe == '0':
            pipe = 0  # local camera
        # pipe = 'rtsp://192.168.1.64/1'  # IP camera
        # pipe = 'rtsp://username:password@192.168.1.64/1'  # IP camera with login
        # pipe = 'rtsp://170.93.143.139/rtplive/470011e600ef003a004ee33696235daa'  # IP traffic camera
        # pipe = 'http://wmccpinetop.axiscam.net/mjpg/video.mjpg'  # IP golf camera

        # https://answers.opencv.org/question/215996/changing-gstreamer-pipeline-to-opencv-in-pythonsolved/
        # pipe = '"rtspsrc location="rtsp://username:password@192.168.1.64/1" latency=10 ! appsink'  # GStreamer

        # https://answers.opencv.org/question/200787/video-acceleration-gstremer-pipeline-in-videocapture/
        # https://stackoverflow.com/questions/54095699/install-gstreamer-support-for-opencv-python-package  # install help
        # pipe = "rtspsrc location=rtsp://root:root@192.168.0.91:554/axis-media/media.amp?videocodec=h264&resolution=3840x2160 protocols=GST_RTSP_LOWER_TRANS_TCP ! rtph264depay ! queue ! vaapih264dec ! videoconvert ! appsink"  # GStreamer

        self.pipe = pipe
        self.cap = cv2.VideoCapture(pipe)  # video capture object
        self.cap.set(cv2.CAP_PROP_BUFFERSIZE, 3)  # set buffer size

    def __iter__(self):
        self.count = -1
        return self

    def __next__(self):
        self.count += 1
        if cv2.waitKey(1) == ord('q'):  # q to quit
            self.cap.release()
            cv2.destroyAllWindows()
            raise StopIteration

        # Read frame
        if self.pipe == 0:  # local camera
            ret_val, img0 = self.cap.read()
            img0 = cv2.flip(img0, 1)  # flip left-right
        else:  # IP camera
            n = 0
            while True:
                n += 1
                self.cap.grab()
                if n % 30 == 0:  # skip frames
                    ret_val, img0 = self.cap.retrieve()
                    if ret_val:
                        break

        # Print
        assert ret_val, 'Camera Error %s' % self.pipe
        img_path = 'webcam.jpg'
        logger.debug('webcam %g: ', self.count)

        # Padded resize
        img = letterbox(img0, new_shape=self.img_size)[0]

        # Convert
        img = img[:, :, ::-1].transpose(2, 0, 1)  # BGR to RGB, to 3x416x416
        img = np.ascontiguousarray(img)

        return img_path, img, img0, None

    def __len__(self):
        return 0


class LoadStreams:  # multiple IP or RTSP cameras
    def __init__(self, sources='streams.txt', img_size=640):
        self.mode = 'images'
        self.img_size = img_size

        if os.path.isfile(sources):
            with open(sources, 'r') as f:
                sources = [x.strip() for x in f.read().splitlines() if len(x.strip())]
        else:
            sources = [sources]

        n = len(sources)
        self.imgs = [None] * n
        self.sources = sources
        for i, s in enumerate(sources):
            # Start the thread to read frames from the video stream
            logger.debug('%g/%g: %s... ', i + 1, n, s)
            cap = cv2.VideoCapture(eval(s) if s.isnumeric() else s)
            assert cap.isOpened(), 'Failed to open %s' % s
            w = int(cap.get(cv2.CAP_PROP_FRAME_WIDTH))
            h = int(cap.get(cv2.CAP_PROP_FRAME_HEIGHT))
            fps = cap.get(cv2.CAP_PROP_FPS) % 100
            _, self.imgs[i] = cap.read()  # guarantee first frame
            thread = Thread(target=self.update, args=([i, cap]), daemon=True)
            logger.debug(' success (%gx%g at %.2f FPS).', w, h, fps)
            thread.start()

        # check for common shapes
        s = np.stack([letterbox(x, new_shape=self.img_size)[0].shape for x in self.imgs], 0)  # inference shapes
        self.rect = np.unique(s, axis=0).shape[0] == 1  # rect inference if all shapes equal
        if not self.rect:
            logger.warning('WARNING: Different stream shapes detected. For optimal performance supply similarly-shaped streams.')

    def update(self, index, cap):
        # Read next stream frame in a daemon thread
        n = 0
        while cap.isOpened():
            n += 1
            # _, self.imgs[index] = cap.read()
            cap.grab()
            if n == 4:  # read every 4th frame
                _, self.imgs[index] = cap.retrieve()
                n = 0
            time.sleep(0.01)  # wait time

    def __iter__(self):
        self.count = -1
        return self

    def __next__(self):
        self.count += 1
        img0 = self.imgs.copy()
        if cv2.waitKey(1) == ord('q'):  # q to quit
            cv2.destroyAllWindows()
            raise StopIteration

        # Letterbox
        img = [letterbox(x, new_shape=self.img_size, auto=self.rect)[0] for x in img0]

        # Stack
        img = np.stack(img, 0)

        # Convert
        img = img[:, :, :, ::-1].transpose(0, 3, 1, 2)  # BGR to RGB, to bsx3x416x416
        img = np.ascontiguousarray(img)

        return self.sources, img, img0, None

    def __len__(self):
        return 0  # 1E12 frames = 32 streams at 30 FPS for 30 years


class LoadImagesAndLabels(Dataset):  # for training/testing
    def __init__(self, path, img_size=640, batch_size=16, augment=False, hyp=None, rect=False, image_weights=False,
                 cache_images=False, single_cls=False, stride=32, pad=0.0, rank=-1):
        self.img_size = img_size
        self.augment = augment
        self.hyp = hyp
        self.image_weights = image_weights
        self.rect = False if image_weights else rect
        self.mosaic = self.augment and not self.rect  # load 4 images at a time into a mosaic (only during training)
        self.mosaic_border = [-img_size // 2, -img_size // 2]
        self.stride = stride

        def img2label_paths(img_paths):
            # Define label paths as a function of image paths
            sa, sb = os.sep + 'images' + os.sep, os.sep + 'labels' + os.sep  # /images/, /labels/ substrings
            return [x.replace(sa, sb, 1).replace(os.path.splitext(x)[-1], '.txt') for x in img_paths]

        try:
            f = []  # image files
            for p in path if isinstance(path, list) else [path]:
                p = str(Path(p))  # os-agnostic
                parent = str(Path(p).parent) + os.sep
                if os.path.isfile(p):  # file
                    with open(p, 'r') as t:
                        t = t.read().splitlines()
                        f += [x.replace('./', parent) if x.startswith('./') else x for x in t]  # local to global path
                elif os.path.isdir(p):  # folder
                    f += glob.iglob(p + os.sep + '*.*')
                else:
                    raise Exception('%s does not exist' % p)
            self.img_files = sorted(
                [x.replace('/', os.sep) for x in f if os.path.splitext(x)[-1].lower() in img_formats])
            assert len(self.img_files) > 0, 'No images found'
        except Exception as e:
            raise Exception('Error loading data from %s: %s\nSee %s' % (path, e, help_url))

        # Check cache
        self.label_files = img2label_paths(self.img_files)  # labels
        cache_path = str(Path(self.label_files[0]).parent) + '.cache'  # cached labels
        if os.path.isfile(cache_path):
            cache = torch.load(cache_path)  # load
            if cache['hash'] != get_hash(self.label_files + self.img_files):  # dataset changed
                cache = self.cache_labels(cache_path)  # re-cache
        else:
            cache = self.cache_labels(cache_path)  # cache

        # Read cache
        cache.pop('hash')  # remove hash
        labels, shapes = zip(*cache.values())
        self.labels = list(labels)
        self.shapes = np.array(shapes, dtype=np.float64)
        self.img_files = list(cache.keys())  # update
        self.label_files = img2label_paths(cache.keys())  # update

        n = len(shapes)  # number of images
        bi = np.floor(np.arange(n) / batch_size).astype(np.int)  # batch index
        nb = bi[-1] + 1  # number of batches
        self.batch = bi  # batch index of image
        self.n = n

        # Rectangular Training
        if self.rect:
            # Sort by aspect ratio
            s = self.shapes  # wh
            ar = s[:, 1] / s[:, 0]  # aspect ratio
            irect = ar.argsort()
            self.img_files = [self.img_files[i] for i in irect]
            self.label_files = [self.label_files[i] for i in irect]
            self.labels = [self.labels[i] for i in irect]
            self.shapes = s[irect]  # wh
            ar = ar[irect]

            # Set training image shapes
            shapes = [[1, 1]] * nb
            for i in range(nb):
                ari = ar[bi == i]
                mini, maxi = ari.min(), ari.max()
                if maxi < 1:
                    shapes[i] = [maxi, 1]
                elif mini > 1:
                    shapes[i] = [1, 1 / mini]

            self.batch_shapes = np.ceil(np.array(shapes) * img_size / stride + pad).astype(np.int) * stride

        # Check labels
        create_datasubset, extract_bounding_boxes, labels_loaded = False, False, False
        nm, nf, ne, ns, nd = 0, 0, 0, 0, 0  # number missing, found, empty, datasubset, duplicate
        pbar = enumerate(self.label_files)
        if rank in [-1, 0]:
            pbar = tqdm(pbar)
        for i, file in pbar:
            l = self.labels[i]  # label
            if l is not None and l.shape[0]:
                assert l.shape[1] == 5, '> 5 label columns: %s' % file
                assert (l >= 0).all(), 'negative labels: %s' % file
                assert (l[:, 1:] <= 1).all(), 'non-normalized or out of bounds coordinate labels: %s' % file
                if np.unique(l, axis=0).shape[0] < l.shape[0]:  # duplicate rows
                    nd += 1  # logger.warning('WARNING: duplicate rows in %s', self.label_files[i])  # duplicate rows
                if single_cls:
                    l[:, 0] = 0  # force dataset into single-class mode
                self.labels[i] = l
                nf += 1  # file found

                # Create subdataset (a smaller dataset)
                if create_datasubset and ns < 1E4:
                    if ns == 0:
                        create_folder(path='./datasubset')
                        os.makedirs('./datasubset/images')
                    exclude_classes = 43
                    if exclude_classes not in l[:, 0]:
                        ns += 1
                        # shutil.copy(src=self.img_files[i], dst='./datasubset/images/')  # copy image
                        with open('./datasubset/images.txt', 'a') as f:
                            f.write(self.img_files[i] + '\n')

                # Extract object detection boxes for a second stage classifier
                if extract_bounding_boxes:
                    p = Path(self.img_files[i])
                    img = cv2.imread(str(p))
                    h, w = img.shape[:2]
                    for j, x in enumerate(l):
                        f = '%s%sclassifier%s%g_%g_%s' % (p.parent.parent, os.sep, os.sep, x[0], j, p.name)
                        if not os.path.exists(Path(f).parent):
                            os.makedirs(Path(f).parent)  # make new output folder

                        b = x[1:] * [w, h, w, h]  # box
                        b[2:] = b[2:].max()  # rectangle to square
                        b[2:] = b[2:] * 1.3 + 30  # pad
                        b = xywh2xyxy(b.reshape(-1, 4)).ravel().astype(np.int)

                        b[[0, 2]] = np.clip(b[[0, 2]], 0, w)  # clip boxes outside of image
                        b[[1, 3]] = np.clip(b[[1, 3]], 0, h)
                        assert cv2.imwrite(f, img[b[1]:b[3], b[0]:b[2]]), 'Failure extracting classifier boxes'
            else:
                ne += 1  # logger.info('empty labels for image %s', self.img_files[i])  # file empty
                # os.system("rm '%s' '%s'" % (self.img_files[i], self.label_files[i]))  # remove

            if rank in [-1, 0]:
                pbar.desc = 'Scanning labels %s (%g found, %g missing, %g empty, %g duplicate, for %g images)' % (
                    cache_path, nf, nm, ne, nd, n)
        if nf == 0:
            s = 'WARNING: No labels found in %s. See %s' % (os.path.dirname(file) + os.sep, help_url)
            logger.info(s)
            assert not augment, '%s. Can not train without labels.' % s

        # Cache images into memory for faster training (WARNING: large datasets may exceed system RAM)
        self.imgs = [None] * n
        if cache_images:
            gb = 0  # Gigabytes of cached images
            self.img_hw0, self.img_hw = [None] * n, [None] * n
            results = ThreadPool(8).imap(lambda x: load_image(*x), zip(repeat(self), range(n)))  # 8 threads
            pbar = tqdm(enumerate(results), total=n)
            for i, x in pbar:
                self.imgs[i], self.img_hw0[i], self.img_hw[i] = x  # img, hw_original, hw_resized = load_image(self, i)
                gb += self.imgs[i].nbytes
                pbar.desc = 'Caching images (%.1fGB)' % (gb / 1E9)

    def cache_labels(self, path='labels.cache'):
        # Cache dataset labels, check images and read shapes
        x = {}  # dict
        pbar = tqdm(zip(self.img_files, self.label_files), desc='Scanning images', total=len(self.img_files))
        for (img, label) in pbar:
            try:
                l = []
                im = Image.open(img)
                im.verify()  # PIL verify
                shape = exif_size(im)  # image size
                assert (shape[0] > 9) & (shape[1] > 9), 'image size <10 pixels'
                if os.path.isfile(label):
                    with open(label, 'r') as f:
                        l = np.array([x.split() for x in f.read().splitlines()], dtype=np.float32)  # labels
                if len(l) == 0:
                    l = np.zeros((0, 5), dtype=np.float32)
                x[img] = [l, shape]
            except Exception as e:
                logger.warning('WARNING: Ignoring corrupted image and/or label %s: %s', img, e)

        x['hash'] = get_hash(self.label_files + self.img_files)
        torch.save(x, path)  # save for next time
        return x

    def __len__(self):
        return len(self.img_files)

    # def __iter__(self):
    #     self.count = -1
    #     logger.info('ran dataset iter')
    #     #self.shuffled_vector = np.random.permutation(self.nF) if self.augment else np.arange(self.nF)
    #     return self

    def __getitem__(self, index):
        if self.image_weights:
            index = self.indices[index]

        hyp = self.hyp
        mosaic = self.mosaic and random.random() < hyp['mosaic']
        if mosaic:
            # Load mosaic
            img, labels = load_mosaic(self, index)
            shapes = None

            # MixUp https://arxiv.org/pdf/1710.09412.pdf
            if random.random() < hyp['mixup']:
                img2, labels2 = load_mosaic(self, random.randint(0, len(self.labels) - 1))
                r = np.random.beta(8.0, 8.0)  # mixup ratio, alpha=beta=8.0
                img = (img * r + img2 * (1 - r)).astype(np.uint8)
                labels = np.concatenate((labels, labels2), 0)

        else:
            # Load image
            img, (h0, w0), (h, w) = load_image(self, index)

            # Letterbox
            shape = self.batch_shapes[self.batch[index]] if self.rect else self.img_size  # final letterboxed shape
            img, ratio, pad = letterbox(img, shape, auto=False, scaleup=self.augment)
            shapes = (h0, w0), ((h / h0, w / w0), pad)  # for COCO mAP rescaling

            # Load labels
            labels = []
            x = self.labels[index]
            if x.size > 0:
                # Normalized xywh to pixel xyxy format
                labels = x.copy()
                labels[:, 1] = ratio[0] * w * (x[:, 1] - x[:, 3] / 2) + pad[0]  # pad width
                labels[:, 2] = ratio[1] * h * (x[:, 2] - x[:, 4] / 2) + pad[1]  # pad height
                labels[:, 3] = ratio[0] * w * (x[:, 1] + x[:, 3] / 2) + pad[0]
                labels[:, 4] = ratio[1] * h * (x[:, 2] + x[:, 4] / 2) + pad[1]

        if self.augment:
            # Augment imagespace
            if not mosaic:
                img, labels = random_perspective(img, labels,
                                                 degrees=hyp['degrees'],
                                                 translate=hyp['translate'],
                                                 scale=hyp['scale'],
                                                 shear=hyp['shear'],
                                                 perspective=hyp['perspective'])

            # Augment colorspace
            augment_hsv(img, hgain=hyp['hsv_h'], sgain=hyp['hsv_s'], vgain=hyp['hsv_v'])

            # Apply cutouts
            # if random.random() < 0.9:
            #     labels = cutout(img, labels)

        nL = len(labels)  # number of labels
        if nL:
            labels[:, 1:5] = xyxy2xywh(labels[:, 1:5])  # convert xyxy to xywh
            labels[:, [2, 4]] /= img.shape[0]  # normalized height 0-1
            labels[:, [1, 3]] /= img.shape[1]  # normalized width 0-1

        if self.augment:
            # flip up-down
            if random.random() < hyp['flipud']:
                img = np.flipud(img)
                if nL:
                    labels[:, 2] = 1 - labels[:, 2]

            # flip left-right
            if random.random() < hyp['fliplr']:
                img = np.fliplr(img)
                if nL:
                    labels[:, 1] = 1 - labels[:, 1]

        labels_out = torch.zeros((nL, 6))
        if nL:
            labels_out[:, 1:] = torch.from_numpy(labels)

        # Convert
        img = img[:, :, ::-1].transpose(2, 0, 1)  # BGR to RGB, to 3x416x416
        img = np.ascontiguousarray(img)

        return torch.from_numpy(img), labels_out, self.img_files[index], shapes

    @staticmethod
    def collate_fn(batch):
        img, label, path, shapes = zip(*batch)  # transposed
        for i, l in enumerate(label):
            l[:, 0] = i  # add target image index for build_targets()
        return torch.stack(img, 0), torch.cat(label, 0), path, shapes


# Ancillary functions --------------------------------------------------------------------------------------------------
def load_image(self, index):
    # loads 1 image from dataset, returns img, original hw, resized hw
    img = self.imgs[index]
    if img is None:  # not cached
        path = self.img_files[index]
        img = cv2.imread(path)  # BGR
        assert img is not None, 'Image Not Found ' + path
        h0, w0 = img.shape[:2]  # orig hw
        r = self.img_size / max(h0, w0)  # resize image to img_size
        if r != 1:  # always resize down, only resize up if training with augmentation
            interp = cv2.INTER_AREA if r < 1 and not self.augment else cv2.INTER_LINEAR
            img = cv2.resize(img, (int(w0 * r), int(h0 * r)), interpolation=interp)
        return img, (h0, w0), img.shape[:2]  # img, hw_original, hw_resized
    else:
        return self.imgs[index], self.img_hw0[index], self.img_hw[index]  # img, hw_original, hw_resized


def augment_hsv(img, hgain=0.5, sgain=0.5, vgain=0.5):
    r = np.random.uniform(-1, 1, 3) * [hgain, sgain, vgain] + 1  # random gains
    hue, sat, val = cv2.split(cv2.cvtColor(img, cv2.COLOR_BGR2HSV))
    dtype = img.dtype  # uint8

    x = np.arange(0, 256, dtype=np.int16)
    lut_hue = ((x * r[0]) % 180).astype(dtype)
    lut_sat = np.clip(x * r[1], 0, 255).astype(dtype)
    lut_val = np.clip(x * r[2], 0, 255).astype(dtype)

    img_hsv = cv2.merge((cv2.LUT(hue, lut_hue), cv2.LUT(sat, lut_sat), cv2.LUT(val, lut_val))).astype(dtype)
    cv2.cvtColor(img_hsv, cv2.COLOR_HSV2BGR, dst=img)  # no return needed

    # Histogram equalization
    # if random.random() < 0.2:
    #     for i in range(3):
    #         img[:, :, i] = cv2.equalizeHist(img[:, :, i])


def load_mosaic(self, index):
    # loads images in a mosaic

    labels4 = []
    s = self.img_size
    yc, xc = [int(random.uniform(-x, 2 * s + x)) for x in self.mosaic_border]  # mosaic center x, y
    indices = [index] + [random.randint(0, len(self.labels) - 1) for _ in range(3)]  # 3 additional image indices
    for i, index in enumerate(indices):
        # Load image
        img, _, (h, w) = load_image(self, index)

        # place img in img4
        if i == 0:  # top left
            img4 = np.full((s * 2, s * 2, img.shape[2]), 114, dtype=np.uint8)  # base image with 4 tiles
            x1a, y1a, x2a, y2a = max(xc - w, 0), max(yc - h, 0), xc, yc  # xmin, ymin, xmax, ymax (large image)
            x1b, y1b, x2b, y2b = w - (x2a - x1a), h - (y2a - y1a), w, h  # xmin, ymin, xmax, ymax (small image)
        elif i == 1:  # top right
            x1a, y1a, x2a, y2a = xc, max(yc - h, 0), min(xc + w, s * 2), yc
            x1b, y1b, x2b, y2b = 0, h - (y2a - y1a), min(w, x2a - x1a), h
        elif i == 2:  # bottom left
            x1a, y1a, x2a, y2a = max(xc - w, 0), yc, xc, min(s * 2, yc + h)
            x1b, y1b, x2b, y2b = w - (x2a - x1a), 0, w, min(y2a - y1a, h)
        elif i == 3:  # bottom right
            x1a, y1a, x2a, y2a = xc, yc, min(xc + w, s * 2), min(s * 2, yc + h)
            x1b, y1b, x2b, y2b = 0, 0, min(w, x2a - x1a), min(y2a - y1a, h)

        img4[y1a:y2a, x1a:x2a] = img[y1b:y2b, x1b:x2b]  # img4[ymin:ymax, xmin:xmax]
        padw = x1a - x1b
        padh = y1a - y1b

        # Labels
        x = self.labels[index]
        labels = x.copy()
        if x.size > 0:  # Normalized xywh to pixel xyxy format
            labels[:, 1] = w * (x[:, 1] - x[:, 3] / 2) + padw
            labels[:, 2] = h * (x[:, 2] - x[:, 4] / 2) + padh
            labels[:, 3] = w * (x[:, 1] + x[:, 3] / 2) + padw
            labels[:, 4] = h * (x[:, 2] + x[:, 4] / 2) + padh
        labels4.append(labels)

    # Concat/clip labels
    if len(labels4):
        labels4 = np.concatenate(labels4, 0)
        np.clip(labels4[:, 1:], 0, 2 * s, out=labels4[:, 1:])  # use with random_perspective
        # img4, labels4 = replicate(img4, labels4)  # replicate

    # Augment
    img4, labels4 = random_perspective(img4, labels4,
                                       degrees=self.hyp['degrees'],
                                       translate=self.hyp['translate'],
                                       scale=self.hyp['scale'],
                                       shear=self.hyp['shear'],
                                       perspective=self.hyp['perspective'],
                                       border=self.mosaic_border)  # border to remove

    return img4, labels4


def replicate(img, labels):
    # Replicate labels
    h, w = img.shape[:2]
    boxes = labels[:, 1:].astype(int)
    x1, y1, x2, y2 = boxes.T
    s = ((x2 - x1) + (y2 - y1)) / 2  # side length (pixels)
    for i in s.argsort()[:round(s.size * 0.5)]:  # smallest indices
        x1b, y1b, x2b, y2b = boxes[i]
        bh, bw = y2b - y1b, x2b - x1b
        yc, xc = int(random.uniform(0, h - bh)), int(random.uniform(0, w - bw))  # offset x, y
        x1a, y1a, x2a, y2a = [xc, yc, xc + bw, yc + bh]
        img[y1a:y2a, x1a:x2a] = img[y1b:y2b, x1b:x2b]  # img4[ymin:ymax, xmin:xmax]
        labels = np.append(labels, [[labels[i, 0], x1a, y1a, x2a, y2a]], axis=0)

    return img, labels


def letterbox(img, new_shape=(640, 640), color=(114, 114, 114), auto=True, scaleFill=False, scaleup=True):
    # Resize image to a 32-pixel-multiple rectangle https://github.com/ultralytics/yolov3/issues/232
    shape = img.shape[:2]  # current shape [height, width]
    if isinstance(new_shape, int):
        new_shape = (new_shape, new_shape)

    # Scale ratio (new / old)
    r = min(new_shape[0] / shape[0], new_shape[1] / shape[1])
    if not scaleup:  # only scale down, do not scale up (for better test mAP)
        r = min(r, 1.0)

    # Compute padding
    ratio = r, r  # width, height ratios
    new_unpad = int(round(shape[1] * r)), int(round(shape[0] * r))
    dw, dh = new_shape[1] - new_unpad[0], new_shape[0] - new_unpad[1]  # wh padding
    if auto:  # minimum rectangle
        dw, dh = np.mod(dw, 32), np.mod(dh, 32)  # wh padding
    elif scaleFill:  # stretch
        dw, dh = 0.0, 0.0
        new_unpad = (new_shape[1], new_shape[0])
        ratio = new_shape[1] / shape[1], new_shape[0] / shape[0]  # width, height ratios

    dw /= 2  # divide padding into 2 sides
    dh /= 2

    if shape[::-1] != new_unpad:  # resize
        img = cv2.resize(img, new_unpad, interpolation=cv2.INTER_LINEAR)
    top, bottom = int(round(dh - 0.1)), int(round(dh + 0.1))
    left, right = int(round(dw - 0.1)), int(round(dw + 0.1))
    img = cv2.copyMakeBorder(img, top, bottom, left, right, cv2.BORDER_CONSTANT, value=color)  # add border
    return img, ratio, (dw, dh)


def random_perspective(img, targets=(), degrees=10, translate=.1, scale=.1, shear=10, perspective=0.0, border=(0, 0)):
    # torchvision.transforms.RandomAffine(degrees=(-10, 10), translate=(.1, .1), scale=(.9, 1.1), shear=(-10, 10))
    # targets = [cls, xyxy]

    height = img.shape[0] + border[0] * 2  # shape(h,w,c)
    width = img.shape[1] + border[1] * 2

    # Center
    C = np.eye(3)
    C[0, 2] = -img.shape[1] / 2  # x translation (pixels)
    C[1, 2] = -img.shape[0] / 2  # y translation (pixels)

    # Perspective
    P = np.eye(3)
    P[2, 0] = random.uniform(-perspective, perspective)  # x perspective (about y)
    P[2, 1] = random.uniform(-perspective, perspective)  # y perspective (about x)

    # Rotation and Scale
    R = np.eye(3)
    a = random.uniform(-degrees, degrees)
    # a += random.choice([-180, -90, 0, 90])  # add 90deg rotations to small rotations
    s = random.uniform(1 - scale, 1 + scale)
    # s = 2 ** random.uniform(-scale, scale)
    R[:2] = cv2.getRotationMatrix2D(angle=a, center=(0, 0), scale=s)

    # Shear
    S = np.eye(3)
    S[0, 1] = math.tan(random.uniform(-shear, shear) * math.pi / 180)  # x shear (deg)
    S[1, 0] = math.tan(random.uniform(-shear, shear) * math.pi / 180)  # y shear (deg)

    # Translation
    T = np.eye(3)
    T[0, 2] = random.uniform(0.5 - translate, 0.5 + translate) * width  # x translation (pixels)
    T[1, 2] = random.uniform(0.5 - translate, 0.5 + translate) * height  # y translation (pixels)

    # Combined rotation matrix
    M = T @ S @ R @ P @ C  # order of operations (right to left) is IMPORTANT
    if (border[0] != 0) or (border[1] != 0) or (M != np.eye(3)).any():  # image changed
        if perspective:
            img = cv2.warpPerspective(img, M, dsize=(width, height), borderValue=(114, 114, 114))
        else:  # affine
            img = cv2.warpAffine(img, M[:2], dsize=(width, height), borderValue=(114, 114, 114))

    # Visualize
    # import matplotlib.pyplot as plt
    # ax = plt.subplots(1, 2, figsize=(12, 6))[1].ravel()
    # ax[0].imshow(img[:, :, ::-1])  # base
    # ax[1].imshow(img2[:, :, ::-1])  # warped

    # Transform label coordinates
    n = len(targets)
    if n:
        # warp points
        xy = np.ones((n * 4, 3))
        xy[:, :2] = targets[:, [1, 2, 3, 4, 1, 4, 3, 2]].reshape(n * 4, 2)  # x1y1, x2y2, x1y2, x2y1
        xy = xy @ M.T  # transform
        if perspective:
            xy = (xy[:, :2] / xy[:, 2:3]).reshape(n, 8)  # rescale
        else:  # affine
            xy = xy[:, :2].reshape(n, 8)

        # create new boxes
        x = xy[:, [0, 2, 4, 6]]
        y = xy[:, [1, 3, 5, 7]]
        xy = np.concatenate((x.min(1), y.min(1), x.max(1), y.max(1))).reshape(4, n).T

        # # apply angle-based reduction of bounding boxes
        # radians = a * math.pi / 180
        # reduction = max(abs(math.sin(radians)), abs(math.cos(radians))) ** 0.5
        # x = (xy[:, 2] + xy[:, 0]) / 2
        # y = (xy[:, 3] + xy[:, 1]) / 2
        # w = (xy[:, 2] - xy[:, 0]) * reduction
        # h = (xy[:, 3] - xy[:, 1]) * reduction
        # xy = np.concatenate((x - w / 2, y - h / 2, x + w / 2, y + h / 2)).reshape(4, n).T

        # clip boxes
        xy[:, [0, 2]] = xy[:, [0, 2]].clip(0, width)
        xy[:, [1, 3]] = xy[:, [1, 3]].clip(0, height)

        # filter candidates
        i = box_candidates(box1=targets[:, 1:5].T * s, box2=xy.T)
        targets = targets[i]
        targets[:, 1:5] = xy[i]

    return img, targets


def box_candidates(box1, box2, wh_thr=2, ar_thr=20, area_thr=0.1):  # box1(4,n), box2(4,n)
    # Compute candidate boxes: box1 before augment, box2 after augment, wh_thr (pixels), aspect_ratio_thr, area_ratio
    w1, h1 = box1[2] - box1[0], box1[3] - box1[1]
    w2, h2 = box2[2] - box2[0], box2[3] - box2[1]
    ar = np.maximum(w2 / (h2 + 1e-16), h2 / (w2 + 1e-16))  # aspect ratio
    return (w2 > wh_thr) & (h2 > wh_thr) & (w2 * h2 / (w1 * h1 + 1e-16) > area_thr) & (ar < ar_thr)  # candidates


def cutout(image, labels):
    # Applies image cutout augmentation https://arxiv.org/abs/1708.04552
    h, w = image.shape[:2]

    def bbox_ioa(box1, box2):
        # Returns the intersection over box2 area given box1, box2. box1 is 4, box2 is nx4. boxes are x1y1x2y2
        box2 = box2.transpose()

        # Get the coordinates of bounding boxes
        b1_x1, b1_y1, b1_x2, b1_y2 = box1[0], box1[1], box1[2], box1[3]
        b2_x1, b2_y1, b2_x2, b2_y2 = box2[0], box2[1], box2[2], box2[3]

        # Intersection area
        inter_area = (np.minimum(b1_x2, b2_x2) - np.maximum(b1_x1, b2_x1)).clip(0) * \
                     (np.minimum(b1_y2, b2_y2) - np.maximum(b1_y1, b2_y1)).clip(0)

        # box2 area
        box2_area = (b2_x2 - b2_x1) * (b2_y2 - b2_y1) + 1e-16

        # Intersection over box2 area
        return inter_area / box2_area

    # create random masks
    scales = [0.5] * 1 + [0.25] * 2 + [0.125] * 4 + [0.0625] * 8 + [0.03125] * 16  # image size fraction
    for s in scales:
        mask_h = random.randint(1, int(h * s))
        mask_w = random.randint(1, int(w * s))

        # box
        xmin = max(0, random.randint(0, w) - mask_w // 2)
        ymin = max(0, random.randint(0, h) - mask_h // 2)
        xmax = min(w, xmin + mask_w)
        ymax = min(h, ymin + mask_h)

        # apply random color mask
        image[ymin:ymax, xmin:xmax] = [random.randint(64, 191) for _ in range(3)]

        # return unobscured labels
        if len(labels) and s > 0.03:
            box = np.array([xmin, ymin, xmax, ymax], dtype=np.float32)
            ioa = bbox_ioa(box, labels[:, 1:5])  # intersection over area
            labels = labels[ioa < 0.60]  # remove >60% obscured labels

    return labels


def reduce_img_size(path='path/images', img_size=1024):  # from utils.datasets import *; reduce_img_size()
    # creates a new ./images_reduced folder with reduced size images of maximum size img_size
    path_new = path + '_reduced'  # reduced images path
    create_folder(path_new)
    for f in tqdm(glob.glob('%s/*.*' % path)):
        try:
            img = cv2.imread(f)
            h, w = img.shape[:2]
            r = img_size / max(h, w)  # size ratio
            if r < 1.0:
                img = cv2.resize(img, (int(w * r), int(h * r)), interpolation=cv2.INTER_AREA)  # _LINEAR fastest
            fnew = f.replace(path, path_new)  # .replace(Path(f).suffix, '.jpg')
            cv2.imwrite(fnew, img)
        except:
            logger.warning('WARNING: image failure %s', f)


def recursive_dataset2bmp(dataset='path/dataset_bmp'):  # from utils.datasets import *; recursive_dataset2bmp()
    # Converts dataset to bmp (for faster training)
    formats = [x.lower() for x in img_formats] + [x.upper() for x in img_formats]
    for a, b, files in os.walk(dataset):
        for file in tqdm(files, desc=a):
            p = a + '/' + file
            s = Path(file).suffix
            if s == '.txt':  # replace text
                with open(p, 'r') as f:
                    lines = f.read()
                for f in formats:
                    lines = lines.replace(f, '.bmp')
                with open(p, 'w') as f:
                    f.write(lines)
            elif s in formats:  # replace image
                cv2.imwrite(p.replace(s, '.bmp'), cv2.imread(p))
                if s != '.bmp':
                    os.system("rm '%s'" % p)


def imagelist2folder(path='path/images.txt'):  # from utils.datasets import *; imagelist2folder()
    # Copies all the images in a text file (list of images) into a folder
    create_folder(path[:-4])
    with open(path, 'r') as f:
        for line in f.read().splitlines():
            os.system('cp "%s" %s' % (line, path[:-4]))
            logger.info(line)


def create_folder(path='./new'):
    # Create folder
    if os.path.exists(path):
        shutil.rmtree(path)  # delete output folder
    os.makedirs(path)  # make new output folder


def flatten_recursive(path='../coco128'):
    # Flatten a recursive directory by bringing all files to top level
    new_path = Path(path + '_flat')
    create_folder(new_path)
    for file in tqdm(glob.glob(str(Path(path)) + '/**/*.*', recursive=True)):
        shutil.copyfile(file, new_path / Path(file).name)<|MERGE_RESOLUTION|>--- conflicted
+++ resolved
@@ -1,9 +1,6 @@
 import glob
-<<<<<<< HEAD
 import logging
-=======
 import math
->>>>>>> 19e24824
 import os
 import random
 import shutil
