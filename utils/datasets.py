--- conflicted
+++ resolved
@@ -285,31 +285,6 @@
     def __init__(self, path, img_size=640, batch_size=16, augment=False, hyp=None, rect=False, image_weights=False,
                  cache_images=False, single_cls=False, stride=32, pad=0.0):
         try:
-<<<<<<< HEAD
-            if type(path) is list:
-                # Multiple datasets handler
-                f = []
-                for subpath in path:
-                    with open(subpath, 'r') as t:
-                        path = str(Path(subpath))  # os-agnostic
-                        parent = str(Path(subpath).parent) + os.sep
-                        t = t.read().splitlines()
-                        t = [x.replace('./', parent) if x.startswith('./') else x for x in t]  # local to global path
-                        f += t
-            else:
-                path = str(Path(path))  # os-agnostic
-                parent = str(Path(path).parent) + os.sep
-
-                if os.path.isfile(path):  # file
-                    with open(path, 'r') as f:
-                        f = f.read().splitlines()
-                        f = [x.replace('./', parent) if x.startswith('./') else x for x in f]  # local to global path
-                elif os.path.isdir(path):  # folder
-                    f = glob.iglob(path + os.sep + '*.*')
-                else:
-                    raise Exception('%s does not exist' % path)
-
-=======
             f = []  # image files
             for p in path if isinstance(path, list) else [path]:
                 p = str(Path(p))  # os-agnostic
@@ -322,7 +297,6 @@
                     f += glob.iglob(p + os.sep + '*.*')
                 else:
                     raise Exception('%s does not exist' % p)
->>>>>>> 1e9cf6a6
             self.img_files = [x.replace('/', os.sep) for x in f if os.path.splitext(x)[-1].lower() in img_formats]
         except Exception as e:
             raise Exception('Error loading data from %s: %s\nSee %s' % (path, e, help_url))
