# YOLOv5 🚀 by Ultralytics, GPL-3.0 license
"""
Dataloaders and dataset utils
"""

import glob
import hashlib
import json
import math
import os
import random
import shutil
import time
from itertools import repeat
from multiprocessing.pool import Pool, ThreadPool
from pathlib import Path
from threading import Thread
from zipfile import ZipFile

import cv2
import numpy as np
import torch
import torch.nn.functional as F
import yaml
from PIL import ExifTags, Image, ImageOps
from torch.utils.data import DataLoader, Dataset, dataloader, distributed
from tqdm import tqdm

from utils.augmentations import Albumentations, augment_hsv, copy_paste, letterbox, mixup, random_perspective
from utils.general import (LOGGER, NUM_THREADS, check_dataset, check_requirements, check_yaml, clean_str,
                           segments2boxes, xyn2xy, xywh2xyxy, xywhn2xyxy, xyxy2xywhn)
from utils.torch_utils import torch_distributed_zero_first

# Parameters
HELP_URL = 'https://github.com/ultralytics/yolov5/wiki/Train-Custom-Data'
IMG_FORMATS = ['bmp', 'dng', 'jpeg', 'jpg', 'mpo', 'png', 'tif', 'tiff', 'webp']  # include image suffixes
VID_FORMATS = ['asf', 'avi', 'gif', 'm4v', 'mkv', 'mov', 'mp4', 'mpeg', 'mpg', 'wmv']  # include video suffixes

# Get orientation exif tag
for orientation in ExifTags.TAGS.keys():
    if ExifTags.TAGS[orientation] == 'Orientation':
        break


def get_hash(paths):
    # Returns a single hash value of a list of paths (files or dirs)
    size = sum(os.path.getsize(p) for p in paths if os.path.exists(p))  # sizes
    h = hashlib.md5(str(size).encode())  # hash sizes
    h.update(''.join(paths).encode())  # hash paths
    return h.hexdigest()  # return hash


def exif_size(img):
    # Returns exif-corrected PIL size
    s = img.size  # (width, height)
    try:
        rotation = dict(img._getexif().items())[orientation]
        if rotation == 6:  # rotation 270
            s = (s[1], s[0])
        elif rotation == 8:  # rotation 90
            s = (s[1], s[0])
    except:
        pass

    return s


def exif_transpose(image):
    """
    Transpose a PIL image accordingly if it has an EXIF Orientation tag.
    Inplace version of https://github.com/python-pillow/Pillow/blob/master/src/PIL/ImageOps.py exif_transpose()

    :param image: The image to transpose.
    :return: An image.
    """
    exif = image.getexif()
    orientation = exif.get(0x0112, 1)  # default 1
    if orientation > 1:
        method = {2: Image.FLIP_LEFT_RIGHT,
                  3: Image.ROTATE_180,
                  4: Image.FLIP_TOP_BOTTOM,
                  5: Image.TRANSPOSE,
                  6: Image.ROTATE_270,
                  7: Image.TRANSVERSE,
                  8: Image.ROTATE_90,
                  }.get(orientation)
        if method is not None:
            image = image.transpose(method)
            del exif[0x0112]
            image.info["exif"] = exif.tobytes()
    return image


def create_dataloader(path, imgsz, batch_size, stride, single_cls=False, hyp=None, augment=False, cache=False, pad=0.0,
                      rect=False, rank=-1, workers=8, image_weights=False, quad=False, prefix='', shuffle=False):
    if rect and shuffle:
        LOGGER.warning('WARNING: --rect is incompatible with DataLoader shuffle, setting shuffle=False')
        shuffle = False
    with torch_distributed_zero_first(rank):  # init dataset *.cache only once if DDP
        dataset = LoadImagesAndLabels(path, imgsz, batch_size,
                                      augment=augment,  # augmentation
                                      hyp=hyp,  # hyperparameters
                                      rect=rect,  # rectangular batches
                                      cache_images=cache,
                                      single_cls=single_cls,
                                      stride=int(stride),
                                      pad=pad,
                                      image_weights=image_weights,
                                      prefix=prefix)

    batch_size = min(batch_size, len(dataset))
    nd = torch.cuda.device_count()  # number of CUDA devices
    nw = min([os.cpu_count() // max(nd, 1), batch_size if batch_size > 1 else 0, workers])  # number of workers
    sampler = None if rank == -1 else distributed.DistributedSampler(dataset, shuffle=shuffle)
    loader = DataLoader if image_weights else InfiniteDataLoader  # only DataLoader allows for attribute updates
    return loader(dataset,
                  batch_size=batch_size,
                  shuffle=shuffle and sampler is None,
                  num_workers=nw,
                  sampler=sampler,
                  pin_memory=True,
                  collate_fn=LoadImagesAndLabels.collate_fn4 if quad else LoadImagesAndLabels.collate_fn), dataset


class InfiniteDataLoader(dataloader.DataLoader):
    """ Dataloader that reuses workers

    Uses same syntax as vanilla DataLoader
    """

    def __init__(self, *args, **kwargs):
        super().__init__(*args, **kwargs)
        object.__setattr__(self, 'batch_sampler', _RepeatSampler(self.batch_sampler))
        self.iterator = super().__iter__()

    def __len__(self):
        return len(self.batch_sampler.sampler)

    def __iter__(self):
        for i in range(len(self)):
            yield next(self.iterator)


class _RepeatSampler:
    """ Sampler that repeats forever

    Args:
        sampler (Sampler)
    """

    def __init__(self, sampler):
        self.sampler = sampler

    def __iter__(self):
        while True:
            yield from iter(self.sampler)


class LoadImages:
    # YOLOv5 image/video dataloader, i.e. `python detect.py --source image.jpg/vid.mp4`
    def __init__(self, path, img_size=640, stride=32, auto=True, batch_size=1):
        p = str(Path(path).resolve())  # os-agnostic absolute path
        if '*' in p:
            files = sorted(glob.glob(p, recursive=True))  # glob
        elif os.path.isdir(p):
            files = sorted(glob.glob(os.path.join(p, '*.*')))  # dir
        elif os.path.isfile(p):
            files = [p]  # files
        else:
            raise Exception(f'ERROR: {p} does not exist')

        images = [x for x in files if x.split('.')[-1].lower() in IMG_FORMATS]
        videos = [x for x in files if x.split('.')[-1].lower() in VID_FORMATS]
        ni, nv = len(images), len(videos)

        self.img_size = img_size
        self.stride = stride
        self.batch_size = batch_size
        self.files = images + videos
        self.nf = ni + nv  # number of files
        self.video_flag = [False] * ni + [True] * nv
        self.mode = 'image'
        self.auto = auto
        if any(videos):
            self.new_video(videos[0])  # new video
        else:
            self.cap = None
        assert self.nf > 0, f'No images or videos found in {p}. ' \
                            f'Supported formats are:\nimages: {IMG_FORMATS}\nvideos: {VID_FORMATS}'

    def __iter__(self):
        self.count = 0
        return self

    def __next__(self):
        if self.count == self.nf:
            raise StopIteration

        # return arrays
        paths = []
        imgs = []
        img0s = []

        for _ in range(self.batch_size):
<<<<<<< HEAD
=======
            if self.count == self.nf:
                return paths, np.array(imgs), np.array(img0s), self.cap, s

>>>>>>> d3e88b24
            path = self.files[self.count]
            paths.append(path)

            if self.video_flag[self.count]:
                # Read video
                self.mode = 'video'
                ret_val, img0 = self.cap.read()
                while not ret_val:
                    self.count += 1
                    self.cap.release()
                    if self.count == self.nf:  # last video
                        raise StopIteration
                    else:
                        path = self.files[self.count]
                        self.new_video(path)
                        ret_val, img0 = self.cap.read()

                img0s.append(img0)
                self.frame += 1
                s = (f'video {self.nf}, processed {self.frame} frames out of {self.frames}: {path}\n')

            else:
                # Read image
                self.count += 1
                img0 = cv2.imread(path)  # BGR
                assert img0 is not None, f'Image Not Found {path}'

                if len(imgs) > 1:
                    # multiple images text
                    s = f'images {self.count-len(imgs)}-{self.count} ' \
                        f'out of {self.nf} ' \
                        f'in directory: {os.path.dirname(path)}\n'
                else:
                    # single image
                    s = f'image {self.count} out of {self.nf} in directory: {os.path.dirname(path)}\n'


            # Padded resize
            img = letterbox(img0, self.img_size, stride=self.stride, auto=self.auto)[0]

            # Convert
            img = img.transpose((2, 0, 1))[::-1]  # HWC to CHW, BGR to RGB
            img = np.ascontiguousarray(img)
            img0s.append(img0)
            imgs.append(img)

            # return if at end of file list
            if self.count == self.nf:
                return paths, np.array(imgs), np.array(img0s), self.cap, s

        return paths, np.array(imgs), np.array(img0s), self.cap, s

    def new_video(self, path):
        self.frame = 0
        self.cap = cv2.VideoCapture(path)
        self.frames = int(self.cap.get(cv2.CAP_PROP_FRAME_COUNT))

    def __len__(self):
        return self.nf  # number of files


class LoadWebcam:  # for inference
    # YOLOv5 local webcam dataloader, i.e. `python detect.py --source 0`
    def __init__(self, pipe='0', img_size=640, stride=32):
        self.img_size = img_size
        self.stride = stride
        self.pipe = eval(pipe) if pipe.isnumeric() else pipe
        self.cap = cv2.VideoCapture(self.pipe)  # video capture object
        self.cap.set(cv2.CAP_PROP_BUFFERSIZE, 3)  # set buffer size

    def __iter__(self):
        self.count = -1
        return self

    def __next__(self):
        self.count += 1
        if cv2.waitKey(1) == ord('q'):  # q to quit
            self.cap.release()
            cv2.destroyAllWindows()
            raise StopIteration

        # Read frame
        ret_val, img0 = self.cap.read()
        img0 = cv2.flip(img0, 1)  # flip left-right

        # Print
        assert ret_val, f'Camera Error {self.pipe}'
        img_path = 'webcam.jpg'
        s = f'webcam {self.count}: '

        # Padded resize
        img = letterbox(img0, self.img_size, stride=self.stride)[0]

        # Convert
        img = img.transpose((2, 0, 1))[::-1]  # HWC to CHW, BGR to RGB
        img = np.ascontiguousarray(img)

        return img_path, img, img0, None, s

    def __len__(self):
        return 0


class LoadStreams:
    # YOLOv5 streamloader, i.e. `python detect.py --source 'rtsp://example.com/media.mp4'  # RTSP, RTMP, HTTP streams`
    def __init__(self, sources='streams.txt', img_size=640, stride=32, auto=True):
        self.mode = 'stream'
        self.img_size = img_size
        self.stride = stride

        if os.path.isfile(sources):
            with open(sources) as f:
                sources = [x.strip() for x in f.read().strip().splitlines() if len(x.strip())]
        else:
            sources = [sources]

        n = len(sources)
        self.imgs, self.fps, self.frames, self.threads = [None] * n, [0] * n, [0] * n, [None] * n
        self.sources = [clean_str(x) for x in sources]  # clean source names for later
        self.auto = auto
        for i, s in enumerate(sources):  # index, source
            # Start thread to read frames from video stream
            st = f'{i + 1}/{n}: {s}... '
            if 'youtube.com/' in s or 'youtu.be/' in s:  # if source is YouTube video
                check_requirements(('pafy', 'youtube_dl'))
                import pafy
                s = pafy.new(s).getbest(preftype="mp4").url  # YouTube URL
            s = eval(s) if s.isnumeric() else s  # i.e. s = '0' local webcam
            cap = cv2.VideoCapture(s)
            assert cap.isOpened(), f'{st}Failed to open {s}'
            w = int(cap.get(cv2.CAP_PROP_FRAME_WIDTH))
            h = int(cap.get(cv2.CAP_PROP_FRAME_HEIGHT))
            fps = cap.get(cv2.CAP_PROP_FPS)  # warning: may return 0 or nan
            self.frames[i] = max(int(cap.get(cv2.CAP_PROP_FRAME_COUNT)), 0) or float('inf')  # infinite stream fallback
            self.fps[i] = max((fps if math.isfinite(fps) else 0) % 100, 0) or 30  # 30 FPS fallback

            _, self.imgs[i] = cap.read()  # guarantee first frame
            self.threads[i] = Thread(target=self.update, args=([i, cap, s]), daemon=True)
            LOGGER.info(f"{st} Success ({self.frames[i]} frames {w}x{h} at {self.fps[i]:.2f} FPS)")
            self.threads[i].start()
        LOGGER.info('')  # newline

        # check for common shapes
        s = np.stack([letterbox(x, self.img_size, stride=self.stride, auto=self.auto)[0].shape for x in self.imgs])
        self.rect = np.unique(s, axis=0).shape[0] == 1  # rect inference if all shapes equal
        if not self.rect:
            LOGGER.warning('WARNING: Stream shapes differ. For optimal performance supply similarly-shaped streams.')

    def update(self, i, cap, stream):
        # Read stream `i` frames in daemon thread
        n, f, read = 0, self.frames[i], 1  # frame number, frame array, inference every 'read' frame
        while cap.isOpened() and n < f:
            n += 1
            # _, self.imgs[index] = cap.read()
            cap.grab()
            if n % read == 0:
                success, im = cap.retrieve()
                if success:
                    self.imgs[i] = im
                else:
                    LOGGER.warning('WARNING: Video stream unresponsive, please check your IP camera connection.')
                    self.imgs[i] = np.zeros_like(self.imgs[i])
                    cap.open(stream)  # re-open stream if signal was lost
            time.sleep(1 / self.fps[i])  # wait time

    def __iter__(self):
        self.count = -1
        return self

    def __next__(self):
        self.count += 1
        if not all(x.is_alive() for x in self.threads) or cv2.waitKey(1) == ord('q'):  # q to quit
            cv2.destroyAllWindows()
            raise StopIteration

        # Letterbox
        img0 = self.imgs.copy()
        img = [letterbox(x, self.img_size, stride=self.stride, auto=self.rect and self.auto)[0] for x in img0]

        # Stack
        img = np.stack(img, 0)

        # Convert
        img = img[..., ::-1].transpose((0, 3, 1, 2))  # BGR to RGB, BHWC to BCHW
        img = np.ascontiguousarray(img)

        return self.sources, img, img0, None, ''

    def __len__(self):
        return len(self.sources)  # 1E12 frames = 32 streams at 30 FPS for 30 years


def img2label_paths(img_paths):
    # Define label paths as a function of image paths
    sa, sb = os.sep + 'images' + os.sep, os.sep + 'labels' + os.sep  # /images/, /labels/ substrings
    return [sb.join(x.rsplit(sa, 1)).rsplit('.', 1)[0] + '.txt' for x in img_paths]


class LoadImagesAndLabels(Dataset):
    # YOLOv5 train_loader/val_loader, loads images and labels for training and validation
    cache_version = 0.6  # dataset labels *.cache version

    def __init__(self, path, img_size=640, batch_size=16, augment=False, hyp=None, rect=False, image_weights=False,
                 cache_images=False, single_cls=False, stride=32, pad=0.0, prefix=''):
        self.img_size = img_size
        self.augment = augment
        self.hyp = hyp
        self.image_weights = image_weights
        self.rect = False if image_weights else rect
        self.mosaic = self.augment and not self.rect  # load 4 images at a time into a mosaic (only during training)
        self.mosaic_border = [-img_size // 2, -img_size // 2]
        self.stride = stride
        self.path = path
        self.albumentations = Albumentations() if augment else None

        try:
            f = []  # image files
            for p in path if isinstance(path, list) else [path]:
                p = Path(p)  # os-agnostic
                if p.is_dir():  # dir
                    f += glob.glob(str(p / '**' / '*.*'), recursive=True)
                    # f = list(p.rglob('*.*'))  # pathlib
                elif p.is_file():  # file
                    with open(p) as t:
                        t = t.read().strip().splitlines()
                        parent = str(p.parent) + os.sep
                        f += [x.replace('./', parent) if x.startswith('./') else x for x in t]  # local to global path
                        # f += [p.parent / x.lstrip(os.sep) for x in t]  # local to global path (pathlib)
                else:
                    raise Exception(f'{prefix}{p} does not exist')
            self.img_files = sorted(x.replace('/', os.sep) for x in f if x.split('.')[-1].lower() in IMG_FORMATS)
            # self.img_files = sorted([x for x in f if x.suffix[1:].lower() in IMG_FORMATS])  # pathlib
            assert self.img_files, f'{prefix}No images found'
        except Exception as e:
            raise Exception(f'{prefix}Error loading data from {path}: {e}\nSee {HELP_URL}')

        # Check cache
        self.label_files = img2label_paths(self.img_files)  # labels
        cache_path = (p if p.is_file() else Path(self.label_files[0]).parent).with_suffix('.cache')
        try:
            cache, exists = np.load(cache_path, allow_pickle=True).item(), True  # load dict
            assert cache['version'] == self.cache_version  # same version
            assert cache['hash'] == get_hash(self.label_files + self.img_files)  # same hash
        except:
            cache, exists = self.cache_labels(cache_path, prefix), False  # cache

        # Display cache
        nf, nm, ne, nc, n = cache.pop('results')  # found, missing, empty, corrupt, total
        if exists:
            d = f"Scanning '{cache_path}' images and labels... {nf} found, {nm} missing, {ne} empty, {nc} corrupt"
            tqdm(None, desc=prefix + d, total=n, initial=n)  # display cache results
            if cache['msgs']:
                LOGGER.info('\n'.join(cache['msgs']))  # display warnings
        assert nf > 0 or not augment, f'{prefix}No labels in {cache_path}. Can not train without labels. See {HELP_URL}'

        # Read cache
        [cache.pop(k) for k in ('hash', 'version', 'msgs')]  # remove items
        labels, shapes, self.segments = zip(*cache.values())
        self.labels = list(labels)
        self.shapes = np.array(shapes, dtype=np.float64)
        self.img_files = list(cache.keys())  # update
        self.label_files = img2label_paths(cache.keys())  # update
        n = len(shapes)  # number of images
        bi = np.floor(np.arange(n) / batch_size).astype(np.int)  # batch index
        nb = bi[-1] + 1  # number of batches
        self.batch = bi  # batch index of image
        self.n = n
        self.indices = range(n)

        # Update labels
        include_class = []  # filter labels to include only these classes (optional)
        include_class_array = np.array(include_class).reshape(1, -1)
        for i, (label, segment) in enumerate(zip(self.labels, self.segments)):
            if include_class:
                j = (label[:, 0:1] == include_class_array).any(1)
                self.labels[i] = label[j]
                if segment:
                    self.segments[i] = segment[j]
            if single_cls:  # single-class training, merge all classes into 0
                self.labels[i][:, 0] = 0
                if segment:
                    self.segments[i][:, 0] = 0

        # Rectangular Training
        if self.rect:
            # Sort by aspect ratio
            s = self.shapes  # wh
            ar = s[:, 1] / s[:, 0]  # aspect ratio
            irect = ar.argsort()
            self.img_files = [self.img_files[i] for i in irect]
            self.label_files = [self.label_files[i] for i in irect]
            self.labels = [self.labels[i] for i in irect]
            self.shapes = s[irect]  # wh
            ar = ar[irect]

            # Set training image shapes
            shapes = [[1, 1]] * nb
            for i in range(nb):
                ari = ar[bi == i]
                mini, maxi = ari.min(), ari.max()
                if maxi < 1:
                    shapes[i] = [maxi, 1]
                elif mini > 1:
                    shapes[i] = [1, 1 / mini]

            self.batch_shapes = np.ceil(np.array(shapes) * img_size / stride + pad).astype(np.int) * stride

        # Cache images into memory for faster training (WARNING: large datasets may exceed system RAM)
        self.imgs, self.img_npy = [None] * n, [None] * n
        if cache_images:
            if cache_images == 'disk':
                self.im_cache_dir = Path(Path(self.img_files[0]).parent.as_posix() + '_npy')
                self.img_npy = [self.im_cache_dir / Path(f).with_suffix('.npy').name for f in self.img_files]
                self.im_cache_dir.mkdir(parents=True, exist_ok=True)
            gb = 0  # Gigabytes of cached images
            self.img_hw0, self.img_hw = [None] * n, [None] * n
            results = ThreadPool(NUM_THREADS).imap(lambda x: load_image(*x), zip(repeat(self), range(n)))
            pbar = tqdm(enumerate(results), total=n)
            for i, x in pbar:
                if cache_images == 'disk':
                    if not self.img_npy[i].exists():
                        np.save(self.img_npy[i].as_posix(), x[0])
                    gb += self.img_npy[i].stat().st_size
                else:
                    self.imgs[i], self.img_hw0[i], self.img_hw[i] = x  # im, hw_orig, hw_resized = load_image(self, i)
                    gb += self.imgs[i].nbytes
                pbar.desc = f'{prefix}Caching images ({gb / 1E9:.1f}GB {cache_images})'
            pbar.close()

    def cache_labels(self, path=Path('./labels.cache'), prefix=''):
        # Cache dataset labels, check images and read shapes
        x = {}  # dict
        nm, nf, ne, nc, msgs = 0, 0, 0, 0, []  # number missing, found, empty, corrupt, messages
        desc = f"{prefix}Scanning '{path.parent / path.stem}' images and labels..."
        with Pool(NUM_THREADS) as pool:
            pbar = tqdm(pool.imap(verify_image_label, zip(self.img_files, self.label_files, repeat(prefix))),
                        desc=desc, total=len(self.img_files))
            for im_file, l, shape, segments, nm_f, nf_f, ne_f, nc_f, msg in pbar:
                nm += nm_f
                nf += nf_f
                ne += ne_f
                nc += nc_f
                if im_file:
                    x[im_file] = [l, shape, segments]
                if msg:
                    msgs.append(msg)
                pbar.desc = f"{desc}{nf} found, {nm} missing, {ne} empty, {nc} corrupt"

        pbar.close()
        if msgs:
            LOGGER.info('\n'.join(msgs))
        if nf == 0:
            LOGGER.warning(f'{prefix}WARNING: No labels found in {path}. See {HELP_URL}')
        x['hash'] = get_hash(self.label_files + self.img_files)
        x['results'] = nf, nm, ne, nc, len(self.img_files)
        x['msgs'] = msgs  # warnings
        x['version'] = self.cache_version  # cache version
        try:
            np.save(path, x)  # save cache for next time
            path.with_suffix('.cache.npy').rename(path)  # remove .npy suffix
            LOGGER.info(f'{prefix}New cache created: {path}')
        except Exception as e:
            LOGGER.warning(f'{prefix}WARNING: Cache directory {path.parent} is not writeable: {e}')  # not writeable
        return x

    def __len__(self):
        return len(self.img_files)

    # def __iter__(self):
    #     self.count = -1
    #     print('ran dataset iter')
    #     #self.shuffled_vector = np.random.permutation(self.nF) if self.augment else np.arange(self.nF)
    #     return self

    def __getitem__(self, index):
        index = self.indices[index]  # linear, shuffled, or image_weights

        hyp = self.hyp
        mosaic = self.mosaic and random.random() < hyp['mosaic']
        if mosaic:
            # Load mosaic
            img, labels = load_mosaic(self, index)
            shapes = None

            # MixUp augmentation
            if random.random() < hyp['mixup']:
                img, labels = mixup(img, labels, *load_mosaic(self, random.randint(0, self.n - 1)))

        else:
            # Load image
            img, (h0, w0), (h, w) = load_image(self, index)

            # Letterbox
            shape = self.batch_shapes[self.batch[index]] if self.rect else self.img_size  # final letterboxed shape
            img, ratio, pad = letterbox(img, shape, auto=False, scaleup=self.augment)
            shapes = (h0, w0), ((h / h0, w / w0), pad)  # for COCO mAP rescaling

            labels = self.labels[index].copy()
            if labels.size:  # normalized xywh to pixel xyxy format
                labels[:, 1:] = xywhn2xyxy(labels[:, 1:], ratio[0] * w, ratio[1] * h, padw=pad[0], padh=pad[1])

            if self.augment:
                img, labels = random_perspective(img, labels,
                                                 degrees=hyp['degrees'],
                                                 translate=hyp['translate'],
                                                 scale=hyp['scale'],
                                                 shear=hyp['shear'],
                                                 perspective=hyp['perspective'])

        nl = len(labels)  # number of labels
        if nl:
            labels[:, 1:5] = xyxy2xywhn(labels[:, 1:5], w=img.shape[1], h=img.shape[0], clip=True, eps=1E-3)

        if self.augment:
            # Albumentations
            img, labels = self.albumentations(img, labels)
            nl = len(labels)  # update after albumentations

            # HSV color-space
            augment_hsv(img, hgain=hyp['hsv_h'], sgain=hyp['hsv_s'], vgain=hyp['hsv_v'])

            # Flip up-down
            if random.random() < hyp['flipud']:
                img = np.flipud(img)
                if nl:
                    labels[:, 2] = 1 - labels[:, 2]

            # Flip left-right
            if random.random() < hyp['fliplr']:
                img = np.fliplr(img)
                if nl:
                    labels[:, 1] = 1 - labels[:, 1]

            # Cutouts
            # labels = cutout(img, labels, p=0.5)
            # nl = len(labels)  # update after cutout

        labels_out = torch.zeros((nl, 6))
        if nl:
            labels_out[:, 1:] = torch.from_numpy(labels)

        # Convert
        img = img.transpose((2, 0, 1))[::-1]  # HWC to CHW, BGR to RGB
        img = np.ascontiguousarray(img)

        return torch.from_numpy(img), labels_out, self.img_files[index], shapes

    @staticmethod
    def collate_fn(batch):
        img, label, path, shapes = zip(*batch)  # transposed
        for i, l in enumerate(label):
            l[:, 0] = i  # add target image index for build_targets()
        return torch.stack(img, 0), torch.cat(label, 0), path, shapes

    @staticmethod
    def collate_fn4(batch):
        img, label, path, shapes = zip(*batch)  # transposed
        n = len(shapes) // 4
        img4, label4, path4, shapes4 = [], [], path[:n], shapes[:n]

        ho = torch.tensor([[0.0, 0, 0, 1, 0, 0]])
        wo = torch.tensor([[0.0, 0, 1, 0, 0, 0]])
        s = torch.tensor([[1, 1, 0.5, 0.5, 0.5, 0.5]])  # scale
        for i in range(n):  # zidane torch.zeros(16,3,720,1280)  # BCHW
            i *= 4
            if random.random() < 0.5:
                im = F.interpolate(img[i].unsqueeze(0).float(), scale_factor=2.0, mode='bilinear', align_corners=False)[
                    0].type(img[i].type())
                l = label[i]
            else:
                im = torch.cat((torch.cat((img[i], img[i + 1]), 1), torch.cat((img[i + 2], img[i + 3]), 1)), 2)
                l = torch.cat((label[i], label[i + 1] + ho, label[i + 2] + wo, label[i + 3] + ho + wo), 0) * s
            img4.append(im)
            label4.append(l)

        for i, l in enumerate(label4):
            l[:, 0] = i  # add target image index for build_targets()

        return torch.stack(img4, 0), torch.cat(label4, 0), path4, shapes4


# Ancillary functions --------------------------------------------------------------------------------------------------
def load_image(self, i):
    # loads 1 image from dataset index 'i', returns im, original hw, resized hw
    im = self.imgs[i]
    if im is None:  # not cached in ram
        npy = self.img_npy[i]
        if npy and npy.exists():  # load npy
            im = np.load(npy)
        else:  # read image
            path = self.img_files[i]
            im = cv2.imread(path)  # BGR
            assert im is not None, f'Image Not Found {path}'
        h0, w0 = im.shape[:2]  # orig hw
        r = self.img_size / max(h0, w0)  # ratio
        if r != 1:  # if sizes are not equal
            im = cv2.resize(im, (int(w0 * r), int(h0 * r)),
                            interpolation=cv2.INTER_AREA if r < 1 and not self.augment else cv2.INTER_LINEAR)
        return im, (h0, w0), im.shape[:2]  # im, hw_original, hw_resized
    else:
        return self.imgs[i], self.img_hw0[i], self.img_hw[i]  # im, hw_original, hw_resized


def load_mosaic(self, index):
    # YOLOv5 4-mosaic loader. Loads 1 image + 3 random images into a 4-image mosaic
    labels4, segments4 = [], []
    s = self.img_size
    yc, xc = (int(random.uniform(-x, 2 * s + x)) for x in self.mosaic_border)  # mosaic center x, y
    indices = [index] + random.choices(self.indices, k=3)  # 3 additional image indices
    random.shuffle(indices)
    for i, index in enumerate(indices):
        # Load image
        img, _, (h, w) = load_image(self, index)

        # place img in img4
        if i == 0:  # top left
            img4 = np.full((s * 2, s * 2, img.shape[2]), 114, dtype=np.uint8)  # base image with 4 tiles
            x1a, y1a, x2a, y2a = max(xc - w, 0), max(yc - h, 0), xc, yc  # xmin, ymin, xmax, ymax (large image)
            x1b, y1b, x2b, y2b = w - (x2a - x1a), h - (y2a - y1a), w, h  # xmin, ymin, xmax, ymax (small image)
        elif i == 1:  # top right
            x1a, y1a, x2a, y2a = xc, max(yc - h, 0), min(xc + w, s * 2), yc
            x1b, y1b, x2b, y2b = 0, h - (y2a - y1a), min(w, x2a - x1a), h
        elif i == 2:  # bottom left
            x1a, y1a, x2a, y2a = max(xc - w, 0), yc, xc, min(s * 2, yc + h)
            x1b, y1b, x2b, y2b = w - (x2a - x1a), 0, w, min(y2a - y1a, h)
        elif i == 3:  # bottom right
            x1a, y1a, x2a, y2a = xc, yc, min(xc + w, s * 2), min(s * 2, yc + h)
            x1b, y1b, x2b, y2b = 0, 0, min(w, x2a - x1a), min(y2a - y1a, h)

        img4[y1a:y2a, x1a:x2a] = img[y1b:y2b, x1b:x2b]  # img4[ymin:ymax, xmin:xmax]
        padw = x1a - x1b
        padh = y1a - y1b

        # Labels
        labels, segments = self.labels[index].copy(), self.segments[index].copy()
        if labels.size:
            labels[:, 1:] = xywhn2xyxy(labels[:, 1:], w, h, padw, padh)  # normalized xywh to pixel xyxy format
            segments = [xyn2xy(x, w, h, padw, padh) for x in segments]
        labels4.append(labels)
        segments4.extend(segments)

    # Concat/clip labels
    labels4 = np.concatenate(labels4, 0)
    for x in (labels4[:, 1:], *segments4):
        np.clip(x, 0, 2 * s, out=x)  # clip when using random_perspective()
    # img4, labels4 = replicate(img4, labels4)  # replicate

    # Augment
    img4, labels4, segments4 = copy_paste(img4, labels4, segments4, p=self.hyp['copy_paste'])
    img4, labels4 = random_perspective(img4, labels4, segments4,
                                       degrees=self.hyp['degrees'],
                                       translate=self.hyp['translate'],
                                       scale=self.hyp['scale'],
                                       shear=self.hyp['shear'],
                                       perspective=self.hyp['perspective'],
                                       border=self.mosaic_border)  # border to remove

    return img4, labels4


def load_mosaic9(self, index):
    # YOLOv5 9-mosaic loader. Loads 1 image + 8 random images into a 9-image mosaic
    labels9, segments9 = [], []
    s = self.img_size
    indices = [index] + random.choices(self.indices, k=8)  # 8 additional image indices
    random.shuffle(indices)
    for i, index in enumerate(indices):
        # Load image
        img, _, (h, w) = load_image(self, index)

        # place img in img9
        if i == 0:  # center
            img9 = np.full((s * 3, s * 3, img.shape[2]), 114, dtype=np.uint8)  # base image with 4 tiles
            h0, w0 = h, w
            c = s, s, s + w, s + h  # xmin, ymin, xmax, ymax (base) coordinates
        elif i == 1:  # top
            c = s, s - h, s + w, s
        elif i == 2:  # top right
            c = s + wp, s - h, s + wp + w, s
        elif i == 3:  # right
            c = s + w0, s, s + w0 + w, s + h
        elif i == 4:  # bottom right
            c = s + w0, s + hp, s + w0 + w, s + hp + h
        elif i == 5:  # bottom
            c = s + w0 - w, s + h0, s + w0, s + h0 + h
        elif i == 6:  # bottom left
            c = s + w0 - wp - w, s + h0, s + w0 - wp, s + h0 + h
        elif i == 7:  # left
            c = s - w, s + h0 - h, s, s + h0
        elif i == 8:  # top left
            c = s - w, s + h0 - hp - h, s, s + h0 - hp

        padx, pady = c[:2]
        x1, y1, x2, y2 = (max(x, 0) for x in c)  # allocate coords

        # Labels
        labels, segments = self.labels[index].copy(), self.segments[index].copy()
        if labels.size:
            labels[:, 1:] = xywhn2xyxy(labels[:, 1:], w, h, padx, pady)  # normalized xywh to pixel xyxy format
            segments = [xyn2xy(x, w, h, padx, pady) for x in segments]
        labels9.append(labels)
        segments9.extend(segments)

        # Image
        img9[y1:y2, x1:x2] = img[y1 - pady:, x1 - padx:]  # img9[ymin:ymax, xmin:xmax]
        hp, wp = h, w  # height, width previous

    # Offset
    yc, xc = (int(random.uniform(0, s)) for _ in self.mosaic_border)  # mosaic center x, y
    img9 = img9[yc:yc + 2 * s, xc:xc + 2 * s]

    # Concat/clip labels
    labels9 = np.concatenate(labels9, 0)
    labels9[:, [1, 3]] -= xc
    labels9[:, [2, 4]] -= yc
    c = np.array([xc, yc])  # centers
    segments9 = [x - c for x in segments9]

    for x in (labels9[:, 1:], *segments9):
        np.clip(x, 0, 2 * s, out=x)  # clip when using random_perspective()
    # img9, labels9 = replicate(img9, labels9)  # replicate

    # Augment
    img9, labels9 = random_perspective(img9, labels9, segments9,
                                       degrees=self.hyp['degrees'],
                                       translate=self.hyp['translate'],
                                       scale=self.hyp['scale'],
                                       shear=self.hyp['shear'],
                                       perspective=self.hyp['perspective'],
                                       border=self.mosaic_border)  # border to remove

    return img9, labels9


def create_folder(path='./new'):
    # Create folder
    if os.path.exists(path):
        shutil.rmtree(path)  # delete output folder
    os.makedirs(path)  # make new output folder


def flatten_recursive(path='../datasets/coco128'):
    # Flatten a recursive directory by bringing all files to top level
    new_path = Path(path + '_flat')
    create_folder(new_path)
    for file in tqdm(glob.glob(str(Path(path)) + '/**/*.*', recursive=True)):
        shutil.copyfile(file, new_path / Path(file).name)


def extract_boxes(path='../datasets/coco128'):  # from utils.datasets import *; extract_boxes()
    # Convert detection dataset into classification dataset, with one directory per class
    path = Path(path)  # images dir
    shutil.rmtree(path / 'classifier') if (path / 'classifier').is_dir() else None  # remove existing
    files = list(path.rglob('*.*'))
    n = len(files)  # number of files
    for im_file in tqdm(files, total=n):
        if im_file.suffix[1:] in IMG_FORMATS:
            # image
            im = cv2.imread(str(im_file))[..., ::-1]  # BGR to RGB
            h, w = im.shape[:2]

            # labels
            lb_file = Path(img2label_paths([str(im_file)])[0])
            if Path(lb_file).exists():
                with open(lb_file) as f:
                    lb = np.array([x.split() for x in f.read().strip().splitlines()], dtype=np.float32)  # labels

                for j, x in enumerate(lb):
                    c = int(x[0])  # class
                    f = (path / 'classifier') / f'{c}' / f'{path.stem}_{im_file.stem}_{j}.jpg'  # new filename
                    if not f.parent.is_dir():
                        f.parent.mkdir(parents=True)

                    b = x[1:] * [w, h, w, h]  # box
                    # b[2:] = b[2:].max()  # rectangle to square
                    b[2:] = b[2:] * 1.2 + 3  # pad
                    b = xywh2xyxy(b.reshape(-1, 4)).ravel().astype(np.int)

                    b[[0, 2]] = np.clip(b[[0, 2]], 0, w)  # clip boxes outside of image
                    b[[1, 3]] = np.clip(b[[1, 3]], 0, h)
                    assert cv2.imwrite(str(f), im[b[1]:b[3], b[0]:b[2]]), f'box failure in {f}'


def autosplit(path='../datasets/coco128/images', weights=(0.9, 0.1, 0.0), annotated_only=False):
    """ Autosplit a dataset into train/val/test splits and save path/autosplit_*.txt files
    Usage: from utils.datasets import *; autosplit()
    Arguments
        path:            Path to images directory
        weights:         Train, val, test weights (list, tuple)
        annotated_only:  Only use images with an annotated txt file
    """
    path = Path(path)  # images dir
    files = sorted(x for x in path.rglob('*.*') if x.suffix[1:].lower() in IMG_FORMATS)  # image files only
    n = len(files)  # number of files
    random.seed(0)  # for reproducibility
    indices = random.choices([0, 1, 2], weights=weights, k=n)  # assign each image to a split

    txt = ['autosplit_train.txt', 'autosplit_val.txt', 'autosplit_test.txt']  # 3 txt files
    [(path.parent / x).unlink(missing_ok=True) for x in txt]  # remove existing

    print(f'Autosplitting images from {path}' + ', using *.txt labeled images only' * annotated_only)
    for i, img in tqdm(zip(indices, files), total=n):
        if not annotated_only or Path(img2label_paths([str(img)])[0]).exists():  # check label
            with open(path.parent / txt[i], 'a') as f:
                f.write('./' + img.relative_to(path.parent).as_posix() + '\n')  # add image to txt file


def verify_image_label(args):
    # Verify one image-label pair
    im_file, lb_file, prefix = args
    nm, nf, ne, nc, msg, segments = 0, 0, 0, 0, '', []  # number (missing, found, empty, corrupt), message, segments
    try:
        # verify images
        im = Image.open(im_file)
        im.verify()  # PIL verify
        shape = exif_size(im)  # image size
        assert (shape[0] > 9) & (shape[1] > 9), f'image size {shape} <10 pixels'
        assert im.format.lower() in IMG_FORMATS, f'invalid image format {im.format}'
        if im.format.lower() in ('jpg', 'jpeg'):
            with open(im_file, 'rb') as f:
                f.seek(-2, 2)
                if f.read() != b'\xff\xd9':  # corrupt JPEG
                    ImageOps.exif_transpose(Image.open(im_file)).save(im_file, 'JPEG', subsampling=0, quality=100)
                    msg = f'{prefix}WARNING: {im_file}: corrupt JPEG restored and saved'

        # verify labels
        if os.path.isfile(lb_file):
            nf = 1  # label found
            with open(lb_file) as f:
                l = [x.split() for x in f.read().strip().splitlines() if len(x)]
                if any([len(x) > 8 for x in l]):  # is segment
                    classes = np.array([x[0] for x in l], dtype=np.float32)
                    segments = [np.array(x[1:], dtype=np.float32).reshape(-1, 2) for x in l]  # (cls, xy1...)
                    l = np.concatenate((classes.reshape(-1, 1), segments2boxes(segments)), 1)  # (cls, xywh)
                l = np.array(l, dtype=np.float32)
            nl = len(l)
            if nl:
                assert l.shape[1] == 5, f'labels require 5 columns, {l.shape[1]} columns detected'
                assert (l >= 0).all(), f'negative label values {l[l < 0]}'
                assert (l[:, 1:] <= 1).all(), f'non-normalized or out of bounds coordinates {l[:, 1:][l[:, 1:] > 1]}'
                _, i = np.unique(l, axis=0, return_index=True)
                if len(i) < nl:  # duplicate row check
                    l = l[i]  # remove duplicates
                    if segments:
                        segments = segments[i]
                    msg = f'{prefix}WARNING: {im_file}: {nl - len(i)} duplicate labels removed'
            else:
                ne = 1  # label empty
                l = np.zeros((0, 5), dtype=np.float32)
        else:
            nm = 1  # label missing
            l = np.zeros((0, 5), dtype=np.float32)
        return im_file, l, shape, segments, nm, nf, ne, nc, msg
    except Exception as e:
        nc = 1
        msg = f'{prefix}WARNING: {im_file}: ignoring corrupt image/label: {e}'
        return [None, None, None, None, nm, nf, ne, nc, msg]


def dataset_stats(path='coco128.yaml', autodownload=False, verbose=False, profile=False, hub=False):
    """ Return dataset statistics dictionary with images and instances counts per split per class
    To run in parent directory: export PYTHONPATH="$PWD/yolov5"
    Usage1: from utils.datasets import *; dataset_stats('coco128.yaml', autodownload=True)
    Usage2: from utils.datasets import *; dataset_stats('../datasets/coco128_with_yaml.zip')
    Arguments
        path:           Path to data.yaml or data.zip (with data.yaml inside data.zip)
        autodownload:   Attempt to download dataset if not found locally
        verbose:        Print stats dictionary
    """

    def round_labels(labels):
        # Update labels to integer class and 6 decimal place floats
        return [[int(c), *(round(x, 4) for x in points)] for c, *points in labels]

    def unzip(path):
        # Unzip data.zip TODO: CONSTRAINT: path/to/abc.zip MUST unzip to 'path/to/abc/'
        if str(path).endswith('.zip'):  # path is data.zip
            assert Path(path).is_file(), f'Error unzipping {path}, file not found'
            ZipFile(path).extractall(path=path.parent)  # unzip
            dir = path.with_suffix('')  # dataset directory == zip name
            return True, str(dir), next(dir.rglob('*.yaml'))  # zipped, data_dir, yaml_path
        else:  # path is data.yaml
            return False, None, path

    def hub_ops(f, max_dim=1920):
        # HUB ops for 1 image 'f': resize and save at reduced quality in /dataset-hub for web/app viewing
        f_new = im_dir / Path(f).name  # dataset-hub image filename
        try:  # use PIL
            im = Image.open(f)
            r = max_dim / max(im.height, im.width)  # ratio
            if r < 1.0:  # image too large
                im = im.resize((int(im.width * r), int(im.height * r)))
            im.save(f_new, 'JPEG', quality=75, optimize=True)  # save
        except Exception as e:  # use OpenCV
            print(f'WARNING: HUB ops PIL failure {f}: {e}')
            im = cv2.imread(f)
            im_height, im_width = im.shape[:2]
            r = max_dim / max(im_height, im_width)  # ratio
            if r < 1.0:  # image too large
                im = cv2.resize(im, (int(im_width * r), int(im_height * r)), interpolation=cv2.INTER_AREA)
            cv2.imwrite(str(f_new), im)

    zipped, data_dir, yaml_path = unzip(Path(path))
    with open(check_yaml(yaml_path), errors='ignore') as f:
        data = yaml.safe_load(f)  # data dict
        if zipped:
            data['path'] = data_dir  # TODO: should this be dir.resolve()?
    check_dataset(data, autodownload)  # download dataset if missing
    hub_dir = Path(data['path'] + ('-hub' if hub else ''))
    stats = {'nc': data['nc'], 'names': data['names']}  # statistics dictionary
    for split in 'train', 'val', 'test':
        if data.get(split) is None:
            stats[split] = None  # i.e. no test set
            continue
        x = []
        dataset = LoadImagesAndLabels(data[split])  # load dataset
        for label in tqdm(dataset.labels, total=dataset.n, desc='Statistics'):
            x.append(np.bincount(label[:, 0].astype(int), minlength=data['nc']))
        x = np.array(x)  # shape(128x80)
        stats[split] = {'instance_stats': {'total': int(x.sum()), 'per_class': x.sum(0).tolist()},
                        'image_stats': {'total': dataset.n, 'unlabelled': int(np.all(x == 0, 1).sum()),
                                        'per_class': (x > 0).sum(0).tolist()},
                        'labels': [{str(Path(k).name): round_labels(v.tolist())} for k, v in
                                   zip(dataset.img_files, dataset.labels)]}

        if hub:
            im_dir = hub_dir / 'images'
            im_dir.mkdir(parents=True, exist_ok=True)
            for _ in tqdm(ThreadPool(NUM_THREADS).imap(hub_ops, dataset.img_files), total=dataset.n, desc='HUB Ops'):
                pass

    # Profile
    stats_path = hub_dir / 'stats.json'
    if profile:
        for _ in range(1):
            file = stats_path.with_suffix('.npy')
            t1 = time.time()
            np.save(file, stats)
            t2 = time.time()
            x = np.load(file, allow_pickle=True)
            print(f'stats.npy times: {time.time() - t2:.3f}s read, {t2 - t1:.3f}s write')

            file = stats_path.with_suffix('.json')
            t1 = time.time()
            with open(file, 'w') as f:
                json.dump(stats, f)  # save stats *.json
            t2 = time.time()
            with open(file) as f:
                x = json.load(f)  # load hyps dict
            print(f'stats.json times: {time.time() - t2:.3f}s read, {t2 - t1:.3f}s write')

    # Save, print and return
    if hub:
        print(f'Saving {stats_path.resolve()}...')
        with open(stats_path, 'w') as f:
            json.dump(stats, f)  # save stats.json
    if verbose:
        print(json.dumps(stats, indent=2, sort_keys=False))
    return stats<|MERGE_RESOLUTION|>--- conflicted
+++ resolved
@@ -202,12 +202,6 @@
         img0s = []
 
         for _ in range(self.batch_size):
-<<<<<<< HEAD
-=======
-            if self.count == self.nf:
-                return paths, np.array(imgs), np.array(img0s), self.cap, s
-
->>>>>>> d3e88b24
             path = self.files[self.count]
             paths.append(path)
 
