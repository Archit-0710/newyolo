# Dataset utils and dataloaders

import glob
import math
import os
import random
import shutil
import time
from itertools import repeat
from multiprocessing.pool import ThreadPool
from pathlib import Path
from threading import Thread

import cv2
import math
import skvideo.io
import numpy as np
import torch
from PIL import Image, ExifTags
from torch.utils.data import Dataset
from tqdm import tqdm

from utils.general import xyxy2xywh, xywh2xyxy
from utils.torch_utils import torch_distributed_zero_first

# Parameters
help_url = 'https://github.com/ultralytics/yolov5/wiki/Train-Custom-Data'
img_formats = ['.bmp', '.jpg', '.jpeg', '.png', '.tif', '.tiff', '.dng']
vid_formats = ['.mov', '.avi', '.mp4', '.mpg', '.mpeg', '.m4v', '.wmv', '.mkv']

# Get orientation exif tag
for orientation in ExifTags.TAGS.keys():
    if ExifTags.TAGS[orientation] == 'Orientation':
        break


def get_hash(files):
    # Returns a single hash value of a list of files
    return sum(os.path.getsize(f) for f in files if os.path.isfile(f))


def exif_size(img):
    # Returns exif-corrected PIL size
    s = img.size  # (width, height)
    try:
        rotation = dict(img._getexif().items())[orientation]
        if rotation == 6:  # rotation 270
            s = (s[1], s[0])
        elif rotation == 8:  # rotation 90
            s = (s[1], s[0])
    except:
        pass

    return s


def create_dataloader(path, imgsz, batch_size, stride, opt, hyp=None, augment=False, cache=False, pad=0.0, rect=False,
                      rank=-1, world_size=1, workers=8):
    # Make sure only the first process in DDP process the dataset first, and the following others can use the cache
    with torch_distributed_zero_first(rank):
        dataset = LoadImagesAndLabels(path, imgsz, batch_size,
                                      augment=augment,  # augment images
                                      hyp=hyp,  # augmentation hyperparameters
                                      rect=rect,  # rectangular training
                                      cache_images=cache,
                                      single_cls=opt.single_cls,
                                      stride=int(stride),
                                      pad=pad,
                                      rank=rank)

    batch_size = min(batch_size, len(dataset))
    nw = min([os.cpu_count() // world_size, batch_size if batch_size > 1 else 0, workers])  # number of workers
    sampler = torch.utils.data.distributed.DistributedSampler(dataset) if rank != -1 else None
    dataloader = InfiniteDataLoader(dataset,
                                    batch_size=batch_size,
                                    num_workers=nw,
                                    sampler=sampler,
                                    pin_memory=True,
                                    collate_fn=LoadImagesAndLabels.collate_fn)  # torch.utils.data.DataLoader()
    return dataloader, dataset


class InfiniteDataLoader(torch.utils.data.dataloader.DataLoader):
    """ Dataloader that reuses workers

    Uses same syntax as vanilla DataLoader
    """

    def __init__(self, *args, **kwargs):
        super().__init__(*args, **kwargs)
        object.__setattr__(self, 'batch_sampler', _RepeatSampler(self.batch_sampler))
        self.iterator = super().__iter__()

    def __len__(self):
        return len(self.batch_sampler.sampler)

    def __iter__(self):
        for i in range(len(self)):
            yield next(self.iterator)


class _RepeatSampler(object):
    """ Sampler that repeats forever

    Args:
        sampler (Sampler)
    """

    def __init__(self, sampler):
        self.sampler = sampler

    def __iter__(self):
        while True:
            yield from iter(self.sampler)


class LoadImages:  # for inference
    def __init__(self, path, img_size=640):
        p = str(Path(path))  # os-agnostic
        p = os.path.abspath(p)  # absolute path
        if '*' in p:
            files = sorted(glob.glob(p, recursive=True))  # glob
        elif os.path.isdir(p):
            files = sorted(glob.glob(os.path.join(p, '*.*')))  # dir
        elif os.path.isfile(p):
            files = [p]  # files
        else:
            raise Exception('ERROR: %s does not exist' % p)

        images = [x for x in files if os.path.splitext(x)[-1].lower() in img_formats]
        videos = [x for x in files if os.path.splitext(x)[-1].lower() in vid_formats]
        ni, nv = len(images), len(videos)
        videos_rotation = [None for _ in videos]
        for index in range(nv):
            metadata = skvideo.io.ffprobe(videos[index])
            if 'video' in metadata and 'tag' in metadata['video']:
                tags = metadata['video']['tag']

                for tag in tags:
                    if tag['@key'] == 'rotate':
                        videos_rotation[index] = tag['@value']

        self.img_size = img_size
        self.files = images + videos
        self.rotation = [None for _ in images] + videos_rotation
        self.nf = ni + nv  # number of files
        self.video_flag = [False] * ni + [True] * nv
        self.mode = 'images'
        if any(videos):
            self.new_video(videos[0])  # new video
        else:
            self.cap = None
        assert self.nf > 0, 'No images or videos found in %s. Supported formats are:\nimages: %s\nvideos: %s' % \
                            (p, img_formats, vid_formats)

    def __iter__(self):
        self.count = 0
        return self

    def __next__(self):
        if self.count == self.nf:
            raise StopIteration
        path = self.files[self.count]
        rotation = self.rotation[self.count]

        if self.video_flag[self.count]:
            # Read video
            self.mode = 'video'
            ret_val, img0 = self.cap.read()
            if not ret_val:
                self.count += 1
                self.cap.release()
                if self.count == self.nf:  # last video
                    raise StopIteration
                else:
                    path = self.files[self.count]
                    self.new_video(path)
                    ret_val, img0 = self.cap.read()

            self.frame += 1
            print('video %g/%g (%g/%g) %s: ' % (self.count + 1, self.nf, self.frame, self.nframes, path), end='')

        else:
            # Read image
            self.count += 1
            img0 = cv2.imread(path)  # BGR
            assert img0 is not None, 'Image Not Found ' + path
            print('image %g/%g %s: ' % (self.count, self.nf, path), end='')

        # Rotation Valid
        if rotation == '90':
            img0 = cv2.rotate(img0, 0)
        if rotation == '180':
            img0 = cv2.rotate(img0, 1)
        if rotation == '270':
            img0 = cv2.rotate(img0, 2)

        # Padded resize
        img = letterbox(img0, new_shape=self.img_size)[0]

        # Convert
        img = img[:, :, ::-1].transpose(2, 0, 1)  # BGR to RGB, to 3x416x416
        img = np.ascontiguousarray(img)

<<<<<<< HEAD
        # cv2.imwrite(path + '.letterbox.jpg', 255 * img.transpose((1, 2, 0))[:, :, ::-1])  # save letterbox image
        return path, img, img0, self.cap, rotation
=======
        return path, img, img0, self.cap
>>>>>>> 9c91aeae

    def new_video(self, path):
        self.frame = 0
        self.cap = cv2.VideoCapture(path)
        self.nframes = int(self.cap.get(cv2.CAP_PROP_FRAME_COUNT))

    def __len__(self):
        return self.nf  # number of files


class LoadWebcam:  # for inference
    def __init__(self, pipe='0', img_size=640):
        self.img_size = img_size

        if pipe.isnumeric():
            pipe = eval(pipe)  # local camera
        # pipe = 'rtsp://192.168.1.64/1'  # IP camera
        # pipe = 'rtsp://username:password@192.168.1.64/1'  # IP camera with login
        # pipe = 'http://wmccpinetop.axiscam.net/mjpg/video.mjpg'  # IP golf camera

        self.pipe = pipe
        self.cap = cv2.VideoCapture(pipe)  # video capture object
        self.cap.set(cv2.CAP_PROP_BUFFERSIZE, 3)  # set buffer size

    def __iter__(self):
        self.count = -1
        return self

    def __next__(self):
        self.count += 1
        if cv2.waitKey(1) == ord('q'):  # q to quit
            self.cap.release()
            cv2.destroyAllWindows()
            raise StopIteration

        # Read frame
        if self.pipe == 0:  # local camera
            ret_val, img0 = self.cap.read()
            img0 = cv2.flip(img0, 1)  # flip left-right
        else:  # IP camera
            n = 0
            while True:
                n += 1
                self.cap.grab()
                if n % 30 == 0:  # skip frames
                    ret_val, img0 = self.cap.retrieve()
                    if ret_val:
                        break

        # Print
        assert ret_val, 'Camera Error %s' % self.pipe
        img_path = 'webcam.jpg'
        print('webcam %g: ' % self.count, end='')

        # Padded resize
        img = letterbox(img0, new_shape=self.img_size)[0]

        # Convert
        img = img[:, :, ::-1].transpose(2, 0, 1)  # BGR to RGB, to 3x416x416
        img = np.ascontiguousarray(img)

        return img_path, img, img0, None, None

    def __len__(self):
        return 0


class LoadStreams:  # multiple IP or RTSP cameras
    def __init__(self, sources='streams.txt', img_size=640):
        self.mode = 'images'
        self.img_size = img_size

        if os.path.isfile(sources):
            with open(sources, 'r') as f:
                sources = [x.strip() for x in f.read().splitlines() if len(x.strip())]
        else:
            sources = [sources]

        n = len(sources)
        self.imgs = [None] * n
        self.sources = sources
        for i, s in enumerate(sources):
            # Start the thread to read frames from the video stream
            print('%g/%g: %s... ' % (i + 1, n, s), end='')
            cap = cv2.VideoCapture(eval(s) if s.isnumeric() else s)
            assert cap.isOpened(), 'Failed to open %s' % s
            w = int(cap.get(cv2.CAP_PROP_FRAME_WIDTH))
            h = int(cap.get(cv2.CAP_PROP_FRAME_HEIGHT))
            fps = cap.get(cv2.CAP_PROP_FPS) % 100
            _, self.imgs[i] = cap.read()  # guarantee first frame
            thread = Thread(target=self.update, args=([i, cap]), daemon=True)
            print(' success (%gx%g at %.2f FPS).' % (w, h, fps))
            thread.start()
        print('')  # newline

        # check for common shapes
        s = np.stack([letterbox(x, new_shape=self.img_size)[0].shape for x in self.imgs], 0)  # inference shapes
        self.rect = np.unique(s, axis=0).shape[0] == 1  # rect inference if all shapes equal
        if not self.rect:
            print('WARNING: Different stream shapes detected. For optimal performance supply similarly-shaped streams.')

    def update(self, index, cap):
        # Read next stream frame in a daemon thread
        n = 0
        while cap.isOpened():
            n += 1
            # _, self.imgs[index] = cap.read()
            cap.grab()
            if n == 4:  # read every 4th frame
                _, self.imgs[index] = cap.retrieve()
                n = 0
            time.sleep(0.01)  # wait time

    def __iter__(self):
        self.count = -1
        return self

    def __next__(self):
        self.count += 1
        img0 = self.imgs.copy()
        if cv2.waitKey(1) == ord('q'):  # q to quit
            cv2.destroyAllWindows()
            raise StopIteration

        # Letterbox
        img = [letterbox(x, new_shape=self.img_size, auto=self.rect)[0] for x in img0]

        # Stack
        img = np.stack(img, 0)

        # Convert
        img = img[:, :, :, ::-1].transpose(0, 3, 1, 2)  # BGR to RGB, to bsx3x416x416
        img = np.ascontiguousarray(img)

        return self.sources, img, img0, None, None

    def __len__(self):
        return 0  # 1E12 frames = 32 streams at 30 FPS for 30 years


class LoadImagesAndLabels(Dataset):  # for training/testing
    def __init__(self, path, img_size=640, batch_size=16, augment=False, hyp=None, rect=False, image_weights=False,
                 cache_images=False, single_cls=False, stride=32, pad=0.0, rank=-1):
        self.img_size = img_size
        self.augment = augment
        self.hyp = hyp
        self.image_weights = image_weights
        self.rect = False if image_weights else rect
        self.mosaic = self.augment and not self.rect  # load 4 images at a time into a mosaic (only during training)
        self.mosaic_border = [-img_size // 2, -img_size // 2]
        self.stride = stride

        def img2label_paths(img_paths):
            # Define label paths as a function of image paths
            sa, sb = os.sep + 'images' + os.sep, os.sep + 'labels' + os.sep  # /images/, /labels/ substrings
            return [x.replace(sa, sb, 1).replace(os.path.splitext(x)[-1], '.txt') for x in img_paths]

        try:
            f = []  # image files
            for p in path if isinstance(path, list) else [path]:
                p = str(Path(p))  # os-agnostic
                parent = str(Path(p).parent) + os.sep
                if os.path.isfile(p):  # file
                    with open(p, 'r') as t:
                        t = t.read().splitlines()
                        f += [x.replace('./', parent) if x.startswith('./') else x for x in t]  # local to global path
                elif os.path.isdir(p):  # folder
                    f += glob.iglob(p + os.sep + '*.*')
                else:
                    raise Exception('%s does not exist' % p)
            self.img_files = sorted(
                [x.replace('/', os.sep) for x in f if os.path.splitext(x)[-1].lower() in img_formats])
            assert len(self.img_files) > 0, 'No images found'
        except Exception as e:
            raise Exception('Error loading data from %s: %s\nSee %s' % (path, e, help_url))

        # Check cache
        self.label_files = img2label_paths(self.img_files)  # labels
        cache_path = str(Path(self.label_files[0]).parent) + '.cache'  # cached labels
        if os.path.isfile(cache_path):
            cache = torch.load(cache_path)  # load
            if cache['hash'] != get_hash(self.label_files + self.img_files):  # dataset changed
                cache = self.cache_labels(cache_path)  # re-cache
        else:
            cache = self.cache_labels(cache_path)  # cache

        # Read cache
        cache.pop('hash')  # remove hash
        labels, shapes = zip(*cache.values())
        self.labels = list(labels)
        self.shapes = np.array(shapes, dtype=np.float64)
        self.img_files = list(cache.keys())  # update
        self.label_files = img2label_paths(cache.keys())  # update

        n = len(shapes)  # number of images
        bi = np.floor(np.arange(n) / batch_size).astype(np.int)  # batch index
        nb = bi[-1] + 1  # number of batches
        self.batch = bi  # batch index of image
        self.n = n

        # Rectangular Training
        if self.rect:
            # Sort by aspect ratio
            s = self.shapes  # wh
            ar = s[:, 1] / s[:, 0]  # aspect ratio
            irect = ar.argsort()
            self.img_files = [self.img_files[i] for i in irect]
            self.label_files = [self.label_files[i] for i in irect]
            self.labels = [self.labels[i] for i in irect]
            self.shapes = s[irect]  # wh
            ar = ar[irect]

            # Set training image shapes
            shapes = [[1, 1]] * nb
            for i in range(nb):
                ari = ar[bi == i]
                mini, maxi = ari.min(), ari.max()
                if maxi < 1:
                    shapes[i] = [maxi, 1]
                elif mini > 1:
                    shapes[i] = [1, 1 / mini]

            self.batch_shapes = np.ceil(np.array(shapes) * img_size / stride + pad).astype(np.int) * stride

        # Check labels
        create_datasubset, extract_bounding_boxes, labels_loaded = False, False, False
        nm, nf, ne, ns, nd = 0, 0, 0, 0, 0  # number missing, found, empty, datasubset, duplicate
        pbar = enumerate(self.label_files)
        if rank in [-1, 0]:
            pbar = tqdm(pbar)
        for i, file in pbar:
            l = self.labels[i]  # label
            if l is not None and l.shape[0]:
                assert l.shape[1] == 5, '> 5 label columns: %s' % file
                assert (l >= 0).all(), 'negative labels: %s' % file
                assert (l[:, 1:] <= 1).all(), 'non-normalized or out of bounds coordinate labels: %s' % file
                if np.unique(l, axis=0).shape[0] < l.shape[0]:  # duplicate rows
                    nd += 1  # print('WARNING: duplicate rows in %s' % self.label_files[i])  # duplicate rows
                if single_cls:
                    l[:, 0] = 0  # force dataset into single-class mode
                self.labels[i] = l
                nf += 1  # file found

                # Create subdataset (a smaller dataset)
                if create_datasubset and ns < 1E4:
                    if ns == 0:
                        create_folder(path='./datasubset')
                        os.makedirs('./datasubset/images')
                    exclude_classes = 43
                    if exclude_classes not in l[:, 0]:
                        ns += 1
                        # shutil.copy(src=self.img_files[i], dst='./datasubset/images/')  # copy image
                        with open('./datasubset/images.txt', 'a') as f:
                            f.write(self.img_files[i] + '\n')

                # Extract object detection boxes for a second stage classifier
                if extract_bounding_boxes:
                    p = Path(self.img_files[i])
                    img = cv2.imread(str(p))
                    h, w = img.shape[:2]
                    for j, x in enumerate(l):
                        f = '%s%sclassifier%s%g_%g_%s' % (p.parent.parent, os.sep, os.sep, x[0], j, p.name)
                        if not os.path.exists(Path(f).parent):
                            os.makedirs(Path(f).parent)  # make new output folder

                        b = x[1:] * [w, h, w, h]  # box
                        b[2:] = b[2:].max()  # rectangle to square
                        b[2:] = b[2:] * 1.3 + 30  # pad
                        b = xywh2xyxy(b.reshape(-1, 4)).ravel().astype(np.int)

                        b[[0, 2]] = np.clip(b[[0, 2]], 0, w)  # clip boxes outside of image
                        b[[1, 3]] = np.clip(b[[1, 3]], 0, h)
                        assert cv2.imwrite(f, img[b[1]:b[3], b[0]:b[2]]), 'Failure extracting classifier boxes'
            else:
                ne += 1  # print('empty labels for image %s' % self.img_files[i])  # file empty
                # os.system("rm '%s' '%s'" % (self.img_files[i], self.label_files[i]))  # remove

            if rank in [-1, 0]:
                pbar.desc = 'Scanning labels %s (%g found, %g missing, %g empty, %g duplicate, for %g images)' % (
                    cache_path, nf, nm, ne, nd, n)
        if nf == 0:
            s = 'WARNING: No labels found in %s. See %s' % (os.path.dirname(file) + os.sep, help_url)
            print(s)
            assert not augment, '%s. Can not train without labels.' % s

        # Cache images into memory for faster training (WARNING: large datasets may exceed system RAM)
        self.imgs = [None] * n
        if cache_images:
            gb = 0  # Gigabytes of cached images
            self.img_hw0, self.img_hw = [None] * n, [None] * n
            results = ThreadPool(8).imap(lambda x: load_image(*x), zip(repeat(self), range(n)))  # 8 threads
            pbar = tqdm(enumerate(results), total=n)
            for i, x in pbar:
                self.imgs[i], self.img_hw0[i], self.img_hw[i] = x  # img, hw_original, hw_resized = load_image(self, i)
                gb += self.imgs[i].nbytes
                pbar.desc = 'Caching images (%.1fGB)' % (gb / 1E9)

    def cache_labels(self, path='labels.cache'):
        # Cache dataset labels, check images and read shapes
        x = {}  # dict
        pbar = tqdm(zip(self.img_files, self.label_files), desc='Scanning images', total=len(self.img_files))
        for (img, label) in pbar:
            try:
                l = []
                im = Image.open(img)
                im.verify()  # PIL verify
                shape = exif_size(im)  # image size
                assert (shape[0] > 9) & (shape[1] > 9), 'image size <10 pixels'
                if os.path.isfile(label):
                    with open(label, 'r') as f:
                        l = np.array([x.split() for x in f.read().splitlines()], dtype=np.float32)  # labels
                if len(l) == 0:
                    l = np.zeros((0, 5), dtype=np.float32)
                x[img] = [l, shape]
            except Exception as e:
                print('WARNING: Ignoring corrupted image and/or label %s: %s' % (img, e))

        x['hash'] = get_hash(self.label_files + self.img_files)
        torch.save(x, path)  # save for next time
        return x

    def __len__(self):
        return len(self.img_files)

    # def __iter__(self):
    #     self.count = -1
    #     print('ran dataset iter')
    #     #self.shuffled_vector = np.random.permutation(self.nF) if self.augment else np.arange(self.nF)
    #     return self

    def __getitem__(self, index):
        if self.image_weights:
            index = self.indices[index]

        hyp = self.hyp
        mosaic = self.mosaic and random.random() < hyp['mosaic']
        if mosaic:
            # Load mosaic
            img, labels = load_mosaic(self, index)
            shapes = None

            # MixUp https://arxiv.org/pdf/1710.09412.pdf
            if random.random() < hyp['mixup']:
                img2, labels2 = load_mosaic(self, random.randint(0, len(self.labels) - 1))
                r = np.random.beta(8.0, 8.0)  # mixup ratio, alpha=beta=8.0
                img = (img * r + img2 * (1 - r)).astype(np.uint8)
                labels = np.concatenate((labels, labels2), 0)

        else:
            # Load image
            img, (h0, w0), (h, w) = load_image(self, index)

            # Letterbox
            shape = self.batch_shapes[self.batch[index]] if self.rect else self.img_size  # final letterboxed shape
            img, ratio, pad = letterbox(img, shape, auto=False, scaleup=self.augment)
            shapes = (h0, w0), ((h / h0, w / w0), pad)  # for COCO mAP rescaling

            # Load labels
            labels = []
            x = self.labels[index]
            if x.size > 0:
                # Normalized xywh to pixel xyxy format
                labels = x.copy()
                labels[:, 1] = ratio[0] * w * (x[:, 1] - x[:, 3] / 2) + pad[0]  # pad width
                labels[:, 2] = ratio[1] * h * (x[:, 2] - x[:, 4] / 2) + pad[1]  # pad height
                labels[:, 3] = ratio[0] * w * (x[:, 1] + x[:, 3] / 2) + pad[0]
                labels[:, 4] = ratio[1] * h * (x[:, 2] + x[:, 4] / 2) + pad[1]

        if self.augment:
            # Augment imagespace
            if not mosaic:
                img, labels = random_perspective(img, labels,
                                                 degrees=hyp['degrees'],
                                                 translate=hyp['translate'],
                                                 scale=hyp['scale'],
                                                 shear=hyp['shear'],
                                                 perspective=hyp['perspective'])

            # Augment colorspace
            augment_hsv(img, hgain=hyp['hsv_h'], sgain=hyp['hsv_s'], vgain=hyp['hsv_v'])

            # Apply cutouts
            # if random.random() < 0.9:
            #     labels = cutout(img, labels)

        nL = len(labels)  # number of labels
        if nL:
            labels[:, 1:5] = xyxy2xywh(labels[:, 1:5])  # convert xyxy to xywh
            labels[:, [2, 4]] /= img.shape[0]  # normalized height 0-1
            labels[:, [1, 3]] /= img.shape[1]  # normalized width 0-1

        if self.augment:
            # flip up-down
            if random.random() < hyp['flipud']:
                img = np.flipud(img)
                if nL:
                    labels[:, 2] = 1 - labels[:, 2]

            # flip left-right
            if random.random() < hyp['fliplr']:
                img = np.fliplr(img)
                if nL:
                    labels[:, 1] = 1 - labels[:, 1]

        labels_out = torch.zeros((nL, 6))
        if nL:
            labels_out[:, 1:] = torch.from_numpy(labels)

        # Convert
        img = img[:, :, ::-1].transpose(2, 0, 1)  # BGR to RGB, to 3x416x416
        img = np.ascontiguousarray(img)

        return torch.from_numpy(img), labels_out, self.img_files[index], shapes

    @staticmethod
    def collate_fn(batch):
        img, label, path, shapes = zip(*batch)  # transposed
        for i, l in enumerate(label):
            l[:, 0] = i  # add target image index for build_targets()
        return torch.stack(img, 0), torch.cat(label, 0), path, shapes


# Ancillary functions --------------------------------------------------------------------------------------------------
def load_image(self, index):
    # loads 1 image from dataset, returns img, original hw, resized hw
    img = self.imgs[index]
    if img is None:  # not cached
        path = self.img_files[index]
        img = cv2.imread(path)  # BGR
        assert img is not None, 'Image Not Found ' + path
        h0, w0 = img.shape[:2]  # orig hw
        r = self.img_size / max(h0, w0)  # resize image to img_size
        if r != 1:  # always resize down, only resize up if training with augmentation
            interp = cv2.INTER_AREA if r < 1 and not self.augment else cv2.INTER_LINEAR
            img = cv2.resize(img, (int(w0 * r), int(h0 * r)), interpolation=interp)
        return img, (h0, w0), img.shape[:2]  # img, hw_original, hw_resized
    else:
        return self.imgs[index], self.img_hw0[index], self.img_hw[index]  # img, hw_original, hw_resized


def augment_hsv(img, hgain=0.5, sgain=0.5, vgain=0.5):
    r = np.random.uniform(-1, 1, 3) * [hgain, sgain, vgain] + 1  # random gains
    hue, sat, val = cv2.split(cv2.cvtColor(img, cv2.COLOR_BGR2HSV))
    dtype = img.dtype  # uint8

    x = np.arange(0, 256, dtype=np.int16)
    lut_hue = ((x * r[0]) % 180).astype(dtype)
    lut_sat = np.clip(x * r[1], 0, 255).astype(dtype)
    lut_val = np.clip(x * r[2], 0, 255).astype(dtype)

    img_hsv = cv2.merge((cv2.LUT(hue, lut_hue), cv2.LUT(sat, lut_sat), cv2.LUT(val, lut_val))).astype(dtype)
    cv2.cvtColor(img_hsv, cv2.COLOR_HSV2BGR, dst=img)  # no return needed

    # Histogram equalization
    # if random.random() < 0.2:
    #     for i in range(3):
    #         img[:, :, i] = cv2.equalizeHist(img[:, :, i])


def load_mosaic(self, index):
    # loads images in a mosaic

    labels4 = []
    s = self.img_size
    yc, xc = [int(random.uniform(-x, 2 * s + x)) for x in self.mosaic_border]  # mosaic center x, y
    indices = [index] + [random.randint(0, len(self.labels) - 1) for _ in range(3)]  # 3 additional image indices
    for i, index in enumerate(indices):
        # Load image
        img, _, (h, w) = load_image(self, index)

        # place img in img4
        if i == 0:  # top left
            img4 = np.full((s * 2, s * 2, img.shape[2]), 114, dtype=np.uint8)  # base image with 4 tiles
            x1a, y1a, x2a, y2a = max(xc - w, 0), max(yc - h, 0), xc, yc  # xmin, ymin, xmax, ymax (large image)
            x1b, y1b, x2b, y2b = w - (x2a - x1a), h - (y2a - y1a), w, h  # xmin, ymin, xmax, ymax (small image)
        elif i == 1:  # top right
            x1a, y1a, x2a, y2a = xc, max(yc - h, 0), min(xc + w, s * 2), yc
            x1b, y1b, x2b, y2b = 0, h - (y2a - y1a), min(w, x2a - x1a), h
        elif i == 2:  # bottom left
            x1a, y1a, x2a, y2a = max(xc - w, 0), yc, xc, min(s * 2, yc + h)
            x1b, y1b, x2b, y2b = w - (x2a - x1a), 0, w, min(y2a - y1a, h)
        elif i == 3:  # bottom right
            x1a, y1a, x2a, y2a = xc, yc, min(xc + w, s * 2), min(s * 2, yc + h)
            x1b, y1b, x2b, y2b = 0, 0, min(w, x2a - x1a), min(y2a - y1a, h)

        img4[y1a:y2a, x1a:x2a] = img[y1b:y2b, x1b:x2b]  # img4[ymin:ymax, xmin:xmax]
        padw = x1a - x1b
        padh = y1a - y1b

        # Labels
        x = self.labels[index]
        labels = x.copy()
        if x.size > 0:  # Normalized xywh to pixel xyxy format
            labels[:, 1] = w * (x[:, 1] - x[:, 3] / 2) + padw
            labels[:, 2] = h * (x[:, 2] - x[:, 4] / 2) + padh
            labels[:, 3] = w * (x[:, 1] + x[:, 3] / 2) + padw
            labels[:, 4] = h * (x[:, 2] + x[:, 4] / 2) + padh
        labels4.append(labels)

    # Concat/clip labels
    if len(labels4):
        labels4 = np.concatenate(labels4, 0)
        np.clip(labels4[:, 1:], 0, 2 * s, out=labels4[:, 1:])  # use with random_perspective
        # img4, labels4 = replicate(img4, labels4)  # replicate

    # Augment
    img4, labels4 = random_perspective(img4, labels4,
                                       degrees=self.hyp['degrees'],
                                       translate=self.hyp['translate'],
                                       scale=self.hyp['scale'],
                                       shear=self.hyp['shear'],
                                       perspective=self.hyp['perspective'],
                                       border=self.mosaic_border)  # border to remove

    return img4, labels4


def replicate(img, labels):
    # Replicate labels
    h, w = img.shape[:2]
    boxes = labels[:, 1:].astype(int)
    x1, y1, x2, y2 = boxes.T
    s = ((x2 - x1) + (y2 - y1)) / 2  # side length (pixels)
    for i in s.argsort()[:round(s.size * 0.5)]:  # smallest indices
        x1b, y1b, x2b, y2b = boxes[i]
        bh, bw = y2b - y1b, x2b - x1b
        yc, xc = int(random.uniform(0, h - bh)), int(random.uniform(0, w - bw))  # offset x, y
        x1a, y1a, x2a, y2a = [xc, yc, xc + bw, yc + bh]
        img[y1a:y2a, x1a:x2a] = img[y1b:y2b, x1b:x2b]  # img4[ymin:ymax, xmin:xmax]
        labels = np.append(labels, [[labels[i, 0], x1a, y1a, x2a, y2a]], axis=0)

    return img, labels


def letterbox(img, new_shape=(640, 640), color=(114, 114, 114), auto=True, scaleFill=False, scaleup=True):
    # Resize image to a 32-pixel-multiple rectangle https://github.com/ultralytics/yolov3/issues/232
    shape = img.shape[:2]  # current shape [height, width]
    if isinstance(new_shape, int):
        new_shape = (new_shape, new_shape)

    # Scale ratio (new / old)
    r = min(new_shape[0] / shape[0], new_shape[1] / shape[1])
    if not scaleup:  # only scale down, do not scale up (for better test mAP)
        r = min(r, 1.0)

    # Compute padding
    ratio = r, r  # width, height ratios
    new_unpad = int(round(shape[1] * r)), int(round(shape[0] * r))
    dw, dh = new_shape[1] - new_unpad[0], new_shape[0] - new_unpad[1]  # wh padding
    if auto:  # minimum rectangle
        dw, dh = np.mod(dw, 32), np.mod(dh, 32)  # wh padding
    elif scaleFill:  # stretch
        dw, dh = 0.0, 0.0
        new_unpad = (new_shape[1], new_shape[0])
        ratio = new_shape[1] / shape[1], new_shape[0] / shape[0]  # width, height ratios

    dw /= 2  # divide padding into 2 sides
    dh /= 2

    if shape[::-1] != new_unpad:  # resize
        img = cv2.resize(img, new_unpad, interpolation=cv2.INTER_LINEAR)
    top, bottom = int(round(dh - 0.1)), int(round(dh + 0.1))
    left, right = int(round(dw - 0.1)), int(round(dw + 0.1))
    img = cv2.copyMakeBorder(img, top, bottom, left, right, cv2.BORDER_CONSTANT, value=color)  # add border
    return img, ratio, (dw, dh)


def random_perspective(img, targets=(), degrees=10, translate=.1, scale=.1, shear=10, perspective=0.0, border=(0, 0)):
    # torchvision.transforms.RandomAffine(degrees=(-10, 10), translate=(.1, .1), scale=(.9, 1.1), shear=(-10, 10))
    # targets = [cls, xyxy]

    height = img.shape[0] + border[0] * 2  # shape(h,w,c)
    width = img.shape[1] + border[1] * 2

    # Center
    C = np.eye(3)
    C[0, 2] = -img.shape[1] / 2  # x translation (pixels)
    C[1, 2] = -img.shape[0] / 2  # y translation (pixels)

    # Perspective
    P = np.eye(3)
    P[2, 0] = random.uniform(-perspective, perspective)  # x perspective (about y)
    P[2, 1] = random.uniform(-perspective, perspective)  # y perspective (about x)

    # Rotation and Scale
    R = np.eye(3)
    a = random.uniform(-degrees, degrees)
    # a += random.choice([-180, -90, 0, 90])  # add 90deg rotations to small rotations
    s = random.uniform(1 - scale, 1 + scale)
    # s = 2 ** random.uniform(-scale, scale)
    R[:2] = cv2.getRotationMatrix2D(angle=a, center=(0, 0), scale=s)

    # Shear
    S = np.eye(3)
    S[0, 1] = math.tan(random.uniform(-shear, shear) * math.pi / 180)  # x shear (deg)
    S[1, 0] = math.tan(random.uniform(-shear, shear) * math.pi / 180)  # y shear (deg)

    # Translation
    T = np.eye(3)
    T[0, 2] = random.uniform(0.5 - translate, 0.5 + translate) * width  # x translation (pixels)
    T[1, 2] = random.uniform(0.5 - translate, 0.5 + translate) * height  # y translation (pixels)

    # Combined rotation matrix
    M = T @ S @ R @ P @ C  # order of operations (right to left) is IMPORTANT
    if (border[0] != 0) or (border[1] != 0) or (M != np.eye(3)).any():  # image changed
        if perspective:
            img = cv2.warpPerspective(img, M, dsize=(width, height), borderValue=(114, 114, 114))
        else:  # affine
            img = cv2.warpAffine(img, M[:2], dsize=(width, height), borderValue=(114, 114, 114))

    # Visualize
    # import matplotlib.pyplot as plt
    # ax = plt.subplots(1, 2, figsize=(12, 6))[1].ravel()
    # ax[0].imshow(img[:, :, ::-1])  # base
    # ax[1].imshow(img2[:, :, ::-1])  # warped

    # Transform label coordinates
    n = len(targets)
    if n:
        # warp points
        xy = np.ones((n * 4, 3))
        xy[:, :2] = targets[:, [1, 2, 3, 4, 1, 4, 3, 2]].reshape(n * 4, 2)  # x1y1, x2y2, x1y2, x2y1
        xy = xy @ M.T  # transform
        if perspective:
            xy = (xy[:, :2] / xy[:, 2:3]).reshape(n, 8)  # rescale
        else:  # affine
            xy = xy[:, :2].reshape(n, 8)

        # create new boxes
        x = xy[:, [0, 2, 4, 6]]
        y = xy[:, [1, 3, 5, 7]]
        xy = np.concatenate((x.min(1), y.min(1), x.max(1), y.max(1))).reshape(4, n).T

        # # apply angle-based reduction of bounding boxes
        # radians = a * math.pi / 180
        # reduction = max(abs(math.sin(radians)), abs(math.cos(radians))) ** 0.5
        # x = (xy[:, 2] + xy[:, 0]) / 2
        # y = (xy[:, 3] + xy[:, 1]) / 2
        # w = (xy[:, 2] - xy[:, 0]) * reduction
        # h = (xy[:, 3] - xy[:, 1]) * reduction
        # xy = np.concatenate((x - w / 2, y - h / 2, x + w / 2, y + h / 2)).reshape(4, n).T

        # clip boxes
        xy[:, [0, 2]] = xy[:, [0, 2]].clip(0, width)
        xy[:, [1, 3]] = xy[:, [1, 3]].clip(0, height)

        # filter candidates
        i = box_candidates(box1=targets[:, 1:5].T * s, box2=xy.T)
        targets = targets[i]
        targets[:, 1:5] = xy[i]

    return img, targets


def box_candidates(box1, box2, wh_thr=2, ar_thr=20, area_thr=0.1):  # box1(4,n), box2(4,n)
    # Compute candidate boxes: box1 before augment, box2 after augment, wh_thr (pixels), aspect_ratio_thr, area_ratio
    w1, h1 = box1[2] - box1[0], box1[3] - box1[1]
    w2, h2 = box2[2] - box2[0], box2[3] - box2[1]
    ar = np.maximum(w2 / (h2 + 1e-16), h2 / (w2 + 1e-16))  # aspect ratio
    return (w2 > wh_thr) & (h2 > wh_thr) & (w2 * h2 / (w1 * h1 + 1e-16) > area_thr) & (ar < ar_thr)  # candidates


def cutout(image, labels):
    # Applies image cutout augmentation https://arxiv.org/abs/1708.04552
    h, w = image.shape[:2]

    def bbox_ioa(box1, box2):
        # Returns the intersection over box2 area given box1, box2. box1 is 4, box2 is nx4. boxes are x1y1x2y2
        box2 = box2.transpose()

        # Get the coordinates of bounding boxes
        b1_x1, b1_y1, b1_x2, b1_y2 = box1[0], box1[1], box1[2], box1[3]
        b2_x1, b2_y1, b2_x2, b2_y2 = box2[0], box2[1], box2[2], box2[3]

        # Intersection area
        inter_area = (np.minimum(b1_x2, b2_x2) - np.maximum(b1_x1, b2_x1)).clip(0) * \
                     (np.minimum(b1_y2, b2_y2) - np.maximum(b1_y1, b2_y1)).clip(0)

        # box2 area
        box2_area = (b2_x2 - b2_x1) * (b2_y2 - b2_y1) + 1e-16

        # Intersection over box2 area
        return inter_area / box2_area

    # create random masks
    scales = [0.5] * 1 + [0.25] * 2 + [0.125] * 4 + [0.0625] * 8 + [0.03125] * 16  # image size fraction
    for s in scales:
        mask_h = random.randint(1, int(h * s))
        mask_w = random.randint(1, int(w * s))

        # box
        xmin = max(0, random.randint(0, w) - mask_w // 2)
        ymin = max(0, random.randint(0, h) - mask_h // 2)
        xmax = min(w, xmin + mask_w)
        ymax = min(h, ymin + mask_h)

        # apply random color mask
        image[ymin:ymax, xmin:xmax] = [random.randint(64, 191) for _ in range(3)]

        # return unobscured labels
        if len(labels) and s > 0.03:
            box = np.array([xmin, ymin, xmax, ymax], dtype=np.float32)
            ioa = bbox_ioa(box, labels[:, 1:5])  # intersection over area
            labels = labels[ioa < 0.60]  # remove >60% obscured labels

    return labels


def create_folder(path='./new'):
    # Create folder
    if os.path.exists(path):
        shutil.rmtree(path)  # delete output folder
    os.makedirs(path)  # make new output folder


def flatten_recursive(path='../coco128'):
    # Flatten a recursive directory by bringing all files to top level
    new_path = Path(path + '_flat')
    create_folder(new_path)
    for file in tqdm(glob.glob(str(Path(path)) + '/**/*.*', recursive=True)):
        shutil.copyfile(file, new_path / Path(file).name)<|MERGE_RESOLUTION|>--- conflicted
+++ resolved
@@ -202,12 +202,7 @@
         img = img[:, :, ::-1].transpose(2, 0, 1)  # BGR to RGB, to 3x416x416
         img = np.ascontiguousarray(img)
 
-<<<<<<< HEAD
-        # cv2.imwrite(path + '.letterbox.jpg', 255 * img.transpose((1, 2, 0))[:, :, ::-1])  # save letterbox image
         return path, img, img0, self.cap, rotation
-=======
-        return path, img, img0, self.cap
->>>>>>> 9c91aeae
 
     def new_video(self, path):
         self.frame = 0
