# Dataset utils and dataloaders

import glob
import logging
import math
import os
import random
import shutil
import time
from itertools import repeat
from multiprocessing.pool import ThreadPool
from pathlib import Path
from threading import Thread

import cv2
import numpy as np
import torch
import torch.nn.functional as F
from PIL import Image, ExifTags
from torch.utils.data import Dataset
from tqdm import tqdm

from utils.general import xyxy2xywh, xywh2xyxy, xywhn2xyxy, clean_str
from utils.torch_utils import torch_distributed_zero_first

# Parameters
help_url = 'https://github.com/ultralytics/yolov5/wiki/Train-Custom-Data'
img_formats = ['bmp', 'jpg', 'jpeg', 'png', 'tif', 'tiff', 'dng']  # acceptable image suffixes
vid_formats = ['mov', 'avi', 'mp4', 'mpg', 'mpeg', 'm4v', 'wmv', 'mkv']  # acceptable video suffixes
logger = logging.getLogger(__name__)

# Get orientation exif tag
for orientation in ExifTags.TAGS.keys():
    if ExifTags.TAGS[orientation] == 'Orientation':
        break


def get_hash(files):
    # Returns a single hash value of a list of files
    return sum(os.path.getsize(f) for f in files if os.path.isfile(f))


def exif_size(img):
    # Returns exif-corrected PIL size
    s = img.size  # (width, height)
    try:
        rotation = dict(img._getexif().items())[orientation]
        if rotation == 6:  # rotation 270
            s = (s[1], s[0])
        elif rotation == 8:  # rotation 90
            s = (s[1], s[0])
    except:
        pass

    return s


def create_dataloader(path, imgsz, batch_size, stride, opt, hyp=None, augment=False, cache=False, pad=0.0, rect=False,
                      rank=-1, world_size=1, workers=8, image_weights=False, quad=False, prefix=''):
    # Make sure only the first process in DDP process the dataset first, and the following others can use the cache
    with torch_distributed_zero_first(rank):
        dataset = LoadImagesAndLabels(path, imgsz, batch_size,
                                      augment=augment,  # augment images
                                      hyp=hyp,  # augmentation hyperparameters
                                      rect=rect,  # rectangular training
                                      cache_images=cache,
                                      single_cls=opt.single_cls,
                                      stride=int(stride),
                                      pad=pad,
                                      image_weights=image_weights,
                                      prefix=prefix)

    batch_size = min(batch_size, len(dataset))
    nw = min([os.cpu_count() // world_size, batch_size if batch_size > 1 else 0, workers])  # number of workers
    sampler = torch.utils.data.distributed.DistributedSampler(dataset) if rank != -1 else None
    loader = torch.utils.data.DataLoader if image_weights else InfiniteDataLoader
    # Use torch.utils.data.DataLoader() if dataset.properties will update during training else InfiniteDataLoader()
    dataloader = loader(dataset,
                        batch_size=batch_size,
                        num_workers=nw,
                        sampler=sampler,
                        pin_memory=True,
                        collate_fn=LoadImagesAndLabels.collate_fn4 if quad else LoadImagesAndLabels.collate_fn)
    return dataloader, dataset


class InfiniteDataLoader(torch.utils.data.dataloader.DataLoader):
    """ Dataloader that reuses workers

    Uses same syntax as vanilla DataLoader
    """

    def __init__(self, *args, **kwargs):
        super().__init__(*args, **kwargs)
        object.__setattr__(self, 'batch_sampler', _RepeatSampler(self.batch_sampler))
        self.iterator = super().__iter__()

    def __len__(self):
        return len(self.batch_sampler.sampler)

    def __iter__(self):
        for i in range(len(self)):
            yield next(self.iterator)


class _RepeatSampler(object):
    """ Sampler that repeats forever

    Args:
        sampler (Sampler)
    """

    def __init__(self, sampler):
        self.sampler = sampler

    def __iter__(self):
        while True:
            yield from iter(self.sampler)


class LoadImages:  # for inference
<<<<<<< HEAD
    def __init__(self, path, img_size=640, auto=True):
=======
    def __init__(self, path, img_size=640, stride=32):
>>>>>>> 73a06699
        p = str(Path(path))  # os-agnostic
        p = os.path.abspath(p)  # absolute path
        if '*' in p:
            files = sorted(glob.glob(p, recursive=True))  # glob
        elif os.path.isdir(p):
            files = sorted(glob.glob(os.path.join(p, '*.*')))  # dir
        elif os.path.isfile(p):
            files = [p]  # files
        else:
            raise Exception(f'ERROR: {p} does not exist')

        images = [x for x in files if x.split('.')[-1].lower() in img_formats]
        videos = [x for x in files if x.split('.')[-1].lower() in vid_formats]
        ni, nv = len(images), len(videos)

        self.img_size = img_size
        self.stride = stride
        self.files = images + videos
        self.nf = ni + nv  # number of files
        self.video_flag = [False] * ni + [True] * nv
        self.mode = 'image'
        self.auto = auto
        if any(videos):
            self.new_video(videos[0])  # new video
        else:
            self.cap = None
        assert self.nf > 0, f'No images or videos found in {p}. ' \
                            f'Supported formats are:\nimages: {img_formats}\nvideos: {vid_formats}'

    def __iter__(self):
        self.count = 0
        return self

    def __next__(self):
        if self.count == self.nf:
            raise StopIteration
        path = self.files[self.count]

        if self.video_flag[self.count]:
            # Read video
            self.mode = 'video'
            ret_val, img0 = self.cap.read()
            if not ret_val:
                self.count += 1
                self.cap.release()
                if self.count == self.nf:  # last video
                    raise StopIteration
                else:
                    path = self.files[self.count]
                    self.new_video(path)
                    ret_val, img0 = self.cap.read()

            self.frame += 1
            print(f'video {self.count + 1}/{self.nf} ({self.frame}/{self.nframes}) {path}: ', end='')

        else:
            # Read image
            self.count += 1
            img0 = cv2.imread(path)  # BGR
            assert img0 is not None, 'Image Not Found ' + path
            print(f'image {self.count}/{self.nf} {path}: ', end='')

        # Padded resize
<<<<<<< HEAD
        img = letterbox(img0, new_shape=self.img_size, auto=self.auto)[0]
=======
        img = letterbox(img0, self.img_size, stride=self.stride)[0]
>>>>>>> 73a06699

        # Convert
        img = img[:, :, ::-1].transpose(2, 0, 1)  # BGR to RGB, to 3x416x416
        img = np.ascontiguousarray(img)

        return path, img, img0, self.cap

    def new_video(self, path):
        self.frame = 0
        self.cap = cv2.VideoCapture(path)
        self.nframes = int(self.cap.get(cv2.CAP_PROP_FRAME_COUNT))

    def __len__(self):
        return self.nf  # number of files


class LoadWebcam:  # for inference
    def __init__(self, pipe='0', img_size=640, stride=32):
        self.img_size = img_size
        self.stride = stride

        if pipe.isnumeric():
            pipe = eval(pipe)  # local camera
        # pipe = 'rtsp://192.168.1.64/1'  # IP camera
        # pipe = 'rtsp://username:password@192.168.1.64/1'  # IP camera with login
        # pipe = 'http://wmccpinetop.axiscam.net/mjpg/video.mjpg'  # IP golf camera

        self.pipe = pipe
        self.cap = cv2.VideoCapture(pipe)  # video capture object
        self.cap.set(cv2.CAP_PROP_BUFFERSIZE, 3)  # set buffer size

    def __iter__(self):
        self.count = -1
        return self

    def __next__(self):
        self.count += 1
        if cv2.waitKey(1) == ord('q'):  # q to quit
            self.cap.release()
            cv2.destroyAllWindows()
            raise StopIteration

        # Read frame
        if self.pipe == 0:  # local camera
            ret_val, img0 = self.cap.read()
            img0 = cv2.flip(img0, 1)  # flip left-right
        else:  # IP camera
            n = 0
            while True:
                n += 1
                self.cap.grab()
                if n % 30 == 0:  # skip frames
                    ret_val, img0 = self.cap.retrieve()
                    if ret_val:
                        break

        # Print
        assert ret_val, f'Camera Error {self.pipe}'
        img_path = 'webcam.jpg'
        print(f'webcam {self.count}: ', end='')

        # Padded resize
        img = letterbox(img0, self.img_size, stride=self.stride)[0]

        # Convert
        img = img[:, :, ::-1].transpose(2, 0, 1)  # BGR to RGB, to 3x416x416
        img = np.ascontiguousarray(img)

        return img_path, img, img0, None

    def __len__(self):
        return 0


class LoadStreams:  # multiple IP or RTSP cameras
<<<<<<< HEAD
    def __init__(self, sources='streams.txt', img_size=640, auto=True):
=======
    def __init__(self, sources='streams.txt', img_size=640, stride=32):
>>>>>>> 73a06699
        self.mode = 'stream'
        self.img_size = img_size
        self.stride = stride

        if os.path.isfile(sources):
            with open(sources, 'r') as f:
                sources = [x.strip() for x in f.read().strip().splitlines() if len(x.strip())]
        else:
            sources = [sources]

        n = len(sources)
        self.imgs = [None] * n
        self.sources = [clean_str(x) for x in sources]  # clean source names for later
        self.auto = auto
        for i, s in enumerate(sources):
            # Start the thread to read frames from the video stream
            print(f'{i + 1}/{n}: {s}... ', end='')
            cap = cv2.VideoCapture(eval(s) if s.isnumeric() else s)
            assert cap.isOpened(), f'Failed to open {s}'
            w = int(cap.get(cv2.CAP_PROP_FRAME_WIDTH))
            h = int(cap.get(cv2.CAP_PROP_FRAME_HEIGHT))
            fps = cap.get(cv2.CAP_PROP_FPS) % 100
            _, self.imgs[i] = cap.read()  # guarantee first frame
            thread = Thread(target=self.update, args=([i, cap]), daemon=True)
            print(f' success ({w}x{h} at {fps:.2f} FPS).')
            thread.start()
        print('')  # newline

        # check for common shapes
<<<<<<< HEAD
        s = np.stack([letterbox(x, new_shape=self.img_size, auto=self.auto)[0].shape for x in self.imgs], 0)  # inference shapes
=======
        s = np.stack([letterbox(x, self.img_size, stride=self.stride)[0].shape for x in self.imgs], 0)  # shapes
>>>>>>> 73a06699
        self.rect = np.unique(s, axis=0).shape[0] == 1  # rect inference if all shapes equal
        if not self.rect:
            print('WARNING: Different stream shapes detected. For optimal performance supply similarly-shaped streams.')

    def update(self, index, cap):
        # Read next stream frame in a daemon thread
        n = 0
        while cap.isOpened():
            n += 1
            # _, self.imgs[index] = cap.read()
            cap.grab()
            if n == 4:  # read every 4th frame
                _, self.imgs[index] = cap.retrieve()
                n = 0
            time.sleep(0.01)  # wait time

    def __iter__(self):
        self.count = -1
        return self

    def __next__(self):
        self.count += 1
        img0 = self.imgs.copy()
        if cv2.waitKey(1) == ord('q'):  # q to quit
            cv2.destroyAllWindows()
            raise StopIteration

        # Letterbox
<<<<<<< HEAD
        img = [letterbox(x, new_shape=self.img_size, auto=self.rect and self.auto)[0] for x in img0]
=======
        img = [letterbox(x, self.img_size, auto=self.rect, stride=self.stride)[0] for x in img0]
>>>>>>> 73a06699

        # Stack
        img = np.stack(img, 0)

        # Convert
        img = img[:, :, :, ::-1].transpose(0, 3, 1, 2)  # BGR to RGB, to bsx3x416x416
        img = np.ascontiguousarray(img)

        return self.sources, img, img0, None

    def __len__(self):
        return 0  # 1E12 frames = 32 streams at 30 FPS for 30 years


def img2label_paths(img_paths):
    # Define label paths as a function of image paths
    sa, sb = os.sep + 'images' + os.sep, os.sep + 'labels' + os.sep  # /images/, /labels/ substrings
    return [x.replace(sa, sb, 1).replace('.' + x.split('.')[-1], '.txt') for x in img_paths]


class LoadImagesAndLabels(Dataset):  # for training/testing
    def __init__(self, path, img_size=640, batch_size=16, augment=False, hyp=None, rect=False, image_weights=False,
                 cache_images=False, single_cls=False, stride=32, pad=0.0, prefix=''):
        self.img_size = img_size
        self.augment = augment
        self.hyp = hyp
        self.image_weights = image_weights
        self.rect = False if image_weights else rect
        self.mosaic = self.augment and not self.rect  # load 4 images at a time into a mosaic (only during training)
        self.mosaic_border = [-img_size // 2, -img_size // 2]
        self.stride = stride
        self.path = path
        
        try:
            f = []  # image files
            for p in path if isinstance(path, list) else [path]:
                p = Path(p)  # os-agnostic
                if p.is_dir():  # dir
                    f += glob.glob(str(p / '**' / '*.*'), recursive=True)
                elif p.is_file():  # file
                    with open(p, 'r') as t:
                        t = t.read().strip().splitlines()
                        parent = str(p.parent) + os.sep
                        f += [x.replace('./', parent) if x.startswith('./') else x for x in t]  # local to global path
                else:
                    raise Exception(f'{prefix}{p} does not exist')
            self.img_files = sorted([x.replace('/', os.sep) for x in f if x.split('.')[-1].lower() in img_formats])
            assert self.img_files, f'{prefix}No images found'
        except Exception as e:
            raise Exception(f'{prefix}Error loading data from {path}: {e}\nSee {help_url}')

        # Check cache
        self.label_files = img2label_paths(self.img_files)  # labels
        cache_path = Path(self.label_files[0]).parent.with_suffix('.cache')  # cached labels
        if cache_path.is_file():
            cache = torch.load(cache_path)  # load
            if cache['hash'] != get_hash(self.label_files + self.img_files) or 'results' not in cache:  # changed
                cache = self.cache_labels(cache_path, prefix)  # re-cache
        else:
            cache = self.cache_labels(cache_path, prefix)  # cache

        # Display cache
        [nf, nm, ne, nc, n] = cache.pop('results')  # found, missing, empty, corrupted, total
        desc = f"Scanning '{cache_path}' for images and labels... {nf} found, {nm} missing, {ne} empty, {nc} corrupted"
        tqdm(None, desc=prefix + desc, total=n, initial=n)
        assert nf > 0 or not augment, f'{prefix}No labels in {cache_path}. Can not train without labels. See {help_url}'

        # Read cache
        cache.pop('hash')  # remove hash
        labels, shapes = zip(*cache.values())
        self.labels = list(labels)
        self.shapes = np.array(shapes, dtype=np.float64)
        self.img_files = list(cache.keys())  # update
        self.label_files = img2label_paths(cache.keys())  # update
        if single_cls:
            for x in self.labels:
                x[:, 0] = 0

        n = len(shapes)  # number of images
        bi = np.floor(np.arange(n) / batch_size).astype(np.int)  # batch index
        nb = bi[-1] + 1  # number of batches
        self.batch = bi  # batch index of image
        self.n = n
        self.indices = range(n)

        # Rectangular Training
        if self.rect:
            # Sort by aspect ratio
            s = self.shapes  # wh
            ar = s[:, 1] / s[:, 0]  # aspect ratio
            irect = ar.argsort()
            self.img_files = [self.img_files[i] for i in irect]
            self.label_files = [self.label_files[i] for i in irect]
            self.labels = [self.labels[i] for i in irect]
            self.shapes = s[irect]  # wh
            ar = ar[irect]

            # Set training image shapes
            shapes = [[1, 1]] * nb
            for i in range(nb):
                ari = ar[bi == i]
                mini, maxi = ari.min(), ari.max()
                if maxi < 1:
                    shapes[i] = [maxi, 1]
                elif mini > 1:
                    shapes[i] = [1, 1 / mini]

            self.batch_shapes = np.ceil(np.array(shapes) * img_size / stride + pad).astype(np.int) * stride

        # Cache images into memory for faster training (WARNING: large datasets may exceed system RAM)
        self.imgs = [None] * n
        if cache_images:
            gb = 0  # Gigabytes of cached images
            self.img_hw0, self.img_hw = [None] * n, [None] * n
            results = ThreadPool(8).imap(lambda x: load_image(*x), zip(repeat(self), range(n)))  # 8 threads
            pbar = tqdm(enumerate(results), total=n)
            for i, x in pbar:
                self.imgs[i], self.img_hw0[i], self.img_hw[i] = x  # img, hw_original, hw_resized = load_image(self, i)
                gb += self.imgs[i].nbytes
                pbar.desc = f'{prefix}Caching images ({gb / 1E9:.1f}GB)'

    def cache_labels(self, path=Path('./labels.cache'), prefix=''):
        # Cache dataset labels, check images and read shapes
        x = {}  # dict
        nm, nf, ne, nc = 0, 0, 0, 0  # number missing, found, empty, duplicate
        pbar = tqdm(zip(self.img_files, self.label_files), desc='Scanning images', total=len(self.img_files))
        for i, (im_file, lb_file) in enumerate(pbar):
            try:
                # verify images
                im = Image.open(im_file)
                im.verify()  # PIL verify
                shape = exif_size(im)  # image size
                assert (shape[0] > 9) & (shape[1] > 9), f'image size {shape} <10 pixels'
                assert im.format.lower() in img_formats, f'invalid image format {im.format}'

                # verify labels
                if os.path.isfile(lb_file):
                    nf += 1  # label found
                    with open(lb_file, 'r') as f:
                        l = np.array([x.split() for x in f.read().strip().splitlines()], dtype=np.float32)  # labels
                    if len(l):
                        assert l.shape[1] == 5, 'labels require 5 columns each'
                        assert (l >= 0).all(), 'negative labels'
                        assert (l[:, 1:] <= 1).all(), 'non-normalized or out of bounds coordinate labels'
                        assert np.unique(l, axis=0).shape[0] == l.shape[0], 'duplicate labels'
                    else:
                        ne += 1  # label empty
                        l = np.zeros((0, 5), dtype=np.float32)
                else:
                    nm += 1  # label missing
                    l = np.zeros((0, 5), dtype=np.float32)
                x[im_file] = [l, shape]
            except Exception as e:
                nc += 1
                print(f'{prefix}WARNING: Ignoring corrupted image and/or label {im_file}: {e}')

            pbar.desc = f"{prefix}Scanning '{path.parent / path.stem}' for images and labels... " \
                        f"{nf} found, {nm} missing, {ne} empty, {nc} corrupted"

        if nf == 0:
            print(f'{prefix}WARNING: No labels found in {path}. See {help_url}')

        x['hash'] = get_hash(self.label_files + self.img_files)
        x['results'] = [nf, nm, ne, nc, i + 1]
        torch.save(x, path)  # save for next time
        logging.info(f'{prefix}New cache created: {path}')
        return x

    def __len__(self):
        return len(self.img_files)

    # def __iter__(self):
    #     self.count = -1
    #     print('ran dataset iter')
    #     #self.shuffled_vector = np.random.permutation(self.nF) if self.augment else np.arange(self.nF)
    #     return self

    def __getitem__(self, index):
        index = self.indices[index]  # linear, shuffled, or image_weights

        hyp = self.hyp
        mosaic = self.mosaic and random.random() < hyp['mosaic']
        if mosaic:
            # Load mosaic
            img, labels = load_mosaic(self, index)
            shapes = None

            # MixUp https://arxiv.org/pdf/1710.09412.pdf
            if random.random() < hyp['mixup']:
                img2, labels2 = load_mosaic(self, random.randint(0, self.n - 1))
                r = np.random.beta(8.0, 8.0)  # mixup ratio, alpha=beta=8.0
                img = (img * r + img2 * (1 - r)).astype(np.uint8)
                labels = np.concatenate((labels, labels2), 0)

        else:
            # Load image
            img, (h0, w0), (h, w) = load_image(self, index)

            # Letterbox
            shape = self.batch_shapes[self.batch[index]] if self.rect else self.img_size  # final letterboxed shape
            img, ratio, pad = letterbox(img, shape, auto=False, scaleup=self.augment)
            shapes = (h0, w0), ((h / h0, w / w0), pad)  # for COCO mAP rescaling

            labels = self.labels[index].copy()
            if labels.size:  # normalized xywh to pixel xyxy format
                labels[:, 1:] = xywhn2xyxy(labels[:, 1:], ratio[0] * w, ratio[1] * h, padw=pad[0], padh=pad[1])

        if self.augment:
            # Augment imagespace
            if not mosaic:
                img, labels = random_perspective(img, labels,
                                                 degrees=hyp['degrees'],
                                                 translate=hyp['translate'],
                                                 scale=hyp['scale'],
                                                 shear=hyp['shear'],
                                                 perspective=hyp['perspective'])

            # Augment colorspace
            augment_hsv(img, hgain=hyp['hsv_h'], sgain=hyp['hsv_s'], vgain=hyp['hsv_v'])

            # Apply cutouts
            # if random.random() < 0.9:
            #     labels = cutout(img, labels)

        nL = len(labels)  # number of labels
        if nL:
            labels[:, 1:5] = xyxy2xywh(labels[:, 1:5])  # convert xyxy to xywh
            labels[:, [2, 4]] /= img.shape[0]  # normalized height 0-1
            labels[:, [1, 3]] /= img.shape[1]  # normalized width 0-1

        if self.augment:
            # flip up-down
            if random.random() < hyp['flipud']:
                img = np.flipud(img)
                if nL:
                    labels[:, 2] = 1 - labels[:, 2]

            # flip left-right
            if random.random() < hyp['fliplr']:
                img = np.fliplr(img)
                if nL:
                    labels[:, 1] = 1 - labels[:, 1]

        labels_out = torch.zeros((nL, 6))
        if nL:
            labels_out[:, 1:] = torch.from_numpy(labels)

        # Convert
        img = img[:, :, ::-1].transpose(2, 0, 1)  # BGR to RGB, to 3x416x416
        img = np.ascontiguousarray(img)

        return torch.from_numpy(img), labels_out, self.img_files[index], shapes

    @staticmethod
    def collate_fn(batch):
        img, label, path, shapes = zip(*batch)  # transposed
        for i, l in enumerate(label):
            l[:, 0] = i  # add target image index for build_targets()
        return torch.stack(img, 0), torch.cat(label, 0), path, shapes

    @staticmethod
    def collate_fn4(batch):
        img, label, path, shapes = zip(*batch)  # transposed
        n = len(shapes) // 4
        img4, label4, path4, shapes4 = [], [], path[:n], shapes[:n]

        ho = torch.tensor([[0., 0, 0, 1, 0, 0]])
        wo = torch.tensor([[0., 0, 1, 0, 0, 0]])
        s = torch.tensor([[1, 1, .5, .5, .5, .5]])  # scale
        for i in range(n):  # zidane torch.zeros(16,3,720,1280)  # BCHW
            i *= 4
            if random.random() < 0.5:
                im = F.interpolate(img[i].unsqueeze(0).float(), scale_factor=2., mode='bilinear', align_corners=False)[
                    0].type(img[i].type())
                l = label[i]
            else:
                im = torch.cat((torch.cat((img[i], img[i + 1]), 1), torch.cat((img[i + 2], img[i + 3]), 1)), 2)
                l = torch.cat((label[i], label[i + 1] + ho, label[i + 2] + wo, label[i + 3] + ho + wo), 0) * s
            img4.append(im)
            label4.append(l)

        for i, l in enumerate(label4):
            l[:, 0] = i  # add target image index for build_targets()

        return torch.stack(img4, 0), torch.cat(label4, 0), path4, shapes4


# Ancillary functions --------------------------------------------------------------------------------------------------
def load_image(self, index):
    # loads 1 image from dataset, returns img, original hw, resized hw
    img = self.imgs[index]
    if img is None:  # not cached
        path = self.img_files[index]
        img = cv2.imread(path)  # BGR
        assert img is not None, 'Image Not Found ' + path
        h0, w0 = img.shape[:2]  # orig hw
        r = self.img_size / max(h0, w0)  # resize image to img_size
        if r != 1:  # always resize down, only resize up if training with augmentation
            interp = cv2.INTER_AREA if r < 1 and not self.augment else cv2.INTER_LINEAR
            img = cv2.resize(img, (int(w0 * r), int(h0 * r)), interpolation=interp)
        return img, (h0, w0), img.shape[:2]  # img, hw_original, hw_resized
    else:
        return self.imgs[index], self.img_hw0[index], self.img_hw[index]  # img, hw_original, hw_resized


def augment_hsv(img, hgain=0.5, sgain=0.5, vgain=0.5):
    r = np.random.uniform(-1, 1, 3) * [hgain, sgain, vgain] + 1  # random gains
    hue, sat, val = cv2.split(cv2.cvtColor(img, cv2.COLOR_BGR2HSV))
    dtype = img.dtype  # uint8

    x = np.arange(0, 256, dtype=np.int16)
    lut_hue = ((x * r[0]) % 180).astype(dtype)
    lut_sat = np.clip(x * r[1], 0, 255).astype(dtype)
    lut_val = np.clip(x * r[2], 0, 255).astype(dtype)

    img_hsv = cv2.merge((cv2.LUT(hue, lut_hue), cv2.LUT(sat, lut_sat), cv2.LUT(val, lut_val))).astype(dtype)
    cv2.cvtColor(img_hsv, cv2.COLOR_HSV2BGR, dst=img)  # no return needed


def hist_equalize(img, clahe=True, bgr=False):
    # Equalize histogram on BGR image 'img' with img.shape(n,m,3) and range 0-255
    yuv = cv2.cvtColor(img, cv2.COLOR_BGR2YUV if bgr else cv2.COLOR_RGB2YUV)
    if clahe:
        c = cv2.createCLAHE(clipLimit=2.0, tileGridSize=(8, 8))
        yuv[:, :, 0] = c.apply(yuv[:, :, 0])
    else:
        yuv[:, :, 0] = cv2.equalizeHist(yuv[:, :, 0])  # equalize Y channel histogram
    return cv2.cvtColor(yuv, cv2.COLOR_YUV2BGR if bgr else cv2.COLOR_YUV2RGB)  # convert YUV image to RGB


def load_mosaic(self, index):
    # loads images in a 4-mosaic

    labels4 = []
    s = self.img_size
    yc, xc = [int(random.uniform(-x, 2 * s + x)) for x in self.mosaic_border]  # mosaic center x, y
    indices = [index] + [self.indices[random.randint(0, self.n - 1)] for _ in range(3)]  # 3 additional image indices
    for i, index in enumerate(indices):
        # Load image
        img, _, (h, w) = load_image(self, index)

        # place img in img4
        if i == 0:  # top left
            img4 = np.full((s * 2, s * 2, img.shape[2]), 114, dtype=np.uint8)  # base image with 4 tiles
            x1a, y1a, x2a, y2a = max(xc - w, 0), max(yc - h, 0), xc, yc  # xmin, ymin, xmax, ymax (large image)
            x1b, y1b, x2b, y2b = w - (x2a - x1a), h - (y2a - y1a), w, h  # xmin, ymin, xmax, ymax (small image)
        elif i == 1:  # top right
            x1a, y1a, x2a, y2a = xc, max(yc - h, 0), min(xc + w, s * 2), yc
            x1b, y1b, x2b, y2b = 0, h - (y2a - y1a), min(w, x2a - x1a), h
        elif i == 2:  # bottom left
            x1a, y1a, x2a, y2a = max(xc - w, 0), yc, xc, min(s * 2, yc + h)
            x1b, y1b, x2b, y2b = w - (x2a - x1a), 0, w, min(y2a - y1a, h)
        elif i == 3:  # bottom right
            x1a, y1a, x2a, y2a = xc, yc, min(xc + w, s * 2), min(s * 2, yc + h)
            x1b, y1b, x2b, y2b = 0, 0, min(w, x2a - x1a), min(y2a - y1a, h)

        img4[y1a:y2a, x1a:x2a] = img[y1b:y2b, x1b:x2b]  # img4[ymin:ymax, xmin:xmax]
        padw = x1a - x1b
        padh = y1a - y1b

        # Labels
        labels = self.labels[index].copy()
        if labels.size:
            labels[:, 1:] = xywhn2xyxy(labels[:, 1:], w, h, padw, padh)  # normalized xywh to pixel xyxy format
        labels4.append(labels)

    # Concat/clip labels
    if len(labels4):
        labels4 = np.concatenate(labels4, 0)
        np.clip(labels4[:, 1:], 0, 2 * s, out=labels4[:, 1:])  # use with random_perspective
        # img4, labels4 = replicate(img4, labels4)  # replicate

    # Augment
    img4, labels4 = random_perspective(img4, labels4,
                                       degrees=self.hyp['degrees'],
                                       translate=self.hyp['translate'],
                                       scale=self.hyp['scale'],
                                       shear=self.hyp['shear'],
                                       perspective=self.hyp['perspective'],
                                       border=self.mosaic_border)  # border to remove

    return img4, labels4


def load_mosaic9(self, index):
    # loads images in a 9-mosaic

    labels9 = []
    s = self.img_size
    indices = [index] + [self.indices[random.randint(0, self.n - 1)] for _ in range(8)]  # 8 additional image indices
    for i, index in enumerate(indices):
        # Load image
        img, _, (h, w) = load_image(self, index)

        # place img in img9
        if i == 0:  # center
            img9 = np.full((s * 3, s * 3, img.shape[2]), 114, dtype=np.uint8)  # base image with 4 tiles
            h0, w0 = h, w
            c = s, s, s + w, s + h  # xmin, ymin, xmax, ymax (base) coordinates
        elif i == 1:  # top
            c = s, s - h, s + w, s
        elif i == 2:  # top right
            c = s + wp, s - h, s + wp + w, s
        elif i == 3:  # right
            c = s + w0, s, s + w0 + w, s + h
        elif i == 4:  # bottom right
            c = s + w0, s + hp, s + w0 + w, s + hp + h
        elif i == 5:  # bottom
            c = s + w0 - w, s + h0, s + w0, s + h0 + h
        elif i == 6:  # bottom left
            c = s + w0 - wp - w, s + h0, s + w0 - wp, s + h0 + h
        elif i == 7:  # left
            c = s - w, s + h0 - h, s, s + h0
        elif i == 8:  # top left
            c = s - w, s + h0 - hp - h, s, s + h0 - hp

        padx, pady = c[:2]
        x1, y1, x2, y2 = [max(x, 0) for x in c]  # allocate coords

        # Labels
        labels = self.labels[index].copy()
        if labels.size:
            labels[:, 1:] = xywhn2xyxy(labels[:, 1:], w, h, padx, pady)  # normalized xywh to pixel xyxy format
        labels9.append(labels)

        # Image
        img9[y1:y2, x1:x2] = img[y1 - pady:, x1 - padx:]  # img9[ymin:ymax, xmin:xmax]
        hp, wp = h, w  # height, width previous

    # Offset
    yc, xc = [int(random.uniform(0, s)) for x in self.mosaic_border]  # mosaic center x, y
    img9 = img9[yc:yc + 2 * s, xc:xc + 2 * s]

    # Concat/clip labels
    if len(labels9):
        labels9 = np.concatenate(labels9, 0)
        labels9[:, [1, 3]] -= xc
        labels9[:, [2, 4]] -= yc

        np.clip(labels9[:, 1:], 0, 2 * s, out=labels9[:, 1:])  # use with random_perspective
        # img9, labels9 = replicate(img9, labels9)  # replicate

    # Augment
    img9, labels9 = random_perspective(img9, labels9,
                                       degrees=self.hyp['degrees'],
                                       translate=self.hyp['translate'],
                                       scale=self.hyp['scale'],
                                       shear=self.hyp['shear'],
                                       perspective=self.hyp['perspective'],
                                       border=self.mosaic_border)  # border to remove

    return img9, labels9


def replicate(img, labels):
    # Replicate labels
    h, w = img.shape[:2]
    boxes = labels[:, 1:].astype(int)
    x1, y1, x2, y2 = boxes.T
    s = ((x2 - x1) + (y2 - y1)) / 2  # side length (pixels)
    for i in s.argsort()[:round(s.size * 0.5)]:  # smallest indices
        x1b, y1b, x2b, y2b = boxes[i]
        bh, bw = y2b - y1b, x2b - x1b
        yc, xc = int(random.uniform(0, h - bh)), int(random.uniform(0, w - bw))  # offset x, y
        x1a, y1a, x2a, y2a = [xc, yc, xc + bw, yc + bh]
        img[y1a:y2a, x1a:x2a] = img[y1b:y2b, x1b:x2b]  # img4[ymin:ymax, xmin:xmax]
        labels = np.append(labels, [[labels[i, 0], x1a, y1a, x2a, y2a]], axis=0)

    return img, labels


def letterbox(img, new_shape=(640, 640), color=(114, 114, 114), auto=True, scaleFill=False, scaleup=True, stride=32):
    # Resize and pad image while meeting stride-multiple constraints
    shape = img.shape[:2]  # current shape [height, width]
    if isinstance(new_shape, int):
        new_shape = (new_shape, new_shape)

    # Scale ratio (new / old)
    r = min(new_shape[0] / shape[0], new_shape[1] / shape[1])
    if not scaleup:  # only scale down, do not scale up (for better test mAP)
        r = min(r, 1.0)

    # Compute padding
    ratio = r, r  # width, height ratios
    new_unpad = int(round(shape[1] * r)), int(round(shape[0] * r))
    dw, dh = new_shape[1] - new_unpad[0], new_shape[0] - new_unpad[1]  # wh padding
    if auto:  # minimum rectangle
        dw, dh = np.mod(dw, stride), np.mod(dh, stride)  # wh padding
    elif scaleFill:  # stretch
        dw, dh = 0.0, 0.0
        new_unpad = (new_shape[1], new_shape[0])
        ratio = new_shape[1] / shape[1], new_shape[0] / shape[0]  # width, height ratios

    dw /= 2  # divide padding into 2 sides
    dh /= 2

    if shape[::-1] != new_unpad:  # resize
        img = cv2.resize(img, new_unpad, interpolation=cv2.INTER_LINEAR)
    top, bottom = int(round(dh - 0.1)), int(round(dh + 0.1))
    left, right = int(round(dw - 0.1)), int(round(dw + 0.1))
    img = cv2.copyMakeBorder(img, top, bottom, left, right, cv2.BORDER_CONSTANT, value=color)  # add border
    return img, ratio, (dw, dh)


def random_perspective(img, targets=(), degrees=10, translate=.1, scale=.1, shear=10, perspective=0.0, border=(0, 0)):
    # torchvision.transforms.RandomAffine(degrees=(-10, 10), translate=(.1, .1), scale=(.9, 1.1), shear=(-10, 10))
    # targets = [cls, xyxy]

    height = img.shape[0] + border[0] * 2  # shape(h,w,c)
    width = img.shape[1] + border[1] * 2

    # Center
    C = np.eye(3)
    C[0, 2] = -img.shape[1] / 2  # x translation (pixels)
    C[1, 2] = -img.shape[0] / 2  # y translation (pixels)

    # Perspective
    P = np.eye(3)
    P[2, 0] = random.uniform(-perspective, perspective)  # x perspective (about y)
    P[2, 1] = random.uniform(-perspective, perspective)  # y perspective (about x)

    # Rotation and Scale
    R = np.eye(3)
    a = random.uniform(-degrees, degrees)
    # a += random.choice([-180, -90, 0, 90])  # add 90deg rotations to small rotations
    s = random.uniform(1 - scale, 1 + scale)
    # s = 2 ** random.uniform(-scale, scale)
    R[:2] = cv2.getRotationMatrix2D(angle=a, center=(0, 0), scale=s)

    # Shear
    S = np.eye(3)
    S[0, 1] = math.tan(random.uniform(-shear, shear) * math.pi / 180)  # x shear (deg)
    S[1, 0] = math.tan(random.uniform(-shear, shear) * math.pi / 180)  # y shear (deg)

    # Translation
    T = np.eye(3)
    T[0, 2] = random.uniform(0.5 - translate, 0.5 + translate) * width  # x translation (pixels)
    T[1, 2] = random.uniform(0.5 - translate, 0.5 + translate) * height  # y translation (pixels)

    # Combined rotation matrix
    M = T @ S @ R @ P @ C  # order of operations (right to left) is IMPORTANT
    if (border[0] != 0) or (border[1] != 0) or (M != np.eye(3)).any():  # image changed
        if perspective:
            img = cv2.warpPerspective(img, M, dsize=(width, height), borderValue=(114, 114, 114))
        else:  # affine
            img = cv2.warpAffine(img, M[:2], dsize=(width, height), borderValue=(114, 114, 114))

    # Visualize
    # import matplotlib.pyplot as plt
    # ax = plt.subplots(1, 2, figsize=(12, 6))[1].ravel()
    # ax[0].imshow(img[:, :, ::-1])  # base
    # ax[1].imshow(img2[:, :, ::-1])  # warped

    # Transform label coordinates
    n = len(targets)
    if n:
        # warp points
        xy = np.ones((n * 4, 3))
        xy[:, :2] = targets[:, [1, 2, 3, 4, 1, 4, 3, 2]].reshape(n * 4, 2)  # x1y1, x2y2, x1y2, x2y1
        xy = xy @ M.T  # transform
        if perspective:
            xy = (xy[:, :2] / xy[:, 2:3]).reshape(n, 8)  # rescale
        else:  # affine
            xy = xy[:, :2].reshape(n, 8)

        # create new boxes
        x = xy[:, [0, 2, 4, 6]]
        y = xy[:, [1, 3, 5, 7]]
        xy = np.concatenate((x.min(1), y.min(1), x.max(1), y.max(1))).reshape(4, n).T

        # # apply angle-based reduction of bounding boxes
        # radians = a * math.pi / 180
        # reduction = max(abs(math.sin(radians)), abs(math.cos(radians))) ** 0.5
        # x = (xy[:, 2] + xy[:, 0]) / 2
        # y = (xy[:, 3] + xy[:, 1]) / 2
        # w = (xy[:, 2] - xy[:, 0]) * reduction
        # h = (xy[:, 3] - xy[:, 1]) * reduction
        # xy = np.concatenate((x - w / 2, y - h / 2, x + w / 2, y + h / 2)).reshape(4, n).T

        # clip boxes
        xy[:, [0, 2]] = xy[:, [0, 2]].clip(0, width)
        xy[:, [1, 3]] = xy[:, [1, 3]].clip(0, height)

        # filter candidates
        i = box_candidates(box1=targets[:, 1:5].T * s, box2=xy.T)
        targets = targets[i]
        targets[:, 1:5] = xy[i]

    return img, targets


def box_candidates(box1, box2, wh_thr=2, ar_thr=20, area_thr=0.1, eps=1e-16):  # box1(4,n), box2(4,n)
    # Compute candidate boxes: box1 before augment, box2 after augment, wh_thr (pixels), aspect_ratio_thr, area_ratio
    w1, h1 = box1[2] - box1[0], box1[3] - box1[1]
    w2, h2 = box2[2] - box2[0], box2[3] - box2[1]
    ar = np.maximum(w2 / (h2 + eps), h2 / (w2 + eps))  # aspect ratio
    return (w2 > wh_thr) & (h2 > wh_thr) & (w2 * h2 / (w1 * h1 + eps) > area_thr) & (ar < ar_thr)  # candidates


def cutout(image, labels):
    # Applies image cutout augmentation https://arxiv.org/abs/1708.04552
    h, w = image.shape[:2]

    def bbox_ioa(box1, box2):
        # Returns the intersection over box2 area given box1, box2. box1 is 4, box2 is nx4. boxes are x1y1x2y2
        box2 = box2.transpose()

        # Get the coordinates of bounding boxes
        b1_x1, b1_y1, b1_x2, b1_y2 = box1[0], box1[1], box1[2], box1[3]
        b2_x1, b2_y1, b2_x2, b2_y2 = box2[0], box2[1], box2[2], box2[3]

        # Intersection area
        inter_area = (np.minimum(b1_x2, b2_x2) - np.maximum(b1_x1, b2_x1)).clip(0) * \
                     (np.minimum(b1_y2, b2_y2) - np.maximum(b1_y1, b2_y1)).clip(0)

        # box2 area
        box2_area = (b2_x2 - b2_x1) * (b2_y2 - b2_y1) + 1e-16

        # Intersection over box2 area
        return inter_area / box2_area

    # create random masks
    scales = [0.5] * 1 + [0.25] * 2 + [0.125] * 4 + [0.0625] * 8 + [0.03125] * 16  # image size fraction
    for s in scales:
        mask_h = random.randint(1, int(h * s))
        mask_w = random.randint(1, int(w * s))

        # box
        xmin = max(0, random.randint(0, w) - mask_w // 2)
        ymin = max(0, random.randint(0, h) - mask_h // 2)
        xmax = min(w, xmin + mask_w)
        ymax = min(h, ymin + mask_h)

        # apply random color mask
        image[ymin:ymax, xmin:xmax] = [random.randint(64, 191) for _ in range(3)]

        # return unobscured labels
        if len(labels) and s > 0.03:
            box = np.array([xmin, ymin, xmax, ymax], dtype=np.float32)
            ioa = bbox_ioa(box, labels[:, 1:5])  # intersection over area
            labels = labels[ioa < 0.60]  # remove >60% obscured labels

    return labels


def create_folder(path='./new'):
    # Create folder
    if os.path.exists(path):
        shutil.rmtree(path)  # delete output folder
    os.makedirs(path)  # make new output folder


def flatten_recursive(path='../coco128'):
    # Flatten a recursive directory by bringing all files to top level
    new_path = Path(path + '_flat')
    create_folder(new_path)
    for file in tqdm(glob.glob(str(Path(path)) + '/**/*.*', recursive=True)):
        shutil.copyfile(file, new_path / Path(file).name)


def extract_boxes(path='../coco128/'):  # from utils.datasets import *; extract_boxes('../coco128')
    # Convert detection dataset into classification dataset, with one directory per class

    path = Path(path)  # images dir
    shutil.rmtree(path / 'classifier') if (path / 'classifier').is_dir() else None  # remove existing
    files = list(path.rglob('*.*'))
    n = len(files)  # number of files
    for im_file in tqdm(files, total=n):
        if im_file.suffix[1:] in img_formats:
            # image
            im = cv2.imread(str(im_file))[..., ::-1]  # BGR to RGB
            h, w = im.shape[:2]

            # labels
            lb_file = Path(img2label_paths([str(im_file)])[0])
            if Path(lb_file).exists():
                with open(lb_file, 'r') as f:
                    lb = np.array([x.split() for x in f.read().strip().splitlines()], dtype=np.float32)  # labels

                for j, x in enumerate(lb):
                    c = int(x[0])  # class
                    f = (path / 'classifier') / f'{c}' / f'{path.stem}_{im_file.stem}_{j}.jpg'  # new filename
                    if not f.parent.is_dir():
                        f.parent.mkdir(parents=True)

                    b = x[1:] * [w, h, w, h]  # box
                    # b[2:] = b[2:].max()  # rectangle to square
                    b[2:] = b[2:] * 1.2 + 3  # pad
                    b = xywh2xyxy(b.reshape(-1, 4)).ravel().astype(np.int)

                    b[[0, 2]] = np.clip(b[[0, 2]], 0, w)  # clip boxes outside of image
                    b[[1, 3]] = np.clip(b[[1, 3]], 0, h)
                    assert cv2.imwrite(str(f), im[b[1]:b[3], b[0]:b[2]]), f'box failure in {f}'


def autosplit(path='../coco128', weights=(0.9, 0.1, 0.0)):  # from utils.datasets import *; autosplit('../coco128')
    """ Autosplit a dataset into train/val/test splits and save path/autosplit_*.txt files
    # Arguments
        path:       Path to images directory
        weights:    Train, val, test weights (list)
    """
    path = Path(path)  # images dir
    files = list(path.rglob('*.*'))
    n = len(files)  # number of files
    indices = random.choices([0, 1, 2], weights=weights, k=n)  # assign each image to a split
    txt = ['autosplit_train.txt', 'autosplit_val.txt', 'autosplit_test.txt']  # 3 txt files
    [(path / x).unlink() for x in txt if (path / x).exists()]  # remove existing
    for i, img in tqdm(zip(indices, files), total=n):
        if img.suffix[1:] in img_formats:
            with open(path / txt[i], 'a') as f:
                f.write(str(img) + '\n')  # add image to txt file<|MERGE_RESOLUTION|>--- conflicted
+++ resolved
@@ -119,11 +119,7 @@
 
 
 class LoadImages:  # for inference
-<<<<<<< HEAD
-    def __init__(self, path, img_size=640, auto=True):
-=======
-    def __init__(self, path, img_size=640, stride=32):
->>>>>>> 73a06699
+    def __init__(self, path, img_size=640, stride=32, auto=True):
         p = str(Path(path))  # os-agnostic
         p = os.path.abspath(p)  # absolute path
         if '*' in p:
@@ -187,11 +183,7 @@
             print(f'image {self.count}/{self.nf} {path}: ', end='')
 
         # Padded resize
-<<<<<<< HEAD
-        img = letterbox(img0, new_shape=self.img_size, auto=self.auto)[0]
-=======
-        img = letterbox(img0, self.img_size, stride=self.stride)[0]
->>>>>>> 73a06699
+        img = letterbox(img0, self.img_size, stride=self.stride, auto=self.auto)[0]
 
         # Convert
         img = img[:, :, ::-1].transpose(2, 0, 1)  # BGR to RGB, to 3x416x416
@@ -267,11 +259,7 @@
 
 
 class LoadStreams:  # multiple IP or RTSP cameras
-<<<<<<< HEAD
-    def __init__(self, sources='streams.txt', img_size=640, auto=True):
-=======
-    def __init__(self, sources='streams.txt', img_size=640, stride=32):
->>>>>>> 73a06699
+    def __init__(self, sources='streams.txt', img_size=640, stride=32, auto=True):
         self.mode = 'stream'
         self.img_size = img_size
         self.stride = stride
@@ -301,11 +289,7 @@
         print('')  # newline
 
         # check for common shapes
-<<<<<<< HEAD
-        s = np.stack([letterbox(x, new_shape=self.img_size, auto=self.auto)[0].shape for x in self.imgs], 0)  # inference shapes
-=======
-        s = np.stack([letterbox(x, self.img_size, stride=self.stride)[0].shape for x in self.imgs], 0)  # shapes
->>>>>>> 73a06699
+        s = np.stack([letterbox(x, self.img_size, stride=self.stride, auto=self.auto)[0].shape for x in self.imgs], 0)  # shapes
         self.rect = np.unique(s, axis=0).shape[0] == 1  # rect inference if all shapes equal
         if not self.rect:
             print('WARNING: Different stream shapes detected. For optimal performance supply similarly-shaped streams.')
@@ -334,11 +318,7 @@
             raise StopIteration
 
         # Letterbox
-<<<<<<< HEAD
-        img = [letterbox(x, new_shape=self.img_size, auto=self.rect and self.auto)[0] for x in img0]
-=======
-        img = [letterbox(x, self.img_size, auto=self.rect, stride=self.stride)[0] for x in img0]
->>>>>>> 73a06699
+        img = [letterbox(x, self.img_size, stride=self.stride, auto=self.rect and self.auto)[0] for x in img0]
 
         # Stack
         img = np.stack(img, 0)
