# YOLOv5 🚀 by Ultralytics, GPL-3.0 license
"""
Dataloaders and dataset utils
"""

import glob
import hashlib
import json
import logging
import os
import random
import shutil
import time
from itertools import repeat
from multiprocessing.pool import ThreadPool, Pool
from pathlib import Path
from threading import Thread
from zipfile import ZipFile

import cv2
import numpy as np
import torch
import torch.nn.functional as F
import yaml
from PIL import Image, ImageOps, ExifTags
from torch.utils.data import Dataset
from tqdm import tqdm

from utils.augmentations import Albumentations, augment_hsv, copy_paste, letterbox, mixup, random_perspective
from utils.general import check_dataset, check_requirements, check_yaml, clean_str, segments2boxes, \
    xywh2xyxy, xywhn2xyxy, xyxy2xywhn, xyn2xy
from utils.torch_utils import torch_distributed_zero_first

# Parameters
HELP_URL = 'https://github.com/ultralytics/yolov5/wiki/Train-Custom-Data'
IMG_FORMATS = ['bmp', 'jpg', 'jpeg', 'png', 'tif', 'tiff', 'dng', 'webp', 'mpo']  # acceptable image suffixes
VID_FORMATS = ['mov', 'avi', 'mp4', 'mpg', 'mpeg', 'm4v', 'wmv', 'mkv']  # acceptable video suffixes
NUM_THREADS = min(8, os.cpu_count())  # number of multiprocessing threads

# Get orientation exif tag
for orientation in ExifTags.TAGS.keys():
    if ExifTags.TAGS[orientation] == 'Orientation':
        break


def get_hash(paths):
    # Returns a single hash value of a list of paths (files or dirs)
    size = sum(os.path.getsize(p) for p in paths if os.path.exists(p))  # sizes
    h = hashlib.md5(str(size).encode())  # hash sizes
    h.update(''.join(paths).encode())  # hash paths
    return h.hexdigest()  # return hash


def exif_size(img):
    # Returns exif-corrected PIL size
    s = img.size  # (width, height)
    try:
        rotation = dict(img._getexif().items())[orientation]
        if rotation == 6:  # rotation 270
            s = (s[1], s[0])
        elif rotation == 8:  # rotation 90
            s = (s[1], s[0])
    except:
        pass

    return s


def exif_transpose(image):
    """
    Transpose a PIL image accordingly if it has an EXIF Orientation tag.
    Inplace version of https://github.com/python-pillow/Pillow/blob/master/src/PIL/ImageOps.py exif_transpose()

    :param image: The image to transpose.
    :return: An image.
    """
    exif = image.getexif()
    orientation = exif.get(0x0112, 1)  # default 1
    if orientation > 1:
        method = {2: Image.FLIP_LEFT_RIGHT,
                  3: Image.ROTATE_180,
                  4: Image.FLIP_TOP_BOTTOM,
                  5: Image.TRANSPOSE,
                  6: Image.ROTATE_270,
                  7: Image.TRANSVERSE,
                  8: Image.ROTATE_90,
                  }.get(orientation)
        if method is not None:
            image = image.transpose(method)
            del exif[0x0112]
            image.info["exif"] = exif.tobytes()
    return image


def create_dataloader(path, imgsz, batch_size, stride, single_cls=False, hyp=None, augment=False, cache=False, pad=0.0,
                      rect=False, rank=-1, workers=8, image_weights=False, quad=False, prefix=''):
    # Make sure only the first process in DDP process the dataset first, and the following others can use the cache
    with torch_distributed_zero_first(rank):
        dataset = LoadImagesAndLabels(path, imgsz, batch_size,
                                      augment=augment,  # augment images
                                      hyp=hyp,  # augmentation hyperparameters
                                      rect=rect,  # rectangular training
                                      cache_images=cache,
                                      single_cls=single_cls,
                                      stride=int(stride),
                                      pad=pad,
                                      image_weights=image_weights,
                                      prefix=prefix)

    batch_size = min(batch_size, len(dataset))
    nw = min([os.cpu_count(), batch_size if batch_size > 1 else 0, workers])  # number of workers
    sampler = torch.utils.data.distributed.DistributedSampler(dataset) if rank != -1 else None
    loader = torch.utils.data.DataLoader if image_weights else InfiniteDataLoader
    # Use torch.utils.data.DataLoader() if dataset.properties will update during training else InfiniteDataLoader()
    dataloader = loader(dataset,
                        batch_size=batch_size,
                        num_workers=nw,
                        sampler=sampler,
                        pin_memory=True,
                        collate_fn=LoadImagesAndLabels.collate_fn4 if quad else LoadImagesAndLabels.collate_fn)
    return dataloader, dataset


class InfiniteDataLoader(torch.utils.data.dataloader.DataLoader):
    """ Dataloader that reuses workers

    Uses same syntax as vanilla DataLoader
    """

    def __init__(self, *args, **kwargs):
        super().__init__(*args, **kwargs)
        object.__setattr__(self, 'batch_sampler', _RepeatSampler(self.batch_sampler))
        self.iterator = super().__iter__()

    def __len__(self):
        return len(self.batch_sampler.sampler)

    def __iter__(self):
        for i in range(len(self)):
            yield next(self.iterator)


class _RepeatSampler:
    """ Sampler that repeats forever

    Args:
        sampler (Sampler)
    """

    def __init__(self, sampler):
        self.sampler = sampler

    def __iter__(self):
        while True:
            yield from iter(self.sampler)


class LoadImages:
    # YOLOv5 image/video dataloader, i.e. `python detect.py --source image.jpg/vid.mp4`
    def __init__(self, path, img_size=640, stride=32, auto=True):
        p = str(Path(path).resolve())  # os-agnostic absolute path
        if '*' in p:
            files = sorted(glob.glob(p, recursive=True))  # glob
        elif os.path.isdir(p):
            files = sorted(glob.glob(os.path.join(p, '*.*')))  # dir
        elif os.path.isfile(p):
            files = [p]  # files
        else:
            raise Exception(f'ERROR: {p} does not exist')

        images = [x for x in files if x.split('.')[-1].lower() in IMG_FORMATS]
        videos = [x for x in files if x.split('.')[-1].lower() in VID_FORMATS]
        ni, nv = len(images), len(videos)

        self.img_size = img_size
        self.stride = stride
        self.files = images + videos
        self.nf = ni + nv  # number of files
        self.video_flag = [False] * ni + [True] * nv
        self.mode = 'image'
        self.auto = auto
        if any(videos):
            self.new_video(videos[0])  # new video
        else:
            self.cap = None
        assert self.nf > 0, f'No images or videos found in {p}. ' \
                            f'Supported formats are:\nimages: {IMG_FORMATS}\nvideos: {VID_FORMATS}'

    def __iter__(self):
        self.count = 0
        return self

    def __next__(self):
        if self.count == self.nf:
            raise StopIteration
        path = self.files[self.count]

        if self.video_flag[self.count]:
            # Read video
            self.mode = 'video'
            ret_val, img0 = self.cap.read()
            if not ret_val:
                self.count += 1
                self.cap.release()
                if self.count == self.nf:  # last video
                    raise StopIteration
                else:
                    path = self.files[self.count]
                    self.new_video(path)
                    ret_val, img0 = self.cap.read()

            self.frame += 1
            print(f'video {self.count + 1}/{self.nf} ({self.frame}/{self.frames}) {path}: ', end='')

        else:
            # Read image
            self.count += 1
            img0 = cv2.imread(path)  # BGR
            assert img0 is not None, 'Image Not Found ' + path
            print(f'image {self.count}/{self.nf} {path}: ', end='')

        # Padded resize
        img = letterbox(img0, self.img_size, stride=self.stride, auto=self.auto)[0]

        # Convert
        img = img.transpose((2, 0, 1))[::-1]  # HWC to CHW, BGR to RGB
        img = np.ascontiguousarray(img)

        return path, img, img0, self.cap

    def new_video(self, path):
        self.frame = 0
        self.cap = cv2.VideoCapture(path)
        self.frames = int(self.cap.get(cv2.CAP_PROP_FRAME_COUNT))

    def __len__(self):
        return self.nf  # number of files


class LoadWebcam:  # for inference
    # YOLOv5 local webcam dataloader, i.e. `python detect.py --source 0`
    def __init__(self, pipe='0', img_size=640, stride=32):
        self.img_size = img_size
        self.stride = stride
        self.pipe = eval(pipe) if pipe.isnumeric() else pipe
        self.cap = cv2.VideoCapture(self.pipe)  # video capture object
        self.cap.set(cv2.CAP_PROP_BUFFERSIZE, 3)  # set buffer size

    def __iter__(self):
        self.count = -1
        return self

    def __next__(self):
        self.count += 1
        if cv2.waitKey(1) == ord('q'):  # q to quit
            self.cap.release()
            cv2.destroyAllWindows()
            raise StopIteration

        # Read frame
        ret_val, img0 = self.cap.read()
        img0 = cv2.flip(img0, 1)  # flip left-right

        # Print
        assert ret_val, f'Camera Error {self.pipe}'
        img_path = 'webcam.jpg'
        print(f'webcam {self.count}: ', end='')

        # Padded resize
        img = letterbox(img0, self.img_size, stride=self.stride)[0]

        # Convert
        img = img.transpose((2, 0, 1))[::-1]  # HWC to CHW, BGR to RGB
        img = np.ascontiguousarray(img)

        return img_path, img, img0, None

    def __len__(self):
        return 0


class LoadStreams:
    # YOLOv5 streamloader, i.e. `python detect.py --source 'rtsp://example.com/media.mp4'  # RTSP, RTMP, HTTP streams`
    def __init__(self, sources='streams.txt', img_size=640, stride=32, auto=True):
        self.mode = 'stream'
        self.img_size = img_size
        self.stride = stride

        if os.path.isfile(sources):
            with open(sources) as f:
                sources = [x.strip() for x in f.read().strip().splitlines() if len(x.strip())]
        else:
            sources = [sources]

        n = len(sources)
        self.imgs, self.fps, self.frames, self.threads = [None] * n, [0] * n, [0] * n, [None] * n
        self.sources = [clean_str(x) for x in sources]  # clean source names for later
        self.auto = auto
        for i, s in enumerate(sources):  # index, source
            # Start thread to read frames from video stream
            print(f'{i + 1}/{n}: {s}... ', end='')
            if 'youtube.com/' in s or 'youtu.be/' in s:  # if source is YouTube video
                check_requirements(('pafy', 'youtube_dl'))
                import pafy
                s = pafy.new(s).getbest(preftype="mp4").url  # YouTube URL
            s = eval(s) if s.isnumeric() else s  # i.e. s = '0' local webcam
            cap = cv2.VideoCapture(s)
            assert cap.isOpened(), f'Failed to open {s}'
            w = int(cap.get(cv2.CAP_PROP_FRAME_WIDTH))
            h = int(cap.get(cv2.CAP_PROP_FRAME_HEIGHT))
            self.fps[i] = max(cap.get(cv2.CAP_PROP_FPS) % 100, 0) or 30.0  # 30 FPS fallback
            self.frames[i] = max(int(cap.get(cv2.CAP_PROP_FRAME_COUNT)), 0) or float('inf')  # infinite stream fallback

            _, self.imgs[i] = cap.read()  # guarantee first frame
            self.threads[i] = Thread(target=self.update, args=([i, cap, s]), daemon=True)
            print(f" success ({self.frames[i]} frames {w}x{h} at {self.fps[i]:.2f} FPS)")
            self.threads[i].start()
        print('')  # newline

        # check for common shapes
        s = np.stack([letterbox(x, self.img_size, stride=self.stride, auto=self.auto)[0].shape for x in self.imgs])
        self.rect = np.unique(s, axis=0).shape[0] == 1  # rect inference if all shapes equal
        if not self.rect:
            print('WARNING: Different stream shapes detected. For optimal performance supply similarly-shaped streams.')

    def update(self, i, cap, stream):
        # Read stream `i` frames in daemon thread
        n, f, read = 0, self.frames[i], 1  # frame number, frame array, inference every 'read' frame
        while cap.isOpened() and n < f:
            n += 1
            # _, self.imgs[index] = cap.read()
            cap.grab()
            if n % read == 0:
                success, im = cap.retrieve()
                if success:
                    self.imgs[i] = im
                else:
                    print('WARNING: Video stream unresponsive, please check your IP camera connection.')
                    self.imgs[i] *= 0
                    cap.open(stream)  # re-open stream if signal was lost
            time.sleep(1 / self.fps[i])  # wait time

    def __iter__(self):
        self.count = -1
        return self

    def __next__(self):
        self.count += 1
        if not all(x.is_alive() for x in self.threads) or cv2.waitKey(1) == ord('q'):  # q to quit
            cv2.destroyAllWindows()
            raise StopIteration

        # Letterbox
        img0 = self.imgs.copy()
        img = [letterbox(x, self.img_size, stride=self.stride, auto=self.rect and self.auto)[0] for x in img0]

        # Stack
        img = np.stack(img, 0)

        # Convert
        img = img[..., ::-1].transpose((0, 3, 1, 2))  # BGR to RGB, BHWC to BCHW
        img = np.ascontiguousarray(img)

        return self.sources, img, img0, None

    def __len__(self):
        return len(self.sources)  # 1E12 frames = 32 streams at 30 FPS for 30 years


def img2label_paths(img_paths):
    # Define label paths as a function of image paths
    sa, sb = os.sep + 'images' + os.sep, os.sep + 'labels' + os.sep  # /images/, /labels/ substrings
    return [sb.join(x.rsplit(sa, 1)).rsplit('.', 1)[0] + '.txt' for x in img_paths]


class LoadImagesAndLabels(Dataset):
    # YOLOv5 train_loader/val_loader, loads images and labels for training and validation
    cache_version = 0.6  # dataset labels *.cache version

    def __init__(self, path, img_size=640, batch_size=16, augment=False, hyp=None, rect=False, image_weights=False,
                 cache_images=False, single_cls=False, stride=32, pad=0.0, prefix=''):
        self.img_size = img_size
        self.augment = augment
        self.hyp = hyp
        self.image_weights = image_weights
        self.rect = False if image_weights else rect
        self.mosaic = self.augment and not self.rect  # load 4 images at a time into a mosaic (only during training)
        self.mosaic_border = [-img_size // 2, -img_size // 2]
        self.stride = stride
        self.path = path
        self.albumentations = Albumentations() if augment else None

        try:
            f = []  # image files
            for p in path if isinstance(path, list) else [path]:
                p = Path(p)  # os-agnostic
                if p.is_dir():  # dir
                    f += glob.glob(str(p / '**' / '*.*'), recursive=True)
                    # f = list(p.rglob('*.*'))  # pathlib
                elif p.is_file():  # file
                    with open(p) as t:
                        t = t.read().strip().splitlines()
                        parent = str(p.parent) + os.sep
                        f += [x.replace('./', parent) if x.startswith('./') else x for x in t]  # local to global path
                        # f += [p.parent / x.lstrip(os.sep) for x in t]  # local to global path (pathlib)
                else:
                    raise Exception(f'{prefix}{p} does not exist')
<<<<<<< HEAD
            self.img_files = sorted(x.replace('/', os.sep) for x in f if x.split('.')[-1].lower() in IMG_FORMATS)
            # self.img_files = sorted([x for x in f if x.suffix[1:].lower() in img_formats])  # pathlib
=======
            self.img_files = sorted([x.replace('/', os.sep) for x in f if x.split('.')[-1].lower() in IMG_FORMATS])
            # self.img_files = sorted([x for x in f if x.suffix[1:].lower() in IMG_FORMATS])  # pathlib
>>>>>>> 15e8c4c1
            assert self.img_files, f'{prefix}No images found'
        except Exception as e:
            raise Exception(f'{prefix}Error loading data from {path}: {e}\nSee {HELP_URL}')

        # Check cache
        self.label_files = img2label_paths(self.img_files)  # labels
        cache_path = (p if p.is_file() else Path(self.label_files[0]).parent).with_suffix('.cache')
        try:
            cache, exists = np.load(cache_path, allow_pickle=True).item(), True  # load dict
            assert cache['version'] == self.cache_version  # same version
            assert cache['hash'] == get_hash(self.label_files + self.img_files)  # same hash
        except:
            cache, exists = self.cache_labels(cache_path, prefix), False  # cache

        # Display cache
        nf, nm, ne, nc, n = cache.pop('results')  # found, missing, empty, corrupted, total
        if exists:
            d = f"Scanning '{cache_path}' images and labels... {nf} found, {nm} missing, {ne} empty, {nc} corrupted"
            tqdm(None, desc=prefix + d, total=n, initial=n)  # display cache results
            if cache['msgs']:
                logging.info('\n'.join(cache['msgs']))  # display warnings
        assert nf > 0 or not augment, f'{prefix}No labels in {cache_path}. Can not train without labels. See {HELP_URL}'

        # Read cache
        [cache.pop(k) for k in ('hash', 'version', 'msgs')]  # remove items
        labels, shapes, self.segments = zip(*cache.values())
        self.labels = list(labels)
        self.shapes = np.array(shapes, dtype=np.float64)
        self.img_files = list(cache.keys())  # update
        self.label_files = img2label_paths(cache.keys())  # update
        n = len(shapes)  # number of images
        bi = np.floor(np.arange(n) / batch_size).astype(np.int)  # batch index
        nb = bi[-1] + 1  # number of batches
        self.batch = bi  # batch index of image
        self.n = n
        self.indices = range(n)

        # Update labels
        include_class = []  # filter labels to include only these classes (optional)
        include_class_array = np.array(include_class).reshape(1, -1)
        for i, (label, segment) in enumerate(zip(self.labels, self.segments)):
            if include_class:
                j = (label[:, 0:1] == include_class_array).any(1)
                self.labels[i] = label[j]
                if segment:
                    self.segments[i] = segment[j]
            if single_cls:  # single-class training, merge all classes into 0
                self.labels[i][:, 0] = 0
                if segment:
                    self.segments[i][:, 0] = 0

        # Rectangular Training
        if self.rect:
            # Sort by aspect ratio
            s = self.shapes  # wh
            ar = s[:, 1] / s[:, 0]  # aspect ratio
            irect = ar.argsort()
            self.img_files = [self.img_files[i] for i in irect]
            self.label_files = [self.label_files[i] for i in irect]
            self.labels = [self.labels[i] for i in irect]
            self.shapes = s[irect]  # wh
            ar = ar[irect]

            # Set training image shapes
            shapes = [[1, 1]] * nb
            for i in range(nb):
                ari = ar[bi == i]
                mini, maxi = ari.min(), ari.max()
                if maxi < 1:
                    shapes[i] = [maxi, 1]
                elif mini > 1:
                    shapes[i] = [1, 1 / mini]

            self.batch_shapes = np.ceil(np.array(shapes) * img_size / stride + pad).astype(np.int) * stride

        # Cache images into memory for faster training (WARNING: large datasets may exceed system RAM)
        self.imgs, self.img_npy = [None] * n, [None] * n
        if cache_images:
            if cache_images == 'disk':
                self.im_cache_dir = Path(Path(self.img_files[0]).parent.as_posix() + '_npy')
                self.img_npy = [self.im_cache_dir / Path(f).with_suffix('.npy').name for f in self.img_files]
                self.im_cache_dir.mkdir(parents=True, exist_ok=True)
            gb = 0  # Gigabytes of cached images
            self.img_hw0, self.img_hw = [None] * n, [None] * n
            results = ThreadPool(NUM_THREADS).imap(lambda x: load_image(*x), zip(repeat(self), range(n)))
            pbar = tqdm(enumerate(results), total=n)
            for i, x in pbar:
                if cache_images == 'disk':
                    if not self.img_npy[i].exists():
                        np.save(self.img_npy[i].as_posix(), x[0])
                    gb += self.img_npy[i].stat().st_size
                else:
                    self.imgs[i], self.img_hw0[i], self.img_hw[i] = x  # im, hw_orig, hw_resized = load_image(self, i)
                    gb += self.imgs[i].nbytes
                pbar.desc = f'{prefix}Caching images ({gb / 1E9:.1f}GB {cache_images})'
            pbar.close()

    def cache_labels(self, path=Path('./labels.cache'), prefix=''):
        # Cache dataset labels, check images and read shapes
        x = {}  # dict
        nm, nf, ne, nc, msgs = 0, 0, 0, 0, []  # number missing, found, empty, corrupt, messages
        desc = f"{prefix}Scanning '{path.parent / path.stem}' images and labels..."
        with Pool(NUM_THREADS) as pool:
            pbar = tqdm(pool.imap(verify_image_label, zip(self.img_files, self.label_files, repeat(prefix))),
                        desc=desc, total=len(self.img_files))
            for im_file, l, shape, segments, nm_f, nf_f, ne_f, nc_f, msg in pbar:
                nm += nm_f
                nf += nf_f
                ne += ne_f
                nc += nc_f
                if im_file:
                    x[im_file] = [l, shape, segments]
                if msg:
                    msgs.append(msg)
                pbar.desc = f"{desc}{nf} found, {nm} missing, {ne} empty, {nc} corrupted"

        pbar.close()
        if msgs:
            logging.info('\n'.join(msgs))
        if nf == 0:
            logging.info(f'{prefix}WARNING: No labels found in {path}. See {HELP_URL}')
        x['hash'] = get_hash(self.label_files + self.img_files)
        x['results'] = nf, nm, ne, nc, len(self.img_files)
        x['msgs'] = msgs  # warnings
        x['version'] = self.cache_version  # cache version
        try:
            np.save(path, x)  # save cache for next time
            path.with_suffix('.cache.npy').rename(path)  # remove .npy suffix
            logging.info(f'{prefix}New cache created: {path}')
        except Exception as e:
            logging.info(f'{prefix}WARNING: Cache directory {path.parent} is not writeable: {e}')  # path not writeable
        return x

    def __len__(self):
        return len(self.img_files)

    # def __iter__(self):
    #     self.count = -1
    #     print('ran dataset iter')
    #     #self.shuffled_vector = np.random.permutation(self.nF) if self.augment else np.arange(self.nF)
    #     return self

    def __getitem__(self, index):
        index = self.indices[index]  # linear, shuffled, or image_weights

        hyp = self.hyp
        mosaic = self.mosaic and random.random() < hyp['mosaic']
        if mosaic:
            # Load mosaic
            img, labels = load_mosaic(self, index)
            shapes = None

            # MixUp augmentation
            if random.random() < hyp['mixup']:
                img, labels = mixup(img, labels, *load_mosaic(self, random.randint(0, self.n - 1)))

        else:
            # Load image
            img, (h0, w0), (h, w) = load_image(self, index)

            # Letterbox
            shape = self.batch_shapes[self.batch[index]] if self.rect else self.img_size  # final letterboxed shape
            img, ratio, pad = letterbox(img, shape, auto=False, scaleup=self.augment)
            shapes = (h0, w0), ((h / h0, w / w0), pad)  # for COCO mAP rescaling

            labels = self.labels[index].copy()
            if labels.size:  # normalized xywh to pixel xyxy format
                labels[:, 1:] = xywhn2xyxy(labels[:, 1:], ratio[0] * w, ratio[1] * h, padw=pad[0], padh=pad[1])

            if self.augment:
                img, labels = random_perspective(img, labels,
                                                 degrees=hyp['degrees'],
                                                 translate=hyp['translate'],
                                                 scale=hyp['scale'],
                                                 shear=hyp['shear'],
                                                 perspective=hyp['perspective'])

        nl = len(labels)  # number of labels
        if nl:
            labels[:, 1:5] = xyxy2xywhn(labels[:, 1:5], w=img.shape[1], h=img.shape[0], clip=True, eps=1E-3)

        if self.augment:
            # Albumentations
            img, labels = self.albumentations(img, labels)
            nl = len(labels)  # update after albumentations

            # HSV color-space
            augment_hsv(img, hgain=hyp['hsv_h'], sgain=hyp['hsv_s'], vgain=hyp['hsv_v'])

            # Flip up-down
            if random.random() < hyp['flipud']:
                img = np.flipud(img)
                if nl:
                    labels[:, 2] = 1 - labels[:, 2]

            # Flip left-right
            if random.random() < hyp['fliplr']:
                img = np.fliplr(img)
                if nl:
                    labels[:, 1] = 1 - labels[:, 1]

            # Cutouts
            # labels = cutout(img, labels, p=0.5)

        labels_out = torch.zeros((nl, 6))
        if nl:
            labels_out[:, 1:] = torch.from_numpy(labels)

        # Convert
        img = img.transpose((2, 0, 1))[::-1]  # HWC to CHW, BGR to RGB
        img = np.ascontiguousarray(img)

        return torch.from_numpy(img), labels_out, self.img_files[index], shapes

    @staticmethod
    def collate_fn(batch):
        img, label, path, shapes = zip(*batch)  # transposed
        for i, l in enumerate(label):
            l[:, 0] = i  # add target image index for build_targets()
        return torch.stack(img, 0), torch.cat(label, 0), path, shapes

    @staticmethod
    def collate_fn4(batch):
        img, label, path, shapes = zip(*batch)  # transposed
        n = len(shapes) // 4
        img4, label4, path4, shapes4 = [], [], path[:n], shapes[:n]

        ho = torch.tensor([[0., 0, 0, 1, 0, 0]])
        wo = torch.tensor([[0., 0, 1, 0, 0, 0]])
        s = torch.tensor([[1, 1, .5, .5, .5, .5]])  # scale
        for i in range(n):  # zidane torch.zeros(16,3,720,1280)  # BCHW
            i *= 4
            if random.random() < 0.5:
                im = F.interpolate(img[i].unsqueeze(0).float(), scale_factor=2., mode='bilinear', align_corners=False)[
                    0].type(img[i].type())
                l = label[i]
            else:
                im = torch.cat((torch.cat((img[i], img[i + 1]), 1), torch.cat((img[i + 2], img[i + 3]), 1)), 2)
                l = torch.cat((label[i], label[i + 1] + ho, label[i + 2] + wo, label[i + 3] + ho + wo), 0) * s
            img4.append(im)
            label4.append(l)

        for i, l in enumerate(label4):
            l[:, 0] = i  # add target image index for build_targets()

        return torch.stack(img4, 0), torch.cat(label4, 0), path4, shapes4


# Ancillary functions --------------------------------------------------------------------------------------------------
def load_image(self, i):
    # loads 1 image from dataset index 'i', returns im, original hw, resized hw
    im = self.imgs[i]
    if im is None:  # not cached in ram
        npy = self.img_npy[i]
        if npy and npy.exists():  # load npy
            im = np.load(npy)
        else:  # read image
            path = self.img_files[i]
            im = cv2.imread(path)  # BGR
            assert im is not None, 'Image Not Found ' + path
        h0, w0 = im.shape[:2]  # orig hw
        r = self.img_size / max(h0, w0)  # ratio
        if r != 1:  # if sizes are not equal
            im = cv2.resize(im, (int(w0 * r), int(h0 * r)),
                            interpolation=cv2.INTER_AREA if r < 1 and not self.augment else cv2.INTER_LINEAR)
        return im, (h0, w0), im.shape[:2]  # im, hw_original, hw_resized
    else:
        return self.imgs[i], self.img_hw0[i], self.img_hw[i]  # im, hw_original, hw_resized


def load_mosaic(self, index):
    # YOLOv5 4-mosaic loader. Loads 1 image + 3 random images into a 4-image mosaic
    labels4, segments4 = [], []
    s = self.img_size
    yc, xc = (int(random.uniform(-x, 2 * s + x)) for x in self.mosaic_border)  # mosaic center x, y
    indices = [index] + random.choices(self.indices, k=3)  # 3 additional image indices
    random.shuffle(indices)
    for i, index in enumerate(indices):
        # Load image
        img, _, (h, w) = load_image(self, index)

        # place img in img4
        if i == 0:  # top left
            img4 = np.full((s * 2, s * 2, img.shape[2]), 114, dtype=np.uint8)  # base image with 4 tiles
            x1a, y1a, x2a, y2a = max(xc - w, 0), max(yc - h, 0), xc, yc  # xmin, ymin, xmax, ymax (large image)
            x1b, y1b, x2b, y2b = w - (x2a - x1a), h - (y2a - y1a), w, h  # xmin, ymin, xmax, ymax (small image)
        elif i == 1:  # top right
            x1a, y1a, x2a, y2a = xc, max(yc - h, 0), min(xc + w, s * 2), yc
            x1b, y1b, x2b, y2b = 0, h - (y2a - y1a), min(w, x2a - x1a), h
        elif i == 2:  # bottom left
            x1a, y1a, x2a, y2a = max(xc - w, 0), yc, xc, min(s * 2, yc + h)
            x1b, y1b, x2b, y2b = w - (x2a - x1a), 0, w, min(y2a - y1a, h)
        elif i == 3:  # bottom right
            x1a, y1a, x2a, y2a = xc, yc, min(xc + w, s * 2), min(s * 2, yc + h)
            x1b, y1b, x2b, y2b = 0, 0, min(w, x2a - x1a), min(y2a - y1a, h)

        img4[y1a:y2a, x1a:x2a] = img[y1b:y2b, x1b:x2b]  # img4[ymin:ymax, xmin:xmax]
        padw = x1a - x1b
        padh = y1a - y1b

        # Labels
        labels, segments = self.labels[index].copy(), self.segments[index].copy()
        if labels.size:
            labels[:, 1:] = xywhn2xyxy(labels[:, 1:], w, h, padw, padh)  # normalized xywh to pixel xyxy format
            segments = [xyn2xy(x, w, h, padw, padh) for x in segments]
        labels4.append(labels)
        segments4.extend(segments)

    # Concat/clip labels
    labels4 = np.concatenate(labels4, 0)
    for x in (labels4[:, 1:], *segments4):
        np.clip(x, 0, 2 * s, out=x)  # clip when using random_perspective()
    # img4, labels4 = replicate(img4, labels4)  # replicate

    # Augment
    img4, labels4, segments4 = copy_paste(img4, labels4, segments4, p=self.hyp['copy_paste'])
    img4, labels4 = random_perspective(img4, labels4, segments4,
                                       degrees=self.hyp['degrees'],
                                       translate=self.hyp['translate'],
                                       scale=self.hyp['scale'],
                                       shear=self.hyp['shear'],
                                       perspective=self.hyp['perspective'],
                                       border=self.mosaic_border)  # border to remove

    return img4, labels4


def load_mosaic9(self, index):
    # YOLOv5 9-mosaic loader. Loads 1 image + 8 random images into a 9-image mosaic
    labels9, segments9 = [], []
    s = self.img_size
    indices = [index] + random.choices(self.indices, k=8)  # 8 additional image indices
    random.shuffle(indices)
    for i, index in enumerate(indices):
        # Load image
        img, _, (h, w) = load_image(self, index)

        # place img in img9
        if i == 0:  # center
            img9 = np.full((s * 3, s * 3, img.shape[2]), 114, dtype=np.uint8)  # base image with 4 tiles
            h0, w0 = h, w
            c = s, s, s + w, s + h  # xmin, ymin, xmax, ymax (base) coordinates
        elif i == 1:  # top
            c = s, s - h, s + w, s
        elif i == 2:  # top right
            c = s + wp, s - h, s + wp + w, s
        elif i == 3:  # right
            c = s + w0, s, s + w0 + w, s + h
        elif i == 4:  # bottom right
            c = s + w0, s + hp, s + w0 + w, s + hp + h
        elif i == 5:  # bottom
            c = s + w0 - w, s + h0, s + w0, s + h0 + h
        elif i == 6:  # bottom left
            c = s + w0 - wp - w, s + h0, s + w0 - wp, s + h0 + h
        elif i == 7:  # left
            c = s - w, s + h0 - h, s, s + h0
        elif i == 8:  # top left
            c = s - w, s + h0 - hp - h, s, s + h0 - hp

        padx, pady = c[:2]
        x1, y1, x2, y2 = (max(x, 0) for x in c)  # allocate coords

        # Labels
        labels, segments = self.labels[index].copy(), self.segments[index].copy()
        if labels.size:
            labels[:, 1:] = xywhn2xyxy(labels[:, 1:], w, h, padx, pady)  # normalized xywh to pixel xyxy format
            segments = [xyn2xy(x, w, h, padx, pady) for x in segments]
        labels9.append(labels)
        segments9.extend(segments)

        # Image
        img9[y1:y2, x1:x2] = img[y1 - pady:, x1 - padx:]  # img9[ymin:ymax, xmin:xmax]
        hp, wp = h, w  # height, width previous

    # Offset
    yc, xc = (int(random.uniform(0, s)) for _ in self.mosaic_border)  # mosaic center x, y
    img9 = img9[yc:yc + 2 * s, xc:xc + 2 * s]

    # Concat/clip labels
    labels9 = np.concatenate(labels9, 0)
    labels9[:, [1, 3]] -= xc
    labels9[:, [2, 4]] -= yc
    c = np.array([xc, yc])  # centers
    segments9 = [x - c for x in segments9]

    for x in (labels9[:, 1:], *segments9):
        np.clip(x, 0, 2 * s, out=x)  # clip when using random_perspective()
    # img9, labels9 = replicate(img9, labels9)  # replicate

    # Augment
    img9, labels9 = random_perspective(img9, labels9, segments9,
                                       degrees=self.hyp['degrees'],
                                       translate=self.hyp['translate'],
                                       scale=self.hyp['scale'],
                                       shear=self.hyp['shear'],
                                       perspective=self.hyp['perspective'],
                                       border=self.mosaic_border)  # border to remove

    return img9, labels9


def create_folder(path='./new'):
    # Create folder
    if os.path.exists(path):
        shutil.rmtree(path)  # delete output folder
    os.makedirs(path)  # make new output folder


def flatten_recursive(path='../datasets/coco128'):
    # Flatten a recursive directory by bringing all files to top level
    new_path = Path(path + '_flat')
    create_folder(new_path)
    for file in tqdm(glob.glob(str(Path(path)) + '/**/*.*', recursive=True)):
        shutil.copyfile(file, new_path / Path(file).name)


def extract_boxes(path='../datasets/coco128'):  # from utils.datasets import *; extract_boxes()
    # Convert detection dataset into classification dataset, with one directory per class
    path = Path(path)  # images dir
    shutil.rmtree(path / 'classifier') if (path / 'classifier').is_dir() else None  # remove existing
    files = list(path.rglob('*.*'))
    n = len(files)  # number of files
    for im_file in tqdm(files, total=n):
        if im_file.suffix[1:] in IMG_FORMATS:
            # image
            im = cv2.imread(str(im_file))[..., ::-1]  # BGR to RGB
            h, w = im.shape[:2]

            # labels
            lb_file = Path(img2label_paths([str(im_file)])[0])
            if Path(lb_file).exists():
                with open(lb_file) as f:
                    lb = np.array([x.split() for x in f.read().strip().splitlines()], dtype=np.float32)  # labels

                for j, x in enumerate(lb):
                    c = int(x[0])  # class
                    f = (path / 'classifier') / f'{c}' / f'{path.stem}_{im_file.stem}_{j}.jpg'  # new filename
                    if not f.parent.is_dir():
                        f.parent.mkdir(parents=True)

                    b = x[1:] * [w, h, w, h]  # box
                    # b[2:] = b[2:].max()  # rectangle to square
                    b[2:] = b[2:] * 1.2 + 3  # pad
                    b = xywh2xyxy(b.reshape(-1, 4)).ravel().astype(np.int)

                    b[[0, 2]] = np.clip(b[[0, 2]], 0, w)  # clip boxes outside of image
                    b[[1, 3]] = np.clip(b[[1, 3]], 0, h)
                    assert cv2.imwrite(str(f), im[b[1]:b[3], b[0]:b[2]]), f'box failure in {f}'


def autosplit(path='../datasets/coco128/images', weights=(0.9, 0.1, 0.0), annotated_only=False):
    """ Autosplit a dataset into train/val/test splits and save path/autosplit_*.txt files
    Usage: from utils.datasets import *; autosplit()
    Arguments
        path:            Path to images directory
        weights:         Train, val, test weights (list, tuple)
        annotated_only:  Only use images with an annotated txt file
    """
    path = Path(path)  # images dir
<<<<<<< HEAD
    files = sum((list(path.rglob(f"*.{img_ext}")) for img_ext in IMG_FORMATS), [])  # image files only
=======
    files = sorted([x for x in path.rglob('*.*') if x.suffix[1:].lower() in IMG_FORMATS])  # image files only
>>>>>>> 15e8c4c1
    n = len(files)  # number of files
    random.seed(0)  # for reproducibility
    indices = random.choices([0, 1, 2], weights=weights, k=n)  # assign each image to a split

    txt = ['autosplit_train.txt', 'autosplit_val.txt', 'autosplit_test.txt']  # 3 txt files
    [(path.parent / x).unlink(missing_ok=True) for x in txt]  # remove existing

    print(f'Autosplitting images from {path}' + ', using *.txt labeled images only' * annotated_only)
    for i, img in tqdm(zip(indices, files), total=n):
        if not annotated_only or Path(img2label_paths([str(img)])[0]).exists():  # check label
            with open(path.parent / txt[i], 'a') as f:
                f.write('./' + img.relative_to(path.parent).as_posix() + '\n')  # add image to txt file


def verify_image_label(args):
    # Verify one image-label pair
    im_file, lb_file, prefix = args
    nm, nf, ne, nc, msg, segments = 0, 0, 0, 0, '', []  # number (missing, found, empty, corrupt), message, segments
    try:
        # verify images
        im = Image.open(im_file)
        im.verify()  # PIL verify
        shape = exif_size(im)  # image size
        assert (shape[0] > 9) & (shape[1] > 9), f'image size {shape} <10 pixels'
        assert im.format.lower() in IMG_FORMATS, f'invalid image format {im.format}'
        if im.format.lower() in ('jpg', 'jpeg'):
            with open(im_file, 'rb') as f:
                f.seek(-2, 2)
                if f.read() != b'\xff\xd9':  # corrupt JPEG
                    ImageOps.exif_transpose(Image.open(im_file)).save(im_file, 'JPEG', subsampling=0, quality=100)
                    msg = f'{prefix}WARNING: {im_file}: corrupt JPEG restored and saved'

        # verify labels
        if os.path.isfile(lb_file):
            nf = 1  # label found
            with open(lb_file) as f:
                l = [x.split() for x in f.read().strip().splitlines() if len(x)]
                if any([len(x) > 8 for x in l]):  # is segment
                    classes = np.array([x[0] for x in l], dtype=np.float32)
                    segments = [np.array(x[1:], dtype=np.float32).reshape(-1, 2) for x in l]  # (cls, xy1...)
                    l = np.concatenate((classes.reshape(-1, 1), segments2boxes(segments)), 1)  # (cls, xywh)
                l = np.array(l, dtype=np.float32)
            nl = len(l)
            if nl:
                assert l.shape[1] == 5, f'labels require 5 columns, {l.shape[1]} columns detected'
                assert (l >= 0).all(), f'negative label values {l[l < 0]}'
                assert (l[:, 1:] <= 1).all(), f'non-normalized or out of bounds coordinates {l[:, 1:][l[:, 1:] > 1]}'
                l = np.unique(l, axis=0)  # remove duplicate rows
                if len(l) < nl:
                    segments = np.unique(segments, axis=0)
                    msg = f'{prefix}WARNING: {im_file}: {nl - len(l)} duplicate labels removed'
            else:
                ne = 1  # label empty
                l = np.zeros((0, 5), dtype=np.float32)
        else:
            nm = 1  # label missing
            l = np.zeros((0, 5), dtype=np.float32)
        return im_file, l, shape, segments, nm, nf, ne, nc, msg
    except Exception as e:
        nc = 1
        msg = f'{prefix}WARNING: {im_file}: ignoring corrupt image/label: {e}'
        return [None, None, None, None, nm, nf, ne, nc, msg]


def dataset_stats(path='coco128.yaml', autodownload=False, verbose=False, profile=False, hub=False):
    """ Return dataset statistics dictionary with images and instances counts per split per class
    To run in parent directory: export PYTHONPATH="$PWD/yolov5"
    Usage1: from utils.datasets import *; dataset_stats('coco128.yaml', autodownload=True)
    Usage2: from utils.datasets import *; dataset_stats('../datasets/coco128_with_yaml.zip')
    Arguments
        path:           Path to data.yaml or data.zip (with data.yaml inside data.zip)
        autodownload:   Attempt to download dataset if not found locally
        verbose:        Print stats dictionary
    """

    def round_labels(labels):
        # Update labels to integer class and 6 decimal place floats
        return [[int(c), *(round(x, 4) for x in points)] for c, *points in labels]

    def unzip(path):
        # Unzip data.zip TODO: CONSTRAINT: path/to/abc.zip MUST unzip to 'path/to/abc/'
        if str(path).endswith('.zip'):  # path is data.zip
            assert Path(path).is_file(), f'Error unzipping {path}, file not found'
            ZipFile(path).extractall(path=path.parent)  # unzip
            dir = path.with_suffix('')  # dataset directory == zip name
            return True, str(dir), next(dir.rglob('*.yaml'))  # zipped, data_dir, yaml_path
        else:  # path is data.yaml
            return False, None, path

    def hub_ops(f, max_dim=1920):
        # HUB ops for 1 image 'f': resize and save at reduced quality in /dataset-hub for web/app viewing
        f_new = im_dir / Path(f).name  # dataset-hub image filename
        try:  # use PIL
            im = Image.open(f)
            r = max_dim / max(im.height, im.width)  # ratio
            if r < 1.0:  # image too large
                im = im.resize((int(im.width * r), int(im.height * r)))
            im.save(f_new, quality=75)  # save
        except Exception as e:  # use OpenCV
            print(f'WARNING: HUB ops PIL failure {f}: {e}')
            im = cv2.imread(f)
            im_height, im_width = im.shape[:2]
            r = max_dim / max(im_height, im_width)  # ratio
            if r < 1.0:  # image too large
                im = cv2.resize(im, (int(im_width * r), int(im_height * r)), interpolation=cv2.INTER_LINEAR)
            cv2.imwrite(str(f_new), im)

    zipped, data_dir, yaml_path = unzip(Path(path))
    with open(check_yaml(yaml_path), errors='ignore') as f:
        data = yaml.safe_load(f)  # data dict
        if zipped:
            data['path'] = data_dir  # TODO: should this be dir.resolve()?
    check_dataset(data, autodownload)  # download dataset if missing
    hub_dir = Path(data['path'] + ('-hub' if hub else ''))
    stats = {'nc': data['nc'], 'names': data['names']}  # statistics dictionary
    for split in 'train', 'val', 'test':
        if data.get(split) is None:
            stats[split] = None  # i.e. no test set
            continue
        x = []
        dataset = LoadImagesAndLabels(data[split])  # load dataset
        for label in tqdm(dataset.labels, total=dataset.n, desc='Statistics'):
            x.append(np.bincount(label[:, 0].astype(int), minlength=data['nc']))
        x = np.array(x)  # shape(128x80)
        stats[split] = {'instance_stats': {'total': int(x.sum()), 'per_class': x.sum(0).tolist()},
                        'image_stats': {'total': dataset.n, 'unlabelled': int(np.all(x == 0, 1).sum()),
                                        'per_class': (x > 0).sum(0).tolist()},
                        'labels': [{str(Path(k).name): round_labels(v.tolist())} for k, v in
                                   zip(dataset.img_files, dataset.labels)]}

        if hub:
            im_dir = hub_dir / 'images'
            im_dir.mkdir(parents=True, exist_ok=True)
            for _ in tqdm(ThreadPool(NUM_THREADS).imap(hub_ops, dataset.img_files), total=dataset.n, desc='HUB Ops'):
                pass

    # Profile
    stats_path = hub_dir / 'stats.json'
    if profile:
        for _ in range(1):
            file = stats_path.with_suffix('.npy')
            t1 = time.time()
            np.save(file, stats)
            t2 = time.time()
            x = np.load(file, allow_pickle=True)
            print(f'stats.npy times: {time.time() - t2:.3f}s read, {t2 - t1:.3f}s write')

            file = stats_path.with_suffix('.json')
            t1 = time.time()
            with open(file, 'w') as f:
                json.dump(stats, f)  # save stats *.json
            t2 = time.time()
            with open(file) as f:
                x = json.load(f)  # load hyps dict
            print(f'stats.json times: {time.time() - t2:.3f}s read, {t2 - t1:.3f}s write')

    # Save, print and return
    if hub:
        print(f'Saving {stats_path.resolve()}...')
        with open(stats_path, 'w') as f:
            json.dump(stats, f)  # save stats.json
    if verbose:
        print(json.dumps(stats, indent=2, sort_keys=False))
    return stats<|MERGE_RESOLUTION|>--- conflicted
+++ resolved
@@ -405,13 +405,8 @@
                         # f += [p.parent / x.lstrip(os.sep) for x in t]  # local to global path (pathlib)
                 else:
                     raise Exception(f'{prefix}{p} does not exist')
-<<<<<<< HEAD
-            self.img_files = sorted(x.replace('/', os.sep) for x in f if x.split('.')[-1].lower() in IMG_FORMATS)
-            # self.img_files = sorted([x for x in f if x.suffix[1:].lower() in img_formats])  # pathlib
-=======
             self.img_files = sorted([x.replace('/', os.sep) for x in f if x.split('.')[-1].lower() in IMG_FORMATS])
             # self.img_files = sorted([x for x in f if x.suffix[1:].lower() in IMG_FORMATS])  # pathlib
->>>>>>> 15e8c4c1
             assert self.img_files, f'{prefix}No images found'
         except Exception as e:
             raise Exception(f'{prefix}Error loading data from {path}: {e}\nSee {HELP_URL}')
@@ -871,11 +866,7 @@
         annotated_only:  Only use images with an annotated txt file
     """
     path = Path(path)  # images dir
-<<<<<<< HEAD
-    files = sum((list(path.rglob(f"*.{img_ext}")) for img_ext in IMG_FORMATS), [])  # image files only
-=======
     files = sorted([x for x in path.rglob('*.*') if x.suffix[1:].lower() in IMG_FORMATS])  # image files only
->>>>>>> 15e8c4c1
     n = len(files)  # number of files
     random.seed(0)  # for reproducibility
     indices = random.choices([0, 1, 2], weights=weights, k=n)  # assign each image to a split
