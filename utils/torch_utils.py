# YOLOv5 🚀 by Ultralytics, GPL-3.0 license
"""
PyTorch utils
"""

import datetime
import math
import os
import platform
import subprocess
import time
from contextlib import contextmanager
from copy import deepcopy
from pathlib import Path

import torch
import torch.distributed as dist
import torch.nn as nn
import torch.nn.functional as F

from utils.general import LOGGER

try:
    import thop  # for FLOPs computation
except ImportError:
    thop = None


@contextmanager
def torch_distributed_zero_first(local_rank: int):
    """
    Decorator to make all processes in distributed training wait for each local_master to do something.
    """
    if local_rank not in [-1, 0]:
        dist.barrier(device_ids=[local_rank])
    yield
    if local_rank == 0:
        dist.barrier(device_ids=[0])


def date_modified(path=__file__):
    # return human-readable file modification date, i.e.  '2021-3-26'
    t = datetime.datetime.fromtimestamp(Path(path).stat().st_mtime)
    return f'{t.year}-{t.month}-{t.day}'


def git_describe(path=Path(__file__).parent):  # path must be a directory
    # return human-readable git description, i.e.  v5.0-5-g3e25f1e
                                                 # https://git-scm.com/docs/git-describe
    s = f'git -C {path} describe --tags --long --always'
    try:
        return subprocess.check_output(s, shell=True, stderr=subprocess.STDOUT).decode()[:-1]
    except subprocess.CalledProcessError:
        return ''  # not a git repository

def device_count():
    # Returns number of CUDA devices available.  Safe version of
    # torch.cuda.device_count().  Only works on Linux.
    assert platform.system() == 'Linux', 'device_count() function only works on Linux'
    try:
        cmd = 'nvidia-smi -L | wc -l'
        return int(subprocess.run(cmd, shell=True, capture_output=True, check=True).stdout.decode().split()[-1])
    except Exception:
        return 0


def select_device(device='', batch_size=0, newline=True):
    # device = 'cpu' or '0' or '0,1,2,3'
    s = f'YOLOv5 🚀 {git_describe() or date_modified()} torch {torch.__version__} '  # string
    device = str(device).strip().lower().replace('cuda:', '')  # to string, 'cuda:0' to '0'
    cpu = device == 'cpu'
    if cpu:
        os.environ['CUDA_VISIBLE_DEVICES'] = '-1'  # force torch.cuda.is_available() = False
    elif device:  # non-cpu device requested
        os.environ['CUDA_VISIBLE_DEVICES'] = device  # set environment variable - must be before assert is_available()
        assert torch.cuda.is_available() and torch.cuda.device_count() >= len(device.replace(',', '')), \
            f"Invalid CUDA '--device {device}' requested, use '--device cpu' or pass valid CUDA device(s)"

    cuda = not cpu and torch.cuda.is_available()
    if cuda:
        devices = device.split(',') if device else '0'  # range(torch.cuda.device_count()) # i.e.  0,1,6,7
        n = len(devices)  # device count
        if n > 1 and batch_size > 0:  # check batch_size is divisible by device_count
            assert batch_size % n == 0, f'batch-size {batch_size} not multiple of GPU count {n}'
        space = ' ' * (len(s) + 1)
        for i, d in enumerate(devices):
            p = torch.cuda.get_device_properties(i)
            s += f"{'' if i == 0 else space}CUDA:{d} ({p.name}, {p.total_memory / 1024 ** 2:.0f}MiB)\n"  # bytes to MB
    else:
        s += 'CPU\n'

    if not newline:
        s = s.rstrip()
    LOGGER.info(s.encode().decode('ascii', 'ignore') if platform.system() == 'Windows' else s)  # emoji-safe
    return torch.device('cuda:0' if cuda else 'cpu')


def time_sync():
    # pytorch-accurate time
    if torch.cuda.is_available():
        torch.cuda.synchronize()
    return time.time()


def profile(input, ops, n=10, device=None):
    # YOLOv5 speed/memory/FLOPs profiler
    #
    # Usage:
    #     input = torch.randn(16, 3, 640, 640)
    #     m1 = lambda x: x * torch.sigmoid(x)
    #     m2 = nn.SiLU()
    #     profile(input, [m1, m2], n=100) # profile over 100 iterations

    results = []
    device = device or select_device()
    print(f"{'Params':>12s}{'GFLOPs':>12s}{'GPU_mem (GB)':>14s}{'forward (ms)':>14s}{'backward (ms)':>14s}"
          f"{'input':>24s}{'output':>24s}")

    for x in input if isinstance(input, list) else [input]:
        x = x.to(device)
        x.requires_grad = True
        for m in ops if isinstance(ops, list) else [ops]:
            m = m.to(device) if hasattr(m, 'to') else m  # device
            m = m.half() if hasattr(m, 'half') and isinstance(x, torch.Tensor) and x.dtype is torch.float16 else m
            tf, tb, t = 0, 0, [0, 0, 0]  # dt forward, backward
            try:
                flops = thop.profile(m, inputs=(x,), verbose=False)[0] / 1E9 * 2  # GFLOPs
            except Exception:
                flops = 0

            try:
                for _ in range(n):
                    t[0] = time_sync()
                    y = m(x)
                    t[1] = time_sync()
                    try:
                        _ = (sum(yi.sum() for yi in y) if isinstance(y, list) else y).sum().backward()
                        t[2] = time_sync()
<<<<<<< HEAD
                    except Exception as e:  # no backward method
                        # print(e) # for debug
=======
                    except Exception:  # no backward method
                        # print(e)  # for debug
>>>>>>> dc7e0930
                        t[2] = float('nan')
                    tf += (t[1] - t[0]) * 1000 / n  # ms per op forward
                    tb += (t[2] - t[1]) * 1000 / n  # ms per op backward
                mem = torch.cuda.memory_reserved() / 1E9 if torch.cuda.is_available() else 0  # (GB)
                s_in = tuple(x.shape) if isinstance(x, torch.Tensor) else 'list'
                s_out = tuple(y.shape) if isinstance(y, torch.Tensor) else 'list'
                p = sum(list(x.numel() for x in m.parameters())) if isinstance(m, nn.Module) else 0  # parameters
                print(f'{p:12}{flops:12.4g}{mem:>14.3f}{tf:14.4g}{tb:14.4g}{str(s_in):>24s}{str(s_out):>24s}')
                results.append([p, flops, mem, tf, tb, s_in, s_out])
            except Exception as e:
                print(e)
                results.append(None)
            torch.cuda.empty_cache()
    return results


def is_parallel(model):
    # Returns True if model is of type DP or DDP
    return type(model) in (nn.parallel.DataParallel, nn.parallel.DistributedDataParallel)


def de_parallel(model):
    # De-parallelize a model: returns single-GPU model if model is of type DP
    # or DDP
    return model.module if is_parallel(model) else model


def initialize_weights(model):
    for m in model.modules():
        t = type(m)
        if t is nn.Conv2d:
            pass  # nn.init.kaiming_normal_(m.weight, mode='fan_out', nonlinearity='relu')
        elif t is nn.BatchNorm2d:
            m.eps = 1e-3
            m.momentum = 0.03
        elif t in [nn.Hardswish, nn.LeakyReLU, nn.ReLU, nn.ReLU6, nn.SiLU]:
            m.inplace = True


def find_modules(model, mclass=nn.Conv2d):
    # Finds layer indices matching module class 'mclass'
    return [i for i, m in enumerate(model.module_list) if isinstance(m, mclass)]


def sparsity(model):
    # Return global model sparsity
    a, b = 0, 0
    for p in model.parameters():
        a += p.numel()
        b += (p == 0).sum()
    return b / a


def prune(model, amount=0.3):
    # Prune model to requested global sparsity
    import torch.nn.utils.prune as prune
    print('Pruning model... ', end='')
    for name, m in model.named_modules():
        if isinstance(m, nn.Conv2d):
            prune.l1_unstructured(m, name='weight', amount=amount)  # prune
            prune.remove(m, 'weight')  # make permanent
    print(' %.3g global sparsity' % sparsity(model))


def fuse_conv_and_bn(conv, bn):
    # Fuse convolution and batchnorm layers
    # https://tehnokv.com/posts/fusing-batchnorm-and-conv/
    fusedconv = nn.Conv2d(conv.in_channels,
                          conv.out_channels,
                          kernel_size=conv.kernel_size,
                          stride=conv.stride,
                          padding=conv.padding,
                          groups=conv.groups,
                          bias=True).requires_grad_(False).to(conv.weight.device)

    # prepare filters
    w_conv = conv.weight.clone().view(conv.out_channels, -1)
    w_bn = torch.diag(bn.weight.div(torch.sqrt(bn.eps + bn.running_var)))
    fusedconv.weight.copy_(torch.mm(w_bn, w_conv).view(fusedconv.weight.shape))

    # prepare spatial bias
    b_conv = torch.zeros(conv.weight.size(0), device=conv.weight.device) if conv.bias is None else conv.bias
    b_bn = bn.bias - bn.weight.mul(bn.running_mean).div(torch.sqrt(bn.running_var + bn.eps))
    fusedconv.bias.copy_(torch.mm(w_bn, b_conv.reshape(-1, 1)).reshape(-1) + b_bn)

    return fusedconv


def model_info(model, verbose=False, img_size=640):
    # Model information.  img_size may be int or list, i.e.  img_size=640 or
    # img_size=[640, 320]
    n_p = sum(x.numel() for x in model.parameters())  # number parameters
    n_g = sum(x.numel() for x in model.parameters() if x.requires_grad)  # number gradients
    if verbose:
        print(f"{'layer':>5} {'name':>40} {'gradient':>9} {'parameters':>12} {'shape':>20} {'mu':>10} {'sigma':>10}")
        for i, (name, p) in enumerate(model.named_parameters()):
            name = name.replace('module_list.', '')
            print('%5g %40s %9s %12g %20s %10.3g %10.3g' % (i, name, p.requires_grad, p.numel(), list(p.shape), p.mean(), p.std()))

    try:  # FLOPs
        from thop import profile
        stride = max(int(model.stride.max()), 32) if hasattr(model, 'stride') else 32
        img = torch.zeros((1, model.yaml.get('ch', 3), stride, stride), device=next(model.parameters()).device)  # input
        flops = profile(deepcopy(model), inputs=(img,), verbose=False)[0] / 1E9 * 2  # stride GFLOPs
        img_size = img_size if isinstance(img_size, list) else [img_size, img_size]  # expand if int/float
        fs = ', %.1f GFLOPs' % (flops * img_size[0] / stride * img_size[1] / stride)  # 640x640 GFLOPs
    except (ImportError, Exception):
        fs = ''

    LOGGER.info(f"Model Summary: {len(list(model.modules()))} layers, {n_p} parameters, {n_g} gradients{fs}")


def scale_img(img, ratio=1.0, same_shape=False, gs=32):  # img(16,3,256,416)
    # scales img(bs,3,y,x) by ratio constrained to gs-multiple
    if ratio == 1.0:
        return img
    else:
        h, w = img.shape[2:]
        s = (int(h * ratio), int(w * ratio))  # new size
        img = F.interpolate(img, size=s, mode='bilinear', align_corners=False)  # resize
        if not same_shape:  # pad/crop img
            h, w = (math.ceil(x * ratio / gs) * gs for x in (h, w))
        return F.pad(img, [0, w - s[1], 0, h - s[0]], value=0.447)  # value = imagenet mean

def copy_attr(a, b, include=(), exclude=()):
    # Copy attributes from b to a, options to only include [...] and to exclude
    # [...]
    for k, v in b.__dict__.items():
        if (len(include) and k not in include) or k.startswith('_') or k in exclude:
            continue
        else:
            setattr(a, k, v)


class EarlyStopping:
    # YOLOv5 simple early stopper
    def __init__(self, patience=30):
        self.best_fitness = 0.0  # i.e.  mAP
        self.best_epoch = 0
        self.patience = patience or float('inf')  # epochs to wait after fitness stops improving to stop
        self.possible_stop = False  # possible stop may occur next epoch

    def __call__(self, epoch, fitness):
        if fitness >= self.best_fitness:  # >= 0 to allow for early zero-fitness stage of training
            self.best_epoch = epoch
            self.best_fitness = fitness
        delta = epoch - self.best_epoch  # epochs without improvement
        self.possible_stop = delta >= (self.patience - 1)  # possible stop may occur next epoch
        stop = delta >= self.patience  # stop training if patience exceeded
        if stop:
            LOGGER.info(f'Stopping training early as no improvement observed in last {self.patience} epochs. '
                        f'Best results observed at epoch {self.best_epoch}, best model saved as best.pt.\n'
                        f'To update EarlyStopping(patience={self.patience}) pass a new patience value, '
                        f'i.e. `python train.py --patience 300` or use `--patience 0` to disable EarlyStopping.')
        return stop


class ModelEMA:
    """ Model Exponential Moving Average from https://github.com/rwightman/pytorch-image-models
    Keep a moving average of everything in the model state_dict (parameters and buffers).
    This is intended to allow functionality like
    https://www.tensorflow.org/api_docs/python/tf/train/ExponentialMovingAverage
    A smoothed version of the weights is necessary for some training schemes to perform well.
    This class is sensitive where it is initialized in the sequence of model init,
    GPU assignment and distributed training wrappers.
    """

    def __init__(self, model, decay=0.9999, updates=0):
        # Create EMA
        self.ema = deepcopy(de_parallel(model)).eval()  # FP32 EMA
        # if next(model.parameters()).device.type != 'cpu':
        #     self.ema.half() # FP16 EMA
        self.updates = updates  # number of EMA updates
        self.decay = lambda x: decay * (1 - math.exp(-x / 2000))  # decay exponential ramp (to help early epochs)
        for p in self.ema.parameters():
            p.requires_grad_(False)

    def update(self, model):
        # Update EMA parameters
        with torch.no_grad():
            self.updates += 1
            d = self.decay(self.updates)

            msd = de_parallel(model).state_dict()  # model state_dict
            for k, v in self.ema.state_dict().items():
                if v.dtype.is_floating_point:
                    v *= d
                    v += (1 - d) * msd[k].detach()

    def update_attr(self, model, include=(), exclude=('process_group', 'reducer')):
        # Update EMA attributes
        copy_attr(self.ema, model, include, exclude)



def intersect_dicts(da, db, exclude=()):
    # Dictionary intersection of matching keys and shapes, omitting 'exclude'
    # keys, using da values
    return {k: v for k, v in da.items() if k in db and not any(x in k for x in exclude) and v.shape == db[k].shape}



import torchvision


def load_classifier(name='resnet101', n=2):
    # Loads a pretrained model reshaped to n-class output
    model = torchvision.models.__dict__[name](pretrained=True)

    # ResNet model properties
    # input_size = [3, 224, 224]
    # input_space = 'RGB'
    # input_range = [0, 1]
    # mean = [0.485, 0.456, 0.406]
    # std = [0.229, 0.224, 0.225]

    # Reshape output to n classes
    filters = model.fc.weight.shape[1]
    model.fc.bias = nn.Parameter(torch.zeros(n), requires_grad=True)
    model.fc.weight = nn.Parameter(torch.zeros(n, filters), requires_grad=True)
    model.fc.out_features = n
    return model<|MERGE_RESOLUTION|>--- conflicted
+++ resolved
@@ -136,13 +136,8 @@
                     try:
                         _ = (sum(yi.sum() for yi in y) if isinstance(y, list) else y).sum().backward()
                         t[2] = time_sync()
-<<<<<<< HEAD
-                    except Exception as e:  # no backward method
-                        # print(e) # for debug
-=======
                     except Exception:  # no backward method
                         # print(e)  # for debug
->>>>>>> dc7e0930
                         t[2] = float('nan')
                     tf += (t[1] - t[0]) * 1000 / n  # ms per op forward
                     tb += (t[2] - t[1]) * 1000 / n  # ms per op backward
