📚 This guide explains how to use **Weights & Biases** (W&B) with YOLOv5 🚀. UPDATED 29 September 2021.
<<<<<<< HEAD

- [About Weights & Biases](#about-weights-&-biases)
- [First-Time Setup](#first-time-setup)
- [Viewing runs](#viewing-runs)
- [Advanced Usage: Dataset Versioning and Evaluation](#advanced-usage)
- [Reports: Share your work with the world!](#reports)
=======
* [About Weights & Biases](#about-weights-&-biases)
* [First-Time Setup](#first-time-setup)
* [Viewing runs](#viewing-runs)
* [Disabling wandb](#disabling-wandb)
* [Advanced Usage: Dataset Versioning and Evaluation](#advanced-usage)
* [Reports: Share your work with the world!](#reports)
>>>>>>> f2ca30a4

## About Weights & Biases

Think of [W&B](https://wandb.ai/site?utm_campaign=repo_yolo_wandbtutorial) like GitHub for machine learning models. With a few lines of code, save everything you need to debug, compare and reproduce your models — architecture, hyperparameters, git commits, model weights, GPU usage, and even datasets and predictions.

Used by top researchers including teams at OpenAI, Lyft, Github, and MILA, W&B is part of the new standard of best practices for machine learning. How W&B can help you optimize your machine learning workflows:

- [Debug](https://wandb.ai/wandb/getting-started/reports/Visualize-Debug-Machine-Learning-Models--VmlldzoyNzY5MDk#Free-2) model performance in real time
- [GPU usage](https://wandb.ai/wandb/getting-started/reports/Visualize-Debug-Machine-Learning-Models--VmlldzoyNzY5MDk#System-4) visualized automatically
- [Custom charts](https://wandb.ai/wandb/customizable-charts/reports/Powerful-Custom-Charts-To-Debug-Model-Peformance--VmlldzoyNzY4ODI) for powerful, extensible visualization
- [Share insights](https://wandb.ai/wandb/getting-started/reports/Visualize-Debug-Machine-Learning-Models--VmlldzoyNzY5MDk#Share-8) interactively with collaborators
- [Optimize hyperparameters](https://docs.wandb.com/sweeps) efficiently
- [Track](https://docs.wandb.com/artifacts) datasets, pipelines, and production models

## First-Time Setup

<details open>
 <summary> Toggle Details </summary>
When you first train, W&B will prompt you to create a new account and will generate an **API key** for you. If you are an existing user you can retrieve your key from https://wandb.ai/authorize. This key is used to tell W&B where to log your data. You only need to supply your key once, and then it is remembered on the same device.

W&B will create a cloud **project** (default is 'YOLOv5') for your training runs, and each new training run will be provided a unique run **name** within that project as project/name. You can also manually set your project and run name as:

```shell
$ python train.py --project ... --name ...
```

YOLOv5 notebook example: <a href="https://colab.research.google.com/github/ultralytics/yolov5/blob/master/tutorial.ipynb"><img src="https://colab.research.google.com/assets/colab-badge.svg" alt="Open In Colab"></a> <a href="https://www.kaggle.com/ultralytics/yolov5"><img src="https://kaggle.com/static/images/open-in-kaggle.svg" alt="Open In Kaggle"></a>
<img width="960" alt="Screen Shot 2021-09-29 at 10 23 13 PM" src="https://user-images.githubusercontent.com/26833433/135392431-1ab7920a-c49d-450a-b0b0-0c86ec86100e.png">

</details>

## Viewing Runs

<details open>
  <summary> Toggle Details </summary>
Run information streams from your environment to the W&B cloud console as you train. This allows you to monitor and even cancel runs in <b>realtime</b> . All important information is logged:

- Training & Validation losses
- Metrics: Precision, Recall, mAP@0.5, mAP@0.5:0.95
- Learning Rate over time
- A bounding box debugging panel, showing the training progress over time
- GPU: Type, **GPU Utilization**, power, temperature, **CUDA memory usage**
- System: Disk I/0, CPU utilization, RAM memory usage
- Your trained model as W&B Artifact
- Environment: OS and Python types, Git repository and state, **training command**

<p align="center"><img width="900" alt="Weights & Biases dashboard" src="https://user-images.githubusercontent.com/26833433/135390767-c28b050f-8455-4004-adb0-3b730386e2b2.png"></p>
</details>

<<<<<<< HEAD
</details>
=======
 ## Disabling wandb
* training after running `wandb disabled` inside that directory creates no wandb run
![Screenshot (84)](https://user-images.githubusercontent.com/15766192/143441777-c780bdd7-7cb4-4404-9559-b4316030a985.png)

* To enable wandb again, run `wandb online`
![Screenshot (85)](https://user-images.githubusercontent.com/15766192/143441866-7191b2cb-22f0-4e0f-ae64-2dc47dc13078.png)
>>>>>>> f2ca30a4

## Advanced Usage

You can leverage W&B artifacts and Tables integration to easily visualize and manage your datasets, models and training evaluations. Here are some quick examples to get you started.

<details open>
 <h3> 1: Train and Log Evaluation simultaneousy </h3>
   This is an extension of the previous section, but it'll also training after uploading the dataset. <b> This also evaluation Table</b>
   Evaluation table compares your predictions and ground truths across the validation set for each epoch. It uses the references to the already uploaded datasets,
   so no images will be uploaded from your system more than once.
 <details open>
  <summary> <b>Usage</b> </summary>
   <b>Code</b> <code> $ python train.py --upload_data val</code>

<<<<<<< HEAD
![Screenshot (64)](https://user-images.githubusercontent.com/15766192/128486078-d8433890-98a3-4d12-8986-b6c0e3fc64b9.png)

</details>

<h3> 2: Train and Log Evaluation simultaneousy </h3>
   This is an extension of the previous section, but it'll also training after uploading the dataset. <b> This also evaluation Table</b>
   Evaluation table compares your predictions and ground truths across the validation set for each epoch. It uses the references to the already uploaded datasets,
   so no images will be uploaded from your system more than once.
=======
![Screenshot from 2021-11-21 17-40-06](https://user-images.githubusercontent.com/15766192/142761183-c1696d8c-3f38-45ab-991a-bb0dfd98ae7d.png)
 </details>

 <h3>2. Visualize and Version Datasets</h3>
 Log, visualize, dynamically query, and understand your data with <a href='https://docs.wandb.ai/guides/data-vis/tables'>W&B Tables</a>. You can use the following command to log your dataset as a W&B Table. This will generate a <code>{dataset}_wandb.yaml</code> file which can be used to train from dataset artifact.
>>>>>>> f2ca30a4
 <details>
  <summary> <b>Usage</b> </summary>
   <b>Code</b> <code> $ python utils/logger/wandb/log_dataset.py --project ... --name ... --data .. </code>

<<<<<<< HEAD
![Screenshot (72)](https://user-images.githubusercontent.com/15766192/128979739-4cf63aeb-a76f-483f-8861-1c0100b938a5.png)
=======
 ![Screenshot (64)](https://user-images.githubusercontent.com/15766192/128486078-d8433890-98a3-4d12-8986-b6c0e3fc64b9.png)
 </details>
>>>>>>> f2ca30a4

</details>

<h3> 3: Train using dataset artifact </h3>
   When you upload a dataset as described in the first section, you get a new config file with an added `_wandb` to its name. This file contains the information that
   can be used to train a model directly from the dataset artifact. <b> This also logs evaluation </b>
 <details>
  <summary> <b>Usage</b> </summary>
   <b>Code</b> <code> $ python train.py --data {data}_wandb.yaml </code>

![Screenshot (72)](https://user-images.githubusercontent.com/15766192/128979739-4cf63aeb-a76f-483f-8861-1c0100b938a5.png)

</details>

<h3> 4: Save model checkpoints as artifacts </h3>
  To enable saving and versioning checkpoints of your experiment, pass `--save_period n` with the base cammand, where `n` represents checkpoint interval.
  You can also log both the dataset and model checkpoints simultaneously. If not passed, only the final model will be logged

<details>
  <summary> <b>Usage</b> </summary>
   <b>Code</b> <code> $ python train.py --save_period 1 </code>

![Screenshot (68)](https://user-images.githubusercontent.com/15766192/128726138-ec6c1f60-639d-437d-b4ee-3acd9de47ef3.png)

</details>

</details>

<h3> 5: Resume runs from checkpoint artifacts. </h3>
Any run can be resumed using artifacts if the <code>--resume</code> argument starts with <code>wandb-artifact://</code> prefix followed by the run path, i.e, <code>wandb-artifact://username/project/runid </code>. This doesn't require the model checkpoint to be present on the local system.

<details>
  <summary> <b>Usage</b> </summary>
   <b>Code</b> <code> $ python train.py --resume wandb-artifact://{run_path} </code>

![Screenshot (70)](https://user-images.githubusercontent.com/15766192/128728988-4e84b355-6c87-41ae-a591-14aecf45343e.png)

</details>

<h3> 6: Resume runs from dataset artifact & checkpoint artifacts. </h3>
 <b> Local dataset or model checkpoints are not required. This can be used to resume runs directly on a different device </b>
 The syntax is same as the previous section, but you'll need to lof both the dataset and model checkpoints as artifacts, i.e, set bot <code>--upload_dataset</code> or
 train from <code>_wandb.yaml</code> file and set <code>--save_period</code>

<details>
  <summary> <b>Usage</b> </summary>
   <b>Code</b> <code> $ python train.py --resume wandb-artifact://{run_path} </code>

![Screenshot (70)](https://user-images.githubusercontent.com/15766192/128728988-4e84b355-6c87-41ae-a591-14aecf45343e.png)

</details>

<<<<<<< HEAD
</details>

<h3> Reports </h3>
=======
 <h3> Reports </h3>
>>>>>>> f2ca30a4
W&B Reports can be created from your saved runs for sharing online. Once a report is created you will receive a link you can use to publically share your results. Here is an example report created from the COCO128 tutorial trainings of all four YOLOv5 models ([link](https://wandb.ai/glenn-jocher/yolov5_tutorial/reports/YOLOv5-COCO128-Tutorial-Results--VmlldzozMDI5OTY)).

<img width="900" alt="Weights & Biases Reports" src="https://user-images.githubusercontent.com/26833433/135394029-a17eaf86-c6c1-4b1d-bb80-b90e83aaffa7.png">

## Environments

YOLOv5 may be run in any of the following up-to-date verified environments (with all dependencies including [CUDA](https://developer.nvidia.com/cuda)/[CUDNN](https://developer.nvidia.com/cudnn), [Python](https://www.python.org/) and [PyTorch](https://pytorch.org/) preinstalled):

- **Google Colab and Kaggle** notebooks with free GPU: <a href="https://colab.research.google.com/github/ultralytics/yolov5/blob/master/tutorial.ipynb"><img src="https://colab.research.google.com/assets/colab-badge.svg" alt="Open In Colab"></a> <a href="https://www.kaggle.com/ultralytics/yolov5"><img src="https://kaggle.com/static/images/open-in-kaggle.svg" alt="Open In Kaggle"></a>
- **Google Cloud** Deep Learning VM. See [GCP Quickstart Guide](https://github.com/ultralytics/yolov5/wiki/GCP-Quickstart)
- **Amazon** Deep Learning AMI. See [AWS Quickstart Guide](https://github.com/ultralytics/yolov5/wiki/AWS-Quickstart)
- **Docker Image**. See [Docker Quickstart Guide](https://github.com/ultralytics/yolov5/wiki/Docker-Quickstart) <a href="https://hub.docker.com/r/ultralytics/yolov5"><img src="https://img.shields.io/docker/pulls/ultralytics/yolov5?logo=docker" alt="Docker Pulls"></a>

## Status

![CI CPU testing](https://github.com/ultralytics/yolov5/workflows/CI%20CPU%20testing/badge.svg)

If this badge is green, all [YOLOv5 GitHub Actions](https://github.com/ultralytics/yolov5/actions) Continuous Integration (CI) tests are currently passing. CI tests verify correct operation of YOLOv5 training ([train.py](https://github.com/ultralytics/yolov5/blob/master/train.py)), validation ([val.py](https://github.com/ultralytics/yolov5/blob/master/val.py)), inference ([detect.py](https://github.com/ultralytics/yolov5/blob/master/detect.py)) and export ([export.py](https://github.com/ultralytics/yolov5/blob/master/export.py)) on MacOS, Windows, and Ubuntu every 24 hours and on every commit.<|MERGE_RESOLUTION|>--- conflicted
+++ resolved
@@ -1,19 +1,11 @@
 📚 This guide explains how to use **Weights & Biases** (W&B) with YOLOv5 🚀. UPDATED 29 September 2021.
-<<<<<<< HEAD
 
-- [About Weights & Biases](#about-weights-&-biases)
-- [First-Time Setup](#first-time-setup)
-- [Viewing runs](#viewing-runs)
-- [Advanced Usage: Dataset Versioning and Evaluation](#advanced-usage)
-- [Reports: Share your work with the world!](#reports)
-=======
 * [About Weights & Biases](#about-weights-&-biases)
 * [First-Time Setup](#first-time-setup)
 * [Viewing runs](#viewing-runs)
 * [Disabling wandb](#disabling-wandb)
 * [Advanced Usage: Dataset Versioning and Evaluation](#advanced-usage)
 * [Reports: Share your work with the world!](#reports)
->>>>>>> f2ca30a4
 
 ## About Weights & Biases
 
@@ -63,16 +55,12 @@
 <p align="center"><img width="900" alt="Weights & Biases dashboard" src="https://user-images.githubusercontent.com/26833433/135390767-c28b050f-8455-4004-adb0-3b730386e2b2.png"></p>
 </details>
 
-<<<<<<< HEAD
-</details>
-=======
  ## Disabling wandb
 * training after running `wandb disabled` inside that directory creates no wandb run
 ![Screenshot (84)](https://user-images.githubusercontent.com/15766192/143441777-c780bdd7-7cb4-4404-9559-b4316030a985.png)
 
 * To enable wandb again, run `wandb online`
 ![Screenshot (85)](https://user-images.githubusercontent.com/15766192/143441866-7191b2cb-22f0-4e0f-ae64-2dc47dc13078.png)
->>>>>>> f2ca30a4
 
 ## Advanced Usage
 
@@ -87,32 +75,18 @@
   <summary> <b>Usage</b> </summary>
    <b>Code</b> <code> $ python train.py --upload_data val</code>
 
-<<<<<<< HEAD
-![Screenshot (64)](https://user-images.githubusercontent.com/15766192/128486078-d8433890-98a3-4d12-8986-b6c0e3fc64b9.png)
-
-</details>
-
-<h3> 2: Train and Log Evaluation simultaneousy </h3>
-   This is an extension of the previous section, but it'll also training after uploading the dataset. <b> This also evaluation Table</b>
-   Evaluation table compares your predictions and ground truths across the validation set for each epoch. It uses the references to the already uploaded datasets,
-   so no images will be uploaded from your system more than once.
-=======
 ![Screenshot from 2021-11-21 17-40-06](https://user-images.githubusercontent.com/15766192/142761183-c1696d8c-3f38-45ab-991a-bb0dfd98ae7d.png)
  </details>
 
  <h3>2. Visualize and Version Datasets</h3>
  Log, visualize, dynamically query, and understand your data with <a href='https://docs.wandb.ai/guides/data-vis/tables'>W&B Tables</a>. You can use the following command to log your dataset as a W&B Table. This will generate a <code>{dataset}_wandb.yaml</code> file which can be used to train from dataset artifact.
->>>>>>> f2ca30a4
+
  <details>
   <summary> <b>Usage</b> </summary>
    <b>Code</b> <code> $ python utils/logger/wandb/log_dataset.py --project ... --name ... --data .. </code>
 
-<<<<<<< HEAD
-![Screenshot (72)](https://user-images.githubusercontent.com/15766192/128979739-4cf63aeb-a76f-483f-8861-1c0100b938a5.png)
-=======
  ![Screenshot (64)](https://user-images.githubusercontent.com/15766192/128486078-d8433890-98a3-4d12-8986-b6c0e3fc64b9.png)
  </details>
->>>>>>> f2ca30a4
 
 </details>
 
@@ -165,13 +139,7 @@
 
 </details>
 
-<<<<<<< HEAD
-</details>
-
-<h3> Reports </h3>
-=======
  <h3> Reports </h3>
->>>>>>> f2ca30a4
 W&B Reports can be created from your saved runs for sharing online. Once a report is created you will receive a link you can use to publically share your results. Here is an example report created from the COCO128 tutorial trainings of all four YOLOv5 models ([link](https://wandb.ai/glenn-jocher/yolov5_tutorial/reports/YOLOv5-COCO128-Tutorial-Results--VmlldzozMDI5OTY)).
 
 <img width="900" alt="Weights & Biases Reports" src="https://user-images.githubusercontent.com/26833433/135394029-a17eaf86-c6c1-4b1d-bb80-b90e83aaffa7.png">
