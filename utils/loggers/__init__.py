# YOLOv5 🚀 by Ultralytics, GPL-3.0 license
"""
Logging utils
"""

import os
import warnings
from pathlib import Path

import pkg_resources as pkg
import torch
from torch.utils.tensorboard import SummaryWriter

from utils.general import colorstr, cv2, threaded
from utils.loggers.clearml.clearml_utils import ClearmlLogger
from utils.loggers.wandb.wandb_utils import WandbLogger
<<<<<<< HEAD
from utils.plots import plot_images, plot_results
from utils.segment.plots import plot_images_and_masks, plot_results_with_masks
=======
from utils.plots import plot_images, plot_labels, plot_results
>>>>>>> e0700cce
from utils.torch_utils import de_parallel

LOGGERS = ('csv', 'tb', 'wandb', 'clearml')  # *.csv, TensorBoard, Weights & Biases, ClearML
RANK = int(os.getenv('RANK', -1))

try:
    import wandb

    assert hasattr(wandb, '__version__')  # verify package import not local dir
    if pkg.parse_version(wandb.__version__) >= pkg.parse_version('0.12.2') and RANK in {0, -1}:
        try:
            wandb_login_success = wandb.login(timeout=30)
        except wandb.errors.UsageError:  # known non-TTY terminal issue
            wandb_login_success = False
        if not wandb_login_success:
            wandb = None
except (ImportError, AssertionError):
    wandb = None

try:
    import clearml

    assert hasattr(clearml, '__version__')  # verify package import not local dir
except (ImportError, AssertionError):
    clearml = None


class Loggers():
    # YOLOv5 Loggers class
    def __init__(self, save_dir=None, weights=None, opt=None, hyp=None, logger=None, include=LOGGERS):
        self.save_dir = save_dir
        self.weights = weights
        self.opt = opt
        self.hyp = hyp
        self.logger = logger  # for printing results to console
        self.include = include
        self.keys = [
            'train/box_loss',
            'train/obj_loss',
            'train/cls_loss',  # train loss
            'metrics/precision',
            'metrics/recall',
            'metrics/mAP_0.5',
            'metrics/mAP_0.5:0.95',  # metrics
            'val/box_loss',
            'val/obj_loss',
            'val/cls_loss',  # val loss
            'x/lr0',
            'x/lr1',
            'x/lr2']  # params
        self.best_keys = ['best/epoch', 'best/precision', 'best/recall', 'best/mAP_0.5', 'best/mAP_0.5:0.95']
        for k in LOGGERS:
            setattr(self, k, None)  # init empty logger dictionary
        self.csv = True  # always log to csv

        # Messages
        if not wandb:
            prefix = colorstr('Weights & Biases: ')
            s = f"{prefix}run 'pip install wandb' to automatically track and visualize YOLOv5 🚀 runs in Weights & Biases"
            self.logger.info(s)
        if not clearml:
            prefix = colorstr('ClearML: ')
            s = f"{prefix}run 'pip install clearml' to automatically track, visualize and remotely train YOLOv5 🚀 in ClearML"
            self.logger.info(s)

        # TensorBoard
        s = self.save_dir
        if 'tb' in self.include and not self.opt.evolve:
            prefix = colorstr('TensorBoard: ')
            self.logger.info(f"{prefix}Start with 'tensorboard --logdir {s.parent}', view at http://localhost:6006/")
            self.tb = SummaryWriter(str(s))

        # W&B
        if wandb and 'wandb' in self.include:
            wandb_artifact_resume = isinstance(self.opt.resume, str) and self.opt.resume.startswith('wandb-artifact://')
            run_id = torch.load(self.weights).get('wandb_id') if self.opt.resume and not wandb_artifact_resume else None
            self.opt.hyp = self.hyp  # add hyperparameters
            self.wandb = WandbLogger(self.opt, run_id)
            # temp warn. because nested artifacts not supported after 0.12.10
            if pkg.parse_version(wandb.__version__) >= pkg.parse_version('0.12.11'):
                s = "YOLOv5 temporarily requires wandb version 0.12.10 or below. Some features may not work as expected."
                self.logger.warning(s)
        else:
            self.wandb = None

        # ClearML
        if clearml and 'clearml' in self.include:
            self.clearml = ClearmlLogger(self.opt, self.hyp)
        else:
            self.clearml = None

    def on_train_start(self):
        # Callback runs on train start
        pass

    def on_pretrain_routine_end(self, labels, names, plots):
        # Callback runs on pre-train routine end
        if plots:
            plot_labels(labels, names, self.save_dir)
        paths = self.save_dir.glob('*labels*.jpg')  # training labels
        if self.wandb:
            self.wandb.log({"Labels": [wandb.Image(str(x), caption=x.name) for x in paths]})
        # if self.clearml:
        #    pass  # ClearML saves these images automatically using hooks

    def on_train_batch_end(self, ni, model, imgs, targets, paths, plots):
        # Callback runs on train batch end
        # ni: number integrated batches (since train start)
        if plots:
            if ni == 0 and not self.opt.sync_bn and self.tb:
                log_tensorboard_graph(self.tb, model, imgsz=list(imgs.shape[2:4]))
            if ni < 3:
                f = self.save_dir / f'train_batch{ni}.jpg'  # filename
                plot_images(imgs, targets, paths, f)
            if (self.wandb or self.clearml) and ni == 10:
                files = sorted(self.save_dir.glob('train*.jpg'))
                if self.wandb:
                    self.wandb.log({'Mosaics': [wandb.Image(str(f), caption=f.name) for f in files if f.exists()]})
                if self.clearml:
                    self.clearml.log_debug_samples(files, title='Mosaics')

    def on_train_epoch_end(self, epoch):
        # Callback runs on train epoch end
        if self.wandb:
            self.wandb.current_epoch = epoch + 1

    def on_val_image_end(self, pred, predn, path, names, im):
        # Callback runs on val image end
        if self.wandb:
            self.wandb.val_one_image(pred, predn, path, names, im)
        if self.clearml:
            self.clearml.log_image_with_boxes(path, pred, names, im)

    def on_val_end(self):
        # Callback runs on val end
        if self.wandb or self.clearml:
            files = sorted(self.save_dir.glob('val*.jpg'))
            if self.wandb:
                self.wandb.log({"Validation": [wandb.Image(str(f), caption=f.name) for f in files]})
            if self.clearml:
                self.clearml.log_debug_samples(files, title='Validation')

    def on_fit_epoch_end(self, vals, epoch, best_fitness, fi):
        # Callback runs at the end of each fit (train+val) epoch
        x = dict(zip(self.keys, vals))
        if self.csv:
            file = self.save_dir / 'results.csv'
            n = len(x) + 1  # number of cols
            s = '' if file.exists() else (('%20s,' * n % tuple(['epoch'] + self.keys)).rstrip(',') + '\n')  # add header
            with open(file, 'a') as f:
                f.write(s + ('%20.5g,' * n % tuple([epoch] + vals)).rstrip(',') + '\n')

        if self.tb:
            for k, v in x.items():
                self.tb.add_scalar(k, v, epoch)
        elif self.clearml:  # log to ClearML if TensorBoard not used
            for k, v in x.items():
                title, series = k.split('/')
                self.clearml.task.get_logger().report_scalar(title, series, v, epoch)

        if self.wandb:
            if best_fitness == fi:
                best_results = [epoch] + vals[3:7]
                for i, name in enumerate(self.best_keys):
                    self.wandb.wandb_run.summary[name] = best_results[i]  # log best results in the summary
            self.wandb.log(x)
            self.wandb.end_epoch(best_result=best_fitness == fi)

        if self.clearml:
            self.clearml.current_epoch_logged_images = set()  # reset epoch image limit
            self.clearml.current_epoch += 1

    def on_model_save(self, last, epoch, final_epoch, best_fitness, fi):
        # Callback runs on model save event
        if (epoch + 1) % self.opt.save_period == 0 and not final_epoch and self.opt.save_period != -1:
            if self.wandb:
                self.wandb.log_model(last.parent, self.opt, epoch, fi, best_model=best_fitness == fi)
            if self.clearml:
                self.clearml.task.update_output_model(model_path=str(last),
                                                      model_name='Latest Model',
                                                      auto_delete_file=False)

    def on_train_end(self, last, best, plots, epoch, results):
<<<<<<< HEAD
        # Callback runs on training end
        # plot_results = plot_results_with_masks if masks else plot_results
=======
        # Callback runs on training end, i.e. saving best model
>>>>>>> e0700cce
        if plots:
            plot_results(file=self.save_dir / 'results.csv')  # save results.png
        files = ['results.png', 'confusion_matrix.png', *(f'{x}_curve.png' for x in ('F1', 'PR', 'P', 'R'))]
        files = [(self.save_dir / f) for f in files if (self.save_dir / f).exists()]  # filter
        self.logger.info(f"Results saved to {colorstr('bold', self.save_dir)}")

        if self.tb and not self.clearml:  # These images are already captured by ClearML by now, we don't want doubles
            for f in files:
                self.tb.add_image(f.stem, cv2.imread(str(f))[..., ::-1], epoch, dataformats='HWC')

        if self.wandb:
            self.wandb.log(dict(zip(self.keys[3:10], results)))
            self.wandb.log({"Results": [wandb.Image(str(f), caption=f.name) for f in files]})
            # Calling wandb.log. TODO: Refactor this into WandbLogger.log_model
            if not self.opt.evolve:
                wandb.log_artifact(str(best if best.exists() else last),
                                   type='model',
                                   name=f'run_{self.wandb.wandb_run.id}_model',
                                   aliases=['latest', 'best', 'stripped'])
            self.wandb.finish_run()

        if self.clearml and not self.opt.evolve:
            self.clearml.task.update_output_model(model_path=str(best if best.exists() else last), name='Best Model')

    def on_params_update(self, params: dict):
        # Update hyperparams or configs of the experiment
        if self.wandb:
            self.wandb.wandb_run.config.update(params, allow_val_change=True)


class GenericLogger:
    """
    YOLOv5 General purpose logger for non-task specific logging
    Usage: from utils.loggers import GenericLogger; logger = GenericLogger(...)
    Arguments
        opt:             Run arguments
        console_logger:  Console logger
        include:         loggers to include
    """

    def __init__(self, opt, console_logger, include=('tb', 'wandb')):
        # init default loggers
        self.save_dir = Path(opt.save_dir)
        self.include = include
        self.console_logger = console_logger
        if 'tb' in self.include:
            prefix = colorstr('TensorBoard: ')
            self.console_logger.info(
                f"{prefix}Start with 'tensorboard --logdir {self.save_dir.parent}', view at http://localhost:6006/")
            self.tb = SummaryWriter(str(self.save_dir))

        if wandb and 'wandb' in self.include:
            self.wandb = wandb.init(project="YOLOv5" if opt.project == "runs/train_segment" else opt.project,
                                    name=None if opt.name == "exp" else opt.name,
                                    config=opt)
        else:
            self.wandb = None

    def log_metrics(self, metrics_dict, epoch):
        # Log metrics dictionary to all loggers
        if self.tb:
            for k, v in metrics_dict.items():
                self.tb.add_scalar(k, v, epoch)

        if self.wandb:
            self.wandb.log(metrics_dict, step=epoch)

    def log_images(self, files, name='Images', epoch=0):
        # Log images to all loggers
        files = [Path(f) for f in (files if isinstance(files, (tuple, list)) else [files])]  # to Path
        files = [f for f in files if f.exists()]  # filter by exists

        if self.tb:
            for f in files:
                self.tb.add_image(f.stem, cv2.imread(str(f))[..., ::-1], epoch, dataformats='HWC')

        if self.wandb:
            self.wandb.log({name: [wandb.Image(str(f), caption=f.name) for f in files]}, step=epoch)

    def log_graph(self, model, imgsz=(640, 640)):
        # Log model graph to all loggers
        if self.tb:
            log_tensorboard_graph(self.tb, model, imgsz)

    def log_model(self, model_path, epoch=0, metadata={}):
        # Log model to all loggers
        if self.wandb:
            art = wandb.Artifact(name=f"run_{wandb.run.id}_model", type="model", metadata=metadata)
            art.add_file(str(model_path))
            wandb.log_artifact(art)

    def update_params(self, params):
        # Update the paramters logged
        if self.wandb:
            wandb.run.config.update(params, allow_val_change=True)


def log_tensorboard_graph(tb, model, imgsz=(640, 640)):
    # Log model graph to TensorBoard
    try:
        p = next(model.parameters())  # for device, type
        imgsz = (imgsz, imgsz) if isinstance(imgsz, int) else imgsz  # expand
        im = torch.empty((1, 3, *imgsz)).to(p.device).type_as(p)  # input image
        with warnings.catch_warnings():
            warnings.simplefilter('ignore')  # suppress jit trace warning
            tb.add_graph(torch.jit.trace(de_parallel(model), im, strict=False), [])
    except Exception:
        print('WARNING: TensorBoard graph visualization failure')<|MERGE_RESOLUTION|>--- conflicted
+++ resolved
@@ -14,12 +14,8 @@
 from utils.general import colorstr, cv2, threaded
 from utils.loggers.clearml.clearml_utils import ClearmlLogger
 from utils.loggers.wandb.wandb_utils import WandbLogger
-<<<<<<< HEAD
-from utils.plots import plot_images, plot_results
+from utils.plots import plot_images, plot_labels, plot_results
 from utils.segment.plots import plot_images_and_masks, plot_results_with_masks
-=======
-from utils.plots import plot_images, plot_labels, plot_results
->>>>>>> e0700cce
 from utils.torch_utils import de_parallel
 
 LOGGERS = ('csv', 'tb', 'wandb', 'clearml')  # *.csv, TensorBoard, Weights & Biases, ClearML
@@ -203,12 +199,8 @@
                                                       auto_delete_file=False)
 
     def on_train_end(self, last, best, plots, epoch, results):
-<<<<<<< HEAD
-        # Callback runs on training end
+        # Callback runs on training end, i.e. saving best model
         # plot_results = plot_results_with_masks if masks else plot_results
-=======
-        # Callback runs on training end, i.e. saving best model
->>>>>>> e0700cce
         if plots:
             plot_results(file=self.save_dir / 'results.csv')  # save results.png
         files = ['results.png', 'confusion_matrix.png', *(f'{x}_curve.png' for x in ('F1', 'PR', 'P', 'R'))]
