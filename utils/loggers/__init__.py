# YOLOv5 🚀 by Ultralytics, GPL-3.0 license
"""
Logging utils
"""

import os
import warnings
from threading import Thread

import pkg_resources as pkg
import torch
from torch.utils.tensorboard import SummaryWriter

from utils.general import colorstr, cv2, emojis
from utils.loggers.wandb.wandb_utils import WandbLogger
from utils.plots import plot_images, plot_results
from utils.torch_utils import de_parallel

LOGGERS = ('csv', 'tb', 'wandb')  # text-file, TensorBoard, Weights & Biases
RANK = int(os.getenv('RANK', -1))

try:
    import wandb

    assert hasattr(wandb, '__version__')  # verify package import not local dir
    if pkg.parse_version(wandb.__version__) >= pkg.parse_version('0.12.2') and RANK in [0, -1]:
        try:
            wandb_login_success = wandb.login(timeout=30)
        except wandb.errors.UsageError:  # known non-TTY terminal issue
            wandb_login_success = False
        if not wandb_login_success:
            wandb = None
except (ImportError, AssertionError):
    wandb = None


class Loggers():
    # YOLOv5 Loggers class
    def __init__(self, save_dir=None, weights=None, opt=None, hyp=None, logger=None, include=LOGGERS):
        self.save_dir = save_dir
        self.weights = weights
        self.opt = opt
        self.hyp = hyp
        self.logger = logger  # for printing results to console
        self.include = include
<<<<<<< HEAD
        self.keys = [
            'train/box_loss',
            'train/obj_loss',
            'train/cls_loss',  # train loss
            'metrics/precision',
            'metrics/recall',
            'metrics/mAP_0.5',
            'metrics/mAP_0.5:0.95',  # metrics
            'val/box_loss',
            'val/obj_loss',
            'val/cls_loss',  # val loss
            'x/lr0',
            'x/lr1',
            'x/lr2'
        ]  # params
        self.best_keys = [
            'best/epoch',
            'best/precision',
            'best/recall',
            'best/mAP_0.5',
            'best/mAP_0.5:0.95',
        ]
=======
        self.keys = ['train/box_loss', 'train/obj_loss', 'train/cls_loss',  # train loss
                     'metrics/precision', 'metrics/recall', 'metrics/mAP_0.5', 'metrics/mAP_0.5:0.95',  # metrics
                     'val/box_loss', 'val/obj_loss', 'val/cls_loss',  # val loss
                     'x/lr0', 'x/lr1', 'x/lr2']  # params
        self.best_keys = ['best/epoch', 'best/precision', 'best/recall', 'best/mAP_0.5', 'best/mAP_0.5:0.95']
>>>>>>> d51f9b2f
        for k in LOGGERS:
            setattr(self, k, None)  # init empty logger dictionary
        self.csv = True  # always log to csv

        # Message
        if not wandb:
            prefix = colorstr('Weights & Biases: ')
            s = f"{prefix}run 'pip install wandb' to automatically track and visualize YOLOv5 🚀 runs (RECOMMENDED)"
            self.logger.info(emojis(s))

        # TensorBoard
        s = self.save_dir
        if 'tb' in self.include and not self.opt.evolve:
            prefix = colorstr('TensorBoard: ')
            self.logger.info(f"{prefix}Start with 'tensorboard --logdir {s.parent}', view at http://localhost:6006/")
            self.tb = SummaryWriter(str(s))

        # W&B
        if wandb and 'wandb' in self.include:
            wandb_artifact_resume = isinstance(self.opt.resume, str) and self.opt.resume.startswith('wandb-artifact://')
            run_id = torch.load(self.weights).get('wandb_id') if self.opt.resume and not wandb_artifact_resume else None
            self.opt.hyp = self.hyp  # add hyperparameters
            self.wandb = WandbLogger(self.opt, run_id)
        else:
            self.wandb = None

    def on_pretrain_routine_end(self):
        # Callback runs on pre-train routine end
        paths = self.save_dir.glob('*labels*.jpg')  # training labels
        if self.wandb:
            self.wandb.log({"Labels": [wandb.Image(str(x), caption=x.name) for x in paths]})

    def on_train_batch_end(self, ni, model, imgs, targets, paths, plots, sync_bn):
        # Callback runs on train batch end
        if plots:
            if ni == 0:
                if not sync_bn:  # tb.add_graph() --sync known issue https://github.com/ultralytics/yolov5/issues/3754
                    with warnings.catch_warnings():
                        warnings.simplefilter('ignore')  # suppress jit trace warning
                        self.tb.add_graph(torch.jit.trace(de_parallel(model), imgs[0:1], strict=False), [])
            if ni < 3:
                f = self.save_dir / f'train_batch{ni}.jpg'  # filename
                Thread(target=plot_images, args=(imgs, targets, paths, f), daemon=True).start()
            if self.wandb and ni == 10:
                files = sorted(self.save_dir.glob('train*.jpg'))
                self.wandb.log({'Mosaics': [wandb.Image(str(f), caption=f.name) for f in files if f.exists()]})

    def on_train_epoch_end(self, epoch):
        # Callback runs on train epoch end
        if self.wandb:
            self.wandb.current_epoch = epoch + 1

    def on_val_image_end(self, pred, predn, path, names, im):
        # Callback runs on val image end
        if self.wandb:
            self.wandb.val_one_image(pred, predn, path, names, im)

    def on_val_end(self):
        # Callback runs on val end
        if self.wandb:
            files = sorted(self.save_dir.glob('val*.jpg'))
            self.wandb.log({"Validation": [wandb.Image(str(f), caption=f.name) for f in files]})

    def on_fit_epoch_end(self, vals, epoch, best_fitness, fi):
        # Callback runs at the end of each fit (train+val) epoch
        x = {k: v for k, v in zip(self.keys, vals)}  # dict
        if self.csv:
            file = self.save_dir / 'results.csv'
            n = len(x) + 1  # number of cols
            s = '' if file.exists() else (('%20s,' * n % tuple(['epoch'] + self.keys)).rstrip(',') + '\n')  # add header
            with open(file, 'a') as f:
                f.write(s + ('%20.5g,' * n % tuple([epoch] + vals)).rstrip(',') + '\n')

        if self.tb:
            for k, v in x.items():
                self.tb.add_scalar(k, v, epoch)

        if self.wandb:
            if best_fitness == fi:
                best_results = [epoch] + vals[3:7]
                for i, name in enumerate(self.best_keys):
                    self.wandb.wandb_run.summary[name] = best_results[i]  # log best results in the summary
            self.wandb.log(x)
            self.wandb.end_epoch(best_result=best_fitness == fi)

    def on_model_save(self, last, epoch, final_epoch, best_fitness, fi):
        # Callback runs on model save event
        if self.wandb:
            if ((epoch + 1) % self.opt.save_period == 0 and not final_epoch) and self.opt.save_period != -1:
                self.wandb.log_model(last.parent, self.opt, epoch, fi, best_model=best_fitness == fi)

    def on_train_end(self, last, best, plots, epoch, results):
        # Callback runs on training end
        if plots:
            plot_results(file=self.save_dir / 'results.csv')  # save results.png
        files = ['results.png', 'confusion_matrix.png', *(f'{x}_curve.png' for x in ('F1', 'PR', 'P', 'R'))]
        files = [(self.save_dir / f) for f in files if (self.save_dir / f).exists()]  # filter

        if self.tb:
            for f in files:
                self.tb.add_image(f.stem, cv2.imread(str(f))[..., ::-1], epoch, dataformats='HWC')

        if self.wandb:
            self.wandb.log({k: v for k, v in zip(self.keys[3:10], results)})  # log best.pt val results
            self.wandb.log({"Results": [wandb.Image(str(f), caption=f.name) for f in files]})
            # Calling wandb.log. TODO: Refactor this into WandbLogger.log_model
            if not self.opt.evolve:
                wandb.log_artifact(
                    str(best if best.exists() else last),
                    type='model',
                    name='run_' + self.wandb.wandb_run.id + '_model',
                    aliases=['latest', 'best', 'stripped']
                )
            self.wandb.finish_run()

    def on_params_update(self, params):
        # Update hyperparams or configs of the experiment
        # params: A dict containing {param: value} pairs
        if self.wandb:
            self.wandb.wandb_run.config.update(params, allow_val_change=True)<|MERGE_RESOLUTION|>--- conflicted
+++ resolved
@@ -43,36 +43,11 @@
         self.hyp = hyp
         self.logger = logger  # for printing results to console
         self.include = include
-<<<<<<< HEAD
-        self.keys = [
-            'train/box_loss',
-            'train/obj_loss',
-            'train/cls_loss',  # train loss
-            'metrics/precision',
-            'metrics/recall',
-            'metrics/mAP_0.5',
-            'metrics/mAP_0.5:0.95',  # metrics
-            'val/box_loss',
-            'val/obj_loss',
-            'val/cls_loss',  # val loss
-            'x/lr0',
-            'x/lr1',
-            'x/lr2'
-        ]  # params
-        self.best_keys = [
-            'best/epoch',
-            'best/precision',
-            'best/recall',
-            'best/mAP_0.5',
-            'best/mAP_0.5:0.95',
-        ]
-=======
         self.keys = ['train/box_loss', 'train/obj_loss', 'train/cls_loss',  # train loss
                      'metrics/precision', 'metrics/recall', 'metrics/mAP_0.5', 'metrics/mAP_0.5:0.95',  # metrics
                      'val/box_loss', 'val/obj_loss', 'val/cls_loss',  # val loss
                      'x/lr0', 'x/lr1', 'x/lr2']  # params
         self.best_keys = ['best/epoch', 'best/precision', 'best/recall', 'best/mAP_0.5', 'best/mAP_0.5:0.95']
->>>>>>> d51f9b2f
         for k in LOGGERS:
             setattr(self, k, None)  # init empty logger dictionary
         self.csv = True  # always log to csv
@@ -180,12 +155,9 @@
             self.wandb.log({"Results": [wandb.Image(str(f), caption=f.name) for f in files]})
             # Calling wandb.log. TODO: Refactor this into WandbLogger.log_model
             if not self.opt.evolve:
-                wandb.log_artifact(
-                    str(best if best.exists() else last),
-                    type='model',
-                    name='run_' + self.wandb.wandb_run.id + '_model',
-                    aliases=['latest', 'best', 'stripped']
-                )
+                wandb.log_artifact(str(best if best.exists() else last), type='model',
+                                   name='run_' + self.wandb.wandb_run.id + '_model',
+                                   aliases=['latest', 'best', 'stripped'])
             self.wandb.finish_run()
 
     def on_params_update(self, params):
