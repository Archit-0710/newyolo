# YOLOv5 🚀 by Ultralytics, GPL-3.0 license
"""
Logging utils
"""

import os
import warnings
from pathlib import Path

import pkg_resources as pkg
import torch
from torch.utils.tensorboard import SummaryWriter

from export import run
from utils.general import colorstr, cv2, emojis
from utils.loggers.clearml.clearml_utils import ClearmlLogger
from utils.loggers.wandb.wandb_utils import WandbLogger
from utils.plots import plot_images, plot_labels, plot_results
from utils.torch_utils import de_parallel

LOGGERS = (
    "csv",
    "tb",
    "wandb",
    "clearml",
    "comet",
)  # *.csv, TensorBoard, Weights & Biases, ClearML, Comet
RANK = int(os.getenv("RANK", -1))

try:
    import wandb

    assert hasattr(wandb, "__version__")  # verify package import not local dir
    if pkg.parse_version(wandb.__version__) >= pkg.parse_version("0.12.2") and RANK in {
            0,
            -1,}:
        try:
            wandb_login_success = wandb.login(timeout=30)
        except wandb.errors.UsageError:  # known non-TTY terminal issue
            wandb_login_success = False
        if not wandb_login_success:
            wandb = None
except (ImportError, AssertionError):
    wandb = None

try:
    import clearml

    assert hasattr(clearml, "__version__")  # verify package import not local dir
except (ImportError, AssertionError):
    clearml = None

try:
    if RANK not in [0, -1]:
        comet_ml = None
    else:
        import comet_ml

        assert hasattr(comet_ml, "__version__")  # verify package import not local dir
        from utils.loggers.comet import CometLogger

except (ModuleNotFoundError, ImportError, AssertionError):
    comet_ml = None


class Loggers:
    # YOLOv5 Loggers class
    def __init__(
        self,
        save_dir=None,
        weights=None,
        opt=None,
        hyp=None,
        logger=None,
        include=LOGGERS,
    ):
        self.save_dir = save_dir
        self.weights = weights
        self.opt = opt
        self.hyp = hyp
        self.plots = not opt.noplots  # plot results
        self.logger = logger  # for printing results to console
        self.include = include
        self.keys = [
            "train/box_loss",
            "train/obj_loss",
            "train/cls_loss",  # train loss
            "metrics/precision",
            "metrics/recall",
            "metrics/mAP_0.5",
            "metrics/mAP_0.5:0.95",  # metrics
            "val/box_loss",
            "val/obj_loss",
            "val/cls_loss",  # val loss
            "x/lr0",
            "x/lr1",
            "x/lr2",]  # params
        self.best_keys = [
            "best/epoch",
            "best/precision",
            "best/recall",
            "best/mAP_0.5",
            "best/mAP_0.5:0.95",]
        for k in LOGGERS:
            setattr(self, k, None)  # init empty logger dictionary
        self.csv = True  # always log to csv

        # Messages
        if not wandb:
            prefix = colorstr("Weights & Biases: ")
            s = f"{prefix}run 'pip install wandb' to automatically track and visualize YOLOv5 🚀 runs in Weights & Biases"
            self.logger.info(s)
        if not clearml:
            prefix = colorstr("ClearML: ")
            s = f"{prefix}run 'pip install clearml' to automatically track, visualize and remotely train YOLOv5 🚀 in ClearML"
            self.logger.info(s)
        if not comet_ml:
            prefix = colorstr("Comet: ")
            s = f"{prefix}run 'pip install comet_ml' to automatically track and visualize YOLOv5 🚀 runs in Comet"
            self.logger.info(s)

        # TensorBoard
        s = self.save_dir
        if "tb" in self.include and not self.opt.evolve:
            prefix = colorstr("TensorBoard: ")
            self.logger.info(f"{prefix}Start with 'tensorboard --logdir {s.parent}', view at http://localhost:6006/")
            self.tb = SummaryWriter(str(s))

        # W&B
        if wandb and "wandb" in self.include:
            wandb_artifact_resume = isinstance(self.opt.resume, str) and self.opt.resume.startswith("wandb-artifact://")
            run_id = (torch.load(self.weights).get("wandb_id")
                      if self.opt.resume and not wandb_artifact_resume else None)
            self.opt.hyp = self.hyp  # add hyperparameters
            self.wandb = WandbLogger(self.opt, run_id)
            # temp warn. because nested artifacts not supported after 0.12.10
            if pkg.parse_version(wandb.__version__) >= pkg.parse_version("0.12.11"):
                s = "YOLOv5 temporarily requires wandb version 0.12.10 or below. Some features may not work as expected."
                self.logger.warning(s)
        else:
            self.wandb = None

        # ClearML
        if clearml and "clearml" in self.include:
            self.clearml = ClearmlLogger(self.opt, self.hyp)
        else:
            self.clearml = None

        # Comet
        if comet_ml and "comet" in self.include:
            if isinstance(self.opt.resume, str) and self.opt.resume.startswith("comet://"):
                run_id = self.opt.resume.split("/")[-1]
                self.comet_logger = CometLogger(self.opt, self.hyp, run_id=run_id)

            else:
                self.comet_logger = CometLogger(self.opt, self.hyp)

        else:
            self.comet_logger = None

    def on_train_start(self):
        if self.comet_logger:
            self.comet_logger.on_train_start()

    def on_pretrain_routine_start(self):
        if self.comet_logger:
            self.comet_logger.on_pretrain_routine_start()

    def on_pretrain_routine_end(self, labels, names):
        # Callback runs on pre-train routine end
        if self.plots:
            plot_labels(labels, names, self.save_dir)
            paths = self.save_dir.glob("*labels*.jpg")  # training labels
            if self.wandb:
                self.wandb.log({"Labels": [wandb.Image(str(x), caption=x.name) for x in paths]})
            # if self.clearml:
            #    pass  # ClearML saves these images automatically using hooks
            if self.comet_logger:
                self.comet_logger.on_pretrain_routine_end(paths)

    def on_train_batch_end(self, ni, model, imgs, targets, paths, vals):
        log_dict = dict(zip(self.keys[0:3], vals))
        # Callback runs on train batch end
        # ni: number integrated batches (since train start)
        if self.plots:
            if ni < 3:
                f = self.save_dir / f"train_batch{ni}.jpg"  # filename
                plot_images(imgs, targets, paths, f)
                if ni == 0 and self.tb and not self.opt.sync_bn:
                    log_tensorboard_graph(self.tb, model, imgsz=(self.opt.imgsz, self.opt.imgsz))
            if ni == 10 and (self.wandb or self.clearml):
                files = sorted(self.save_dir.glob("train*.jpg"))
                if self.wandb:
                    self.wandb.log({"Mosaics": [wandb.Image(str(f), caption=f.name) for f in files if f.exists()]})
                if self.clearml:
                    self.clearml.log_debug_samples(files, title="Mosaics")

        if self.comet_logger:
            self.comet_logger.on_train_batch_end(log_dict, step=ni)

    def on_train_epoch_end(self, epoch):
        # Callback runs on train epoch end
        if self.wandb:
            self.wandb.current_epoch = epoch + 1

        if self.comet_logger:
            self.comet_logger.on_train_epoch_end(epoch)

    def on_val_start(self):
        if self.comet_logger:
            self.comet_logger.on_val_start()

    def on_val_image_end(self, pred, predn, path, names, im):
        # Callback runs on val image end
        if self.wandb:
            self.wandb.val_one_image(pred, predn, path, names, im)
        if self.clearml:
            self.clearml.log_image_with_boxes(path, pred, names, im)

    def on_val_end(self):
        # Callback runs on val end
        if self.wandb or self.clearml:
            files = sorted(self.save_dir.glob("val*.jpg"))
            if self.wandb:
                self.wandb.log({"Validation": [wandb.Image(str(f), caption=f.name) for f in files]})
            if self.clearml:
                self.clearml.log_debug_samples(files, title="Validation")

    def on_val_batch_end(self, batch_i, im, targets, paths, shapes, out):
        if self.comet_logger:
            self.comet_logger.on_val_batch_end(batch_i, im, targets, paths, shapes, out)

    def on_fit_epoch_end(self, vals, epoch, best_fitness, fi):
        # Callback runs at the end of each fit (train+val) epoch
        x = dict(zip(self.keys, vals))

        if self.csv:
            file = self.save_dir / "results.csv"
            n = len(x) + 1  # number of cols
            s = ("" if file.exists() else
                 (("%20s," * n % tuple(["epoch"] + self.keys)).rstrip(",") + "\n"))  # add header
            with open(file, "a") as f:
                f.write(s + ("%20.5g," * n % tuple([epoch] + vals)).rstrip(",") + "\n")

        if self.tb:
            for k, v in x.items():
                self.tb.add_scalar(k, v, epoch)
        elif self.clearml:  # log to ClearML if TensorBoard not used
            for k, v in x.items():
                title, series = k.split("/")
                self.clearml.task.get_logger().report_scalar(title, series, v, epoch)

        if self.wandb:
            if best_fitness == fi:
                best_results = [epoch] + vals[3:7]
                for i, name in enumerate(self.best_keys):
                    self.wandb.wandb_run.summary[name] = best_results[i]  # log best results in the summary
            self.wandb.log(x)
            self.wandb.end_epoch(best_result=best_fitness == fi)

        if self.clearml:
            self.clearml.current_epoch_logged_images = set()  # reset epoch image limit
            self.clearml.current_epoch += 1

        if self.comet_logger:
            self.comet_logger.on_fit_epoch_end(x, epoch=epoch)

    def on_model_save(self, last, epoch, final_epoch, best_fitness, fi):
        # Callback runs on model save event
        if self.wandb:
            if ((epoch + 1) % self.opt.save_period == 0 and not final_epoch) and self.opt.save_period != -1:
                self.wandb.log_model(last.parent, self.opt, epoch, fi, best_model=best_fitness == fi)

        if self.clearml:
            if ((epoch + 1) % self.opt.save_period == 0 and not final_epoch) and self.opt.save_period != -1:
                self.clearml.task.update_output_model(
                    model_path=str(last),
                    model_name="Latest Model",
                    auto_delete_file=False,
                )
        if self.comet_logger:
            self.comet_logger.on_model_save(last, epoch, final_epoch, best_fitness, fi)

    def on_train_end(self, last, best, plots, epoch, results):
        # Callback runs on training end
        if plots:
            plot_results(file=self.save_dir / "results.csv")  # save results.png
        files = [
            "results.png",
            "confusion_matrix.png",
            *(f"{x}_curve.png" for x in ("F1", "PR", "P", "R")),]
        files = [(self.save_dir / f) for f in files if (self.save_dir / f).exists()]  # filter
        self.logger.info(f"Results saved to {colorstr('bold', self.save_dir)}")

        if (self.tb and not self.clearml):  # These images are already captured by ClearML by now, we don't want doubles
            for f in files:
                self.tb.add_image(f.stem, cv2.imread(str(f))[..., ::-1], epoch, dataformats="HWC")

        if self.wandb:
            self.wandb.log(dict(zip(self.keys[3:10], results)))
            self.wandb.log({"Results": [wandb.Image(str(f), caption=f.name) for f in files]})
            # Calling wandb.log. TODO: Refactor this into WandbLogger.log_model
            if not self.opt.evolve:
                wandb.log_artifact(
                    str(best if best.exists() else last),
                    type="model",
                    name=f"run_{self.wandb.wandb_run.id}_model",
                    aliases=["latest", "best", "stripped"],
                )
            self.wandb.finish_run()

        if self.clearml:
            # Save the best model here
            if not self.opt.evolve:
                self.clearml.task.update_output_model(model_path=str(best if best.exists() else last),
                                                      name="Best Model")
        if self.comet_logger:
            final_results = dict(zip(self.keys[3:10], results))
            self.comet_logger.on_train_end(files, self.save_dir, last, best, plots, epoch, final_results)

    def on_params_update(self, params: dict):
        # Update hyperparams or configs of the experiment
        if self.wandb:
            self.wandb.wandb_run.config.update(params, allow_val_change=True)


class GenericLogger:
    """
    YOLOv5 General purpose logger for non-task specific logging
    Usage: from utils.loggers import GenericLogger; logger = GenericLogger(...)
    Arguments
        opt:             Run arguments
        console_logger:  Console logger
        include:         loggers to include
    """

    def __init__(self, opt, console_logger, include=("tb", "wandb")):
        # init default loggers
        self.save_dir = Path(opt.save_dir)
        self.include = include
        self.console_logger = console_logger
<<<<<<< HEAD
        if "tb" in self.include:
            prefix = colorstr("TensorBoard: ")
=======
        self.csv = self.save_dir / 'results.csv'  # CSV logger
        if 'tb' in self.include:
            prefix = colorstr('TensorBoard: ')
>>>>>>> f2b8f3fe
            self.console_logger.info(
                f"{prefix}Start with 'tensorboard --logdir {self.save_dir.parent}', view at http://localhost:6006/")
            self.tb = SummaryWriter(str(self.save_dir))

<<<<<<< HEAD
        if wandb and "wandb" in self.include:
            self.wandb = wandb.init(
                project="YOLOv5-Classifier" if opt.project == "runs/train" else opt.project,
                name=None if opt.name == "exp" else opt.name,
                config=opt,
            )
=======
        if wandb and 'wandb' in self.include:
            self.wandb = wandb.init(project=web_project_name(str(opt.project)),
                                    name=None if opt.name == "exp" else opt.name,
                                    config=opt)
>>>>>>> f2b8f3fe
        else:
            self.wandb = None

    def log_metrics(self, metrics, epoch):
        # Log metrics dictionary to all loggers
        if self.csv:
            keys, vals = list(metrics.keys()), list(metrics.values())
            n = len(metrics) + 1  # number of cols
            s = '' if self.csv.exists() else (('%23s,' * n % tuple(['epoch'] + keys)).rstrip(',') + '\n')  # header
            with open(self.csv, 'a') as f:
                f.write(s + ('%23.5g,' * n % tuple([epoch] + vals)).rstrip(',') + '\n')

        if self.tb:
            for k, v in metrics.items():
                self.tb.add_scalar(k, v, epoch)

        if self.wandb:
            self.wandb.log(metrics, step=epoch)

    def log_images(self, files, name="Images", epoch=0):
        # Log images to all loggers
        files = [Path(f) for f in (files if isinstance(files, (tuple, list)) else [files])]  # to Path
        files = [f for f in files if f.exists()]  # filter by exists

        if self.tb:
            for f in files:
                self.tb.add_image(f.stem, cv2.imread(str(f))[..., ::-1], epoch, dataformats="HWC")

        if self.wandb:
            self.wandb.log({name: [wandb.Image(str(f), caption=f.name) for f in files]}, step=epoch)

    def log_graph(self, model, imgsz=(640, 640)):
        # Log model graph to all loggers
        if self.tb:
            log_tensorboard_graph(self.tb, model, imgsz)

    def log_model(self, model_path, epoch=0, metadata={}):
        # Log model to all loggers
        if self.wandb:
            art = wandb.Artifact(name=f"run_{wandb.run.id}_model", type="model", metadata=metadata)
            art.add_file(str(model_path))
            wandb.log_artifact(art)

    def update_params(self, params):
        # Update the paramters logged
        if self.wandb:
            wandb.run.config.update(params, allow_val_change=True)


def log_tensorboard_graph(tb, model, imgsz=(640, 640)):
    # Log model graph to TensorBoard
    try:
        p = next(model.parameters())  # for device, type
        imgsz = (imgsz, imgsz) if isinstance(imgsz, int) else imgsz  # expand
        im = (torch.zeros((1, 3, *imgsz)).to(p.device).type_as(p))  # input image (WARNING: must be zeros, not empty)
        with warnings.catch_warnings():
            warnings.simplefilter("ignore")  # suppress jit trace warning
            tb.add_graph(torch.jit.trace(de_parallel(model), im, strict=False), [])
    except Exception as e:
<<<<<<< HEAD
        print(f"WARNING: TensorBoard graph visualization failure {e}")
=======
        print(f'WARNING: TensorBoard graph visualization failure {e}')


def web_project_name(project):
    # Convert local project name to web project name
    if not project.startswith('runs/train'):
        return project
    suffix = '-Classify' if project.endswith('-cls') else '-Segment' if project.endswith('-seg') else ''
    return f'YOLOv5{suffix}'
>>>>>>> f2b8f3fe
<|MERGE_RESOLUTION|>--- conflicted
+++ resolved
@@ -32,8 +32,9 @@
 
     assert hasattr(wandb, "__version__")  # verify package import not local dir
     if pkg.parse_version(wandb.__version__) >= pkg.parse_version("0.12.2") and RANK in {
-            0,
-            -1,}:
+        0,
+        -1,
+    }:
         try:
             wandb_login_success = wandb.login(timeout=30)
         except wandb.errors.UsageError:  # known non-TTY terminal issue
@@ -94,13 +95,15 @@
             "val/cls_loss",  # val loss
             "x/lr0",
             "x/lr1",
-            "x/lr2",]  # params
+            "x/lr2",
+        ]  # params
         self.best_keys = [
             "best/epoch",
             "best/precision",
             "best/recall",
             "best/mAP_0.5",
-            "best/mAP_0.5:0.95",]
+            "best/mAP_0.5:0.95",
+        ]
         for k in LOGGERS:
             setattr(self, k, None)  # init empty logger dictionary
         self.csv = True  # always log to csv
@@ -123,14 +126,21 @@
         s = self.save_dir
         if "tb" in self.include and not self.opt.evolve:
             prefix = colorstr("TensorBoard: ")
-            self.logger.info(f"{prefix}Start with 'tensorboard --logdir {s.parent}', view at http://localhost:6006/")
+            self.logger.info(
+                f"{prefix}Start with 'tensorboard --logdir {s.parent}', view at http://localhost:6006/"
+            )
             self.tb = SummaryWriter(str(s))
 
         # W&B
         if wandb and "wandb" in self.include:
-            wandb_artifact_resume = isinstance(self.opt.resume, str) and self.opt.resume.startswith("wandb-artifact://")
-            run_id = (torch.load(self.weights).get("wandb_id")
-                      if self.opt.resume and not wandb_artifact_resume else None)
+            wandb_artifact_resume = isinstance(
+                self.opt.resume, str
+            ) and self.opt.resume.startswith("wandb-artifact://")
+            run_id = (
+                torch.load(self.weights).get("wandb_id")
+                if self.opt.resume and not wandb_artifact_resume
+                else None
+            )
             self.opt.hyp = self.hyp  # add hyperparameters
             self.wandb = WandbLogger(self.opt, run_id)
             # temp warn. because nested artifacts not supported after 0.12.10
@@ -148,7 +158,9 @@
 
         # Comet
         if comet_ml and "comet" in self.include:
-            if isinstance(self.opt.resume, str) and self.opt.resume.startswith("comet://"):
+            if isinstance(self.opt.resume, str) and self.opt.resume.startswith(
+                "comet://"
+            ):
                 run_id = self.opt.resume.split("/")[-1]
                 self.comet_logger = CometLogger(self.opt, self.hyp, run_id=run_id)
 
@@ -172,7 +184,9 @@
             plot_labels(labels, names, self.save_dir)
             paths = self.save_dir.glob("*labels*.jpg")  # training labels
             if self.wandb:
-                self.wandb.log({"Labels": [wandb.Image(str(x), caption=x.name) for x in paths]})
+                self.wandb.log(
+                    {"Labels": [wandb.Image(str(x), caption=x.name) for x in paths]}
+                )
             # if self.clearml:
             #    pass  # ClearML saves these images automatically using hooks
             if self.comet_logger:
@@ -187,11 +201,21 @@
                 f = self.save_dir / f"train_batch{ni}.jpg"  # filename
                 plot_images(imgs, targets, paths, f)
                 if ni == 0 and self.tb and not self.opt.sync_bn:
-                    log_tensorboard_graph(self.tb, model, imgsz=(self.opt.imgsz, self.opt.imgsz))
+                    log_tensorboard_graph(
+                        self.tb, model, imgsz=(self.opt.imgsz, self.opt.imgsz)
+                    )
             if ni == 10 and (self.wandb or self.clearml):
                 files = sorted(self.save_dir.glob("train*.jpg"))
                 if self.wandb:
-                    self.wandb.log({"Mosaics": [wandb.Image(str(f), caption=f.name) for f in files if f.exists()]})
+                    self.wandb.log(
+                        {
+                            "Mosaics": [
+                                wandb.Image(str(f), caption=f.name)
+                                for f in files
+                                if f.exists()
+                            ]
+                        }
+                    )
                 if self.clearml:
                     self.clearml.log_debug_samples(files, title="Mosaics")
 
@@ -222,7 +246,9 @@
         if self.wandb or self.clearml:
             files = sorted(self.save_dir.glob("val*.jpg"))
             if self.wandb:
-                self.wandb.log({"Validation": [wandb.Image(str(f), caption=f.name) for f in files]})
+                self.wandb.log(
+                    {"Validation": [wandb.Image(str(f), caption=f.name) for f in files]}
+                )
             if self.clearml:
                 self.clearml.log_debug_samples(files, title="Validation")
 
@@ -237,8 +263,11 @@
         if self.csv:
             file = self.save_dir / "results.csv"
             n = len(x) + 1  # number of cols
-            s = ("" if file.exists() else
-                 (("%20s," * n % tuple(["epoch"] + self.keys)).rstrip(",") + "\n"))  # add header
+            s = (
+                ""
+                if file.exists()
+                else (("%20s," * n % tuple(["epoch"] + self.keys)).rstrip(",") + "\n")
+            )  # add header
             with open(file, "a") as f:
                 f.write(s + ("%20.5g," * n % tuple([epoch] + vals)).rstrip(",") + "\n")
 
@@ -254,7 +283,9 @@
             if best_fitness == fi:
                 best_results = [epoch] + vals[3:7]
                 for i, name in enumerate(self.best_keys):
-                    self.wandb.wandb_run.summary[name] = best_results[i]  # log best results in the summary
+                    self.wandb.wandb_run.summary[name] = best_results[
+                        i
+                    ]  # log best results in the summary
             self.wandb.log(x)
             self.wandb.end_epoch(best_result=best_fitness == fi)
 
@@ -268,11 +299,17 @@
     def on_model_save(self, last, epoch, final_epoch, best_fitness, fi):
         # Callback runs on model save event
         if self.wandb:
-            if ((epoch + 1) % self.opt.save_period == 0 and not final_epoch) and self.opt.save_period != -1:
-                self.wandb.log_model(last.parent, self.opt, epoch, fi, best_model=best_fitness == fi)
+            if (
+                (epoch + 1) % self.opt.save_period == 0 and not final_epoch
+            ) and self.opt.save_period != -1:
+                self.wandb.log_model(
+                    last.parent, self.opt, epoch, fi, best_model=best_fitness == fi
+                )
 
         if self.clearml:
-            if ((epoch + 1) % self.opt.save_period == 0 and not final_epoch) and self.opt.save_period != -1:
+            if (
+                (epoch + 1) % self.opt.save_period == 0 and not final_epoch
+            ) and self.opt.save_period != -1:
                 self.clearml.task.update_output_model(
                     model_path=str(last),
                     model_name="Latest Model",
@@ -288,17 +325,26 @@
         files = [
             "results.png",
             "confusion_matrix.png",
-            *(f"{x}_curve.png" for x in ("F1", "PR", "P", "R")),]
-        files = [(self.save_dir / f) for f in files if (self.save_dir / f).exists()]  # filter
+            *(f"{x}_curve.png" for x in ("F1", "PR", "P", "R")),
+        ]
+        files = [
+            (self.save_dir / f) for f in files if (self.save_dir / f).exists()
+        ]  # filter
         self.logger.info(f"Results saved to {colorstr('bold', self.save_dir)}")
 
-        if (self.tb and not self.clearml):  # These images are already captured by ClearML by now, we don't want doubles
+        if (
+            self.tb and not self.clearml
+        ):  # These images are already captured by ClearML by now, we don't want doubles
             for f in files:
-                self.tb.add_image(f.stem, cv2.imread(str(f))[..., ::-1], epoch, dataformats="HWC")
+                self.tb.add_image(
+                    f.stem, cv2.imread(str(f))[..., ::-1], epoch, dataformats="HWC"
+                )
 
         if self.wandb:
             self.wandb.log(dict(zip(self.keys[3:10], results)))
-            self.wandb.log({"Results": [wandb.Image(str(f), caption=f.name) for f in files]})
+            self.wandb.log(
+                {"Results": [wandb.Image(str(f), caption=f.name) for f in files]}
+            )
             # Calling wandb.log. TODO: Refactor this into WandbLogger.log_model
             if not self.opt.evolve:
                 wandb.log_artifact(
@@ -312,11 +358,14 @@
         if self.clearml:
             # Save the best model here
             if not self.opt.evolve:
-                self.clearml.task.update_output_model(model_path=str(best if best.exists() else last),
-                                                      name="Best Model")
+                self.clearml.task.update_output_model(
+                    model_path=str(best if best.exists() else last), name="Best Model"
+                )
         if self.comet_logger:
             final_results = dict(zip(self.keys[3:10], results))
-            self.comet_logger.on_train_end(files, self.save_dir, last, best, plots, epoch, final_results)
+            self.comet_logger.on_train_end(
+                files, self.save_dir, last, best, plots, epoch, final_results
+            )
 
     def on_params_update(self, params: dict):
         # Update hyperparams or configs of the experiment
@@ -339,31 +388,20 @@
         self.save_dir = Path(opt.save_dir)
         self.include = include
         self.console_logger = console_logger
-<<<<<<< HEAD
+        self.csv = self.save_dir / "results.csv"  # CSV logger
         if "tb" in self.include:
             prefix = colorstr("TensorBoard: ")
-=======
-        self.csv = self.save_dir / 'results.csv'  # CSV logger
-        if 'tb' in self.include:
-            prefix = colorstr('TensorBoard: ')
->>>>>>> f2b8f3fe
             self.console_logger.info(
-                f"{prefix}Start with 'tensorboard --logdir {self.save_dir.parent}', view at http://localhost:6006/")
+                f"{prefix}Start with 'tensorboard --logdir {self.save_dir.parent}', view at http://localhost:6006/"
+            )
             self.tb = SummaryWriter(str(self.save_dir))
 
-<<<<<<< HEAD
         if wandb and "wandb" in self.include:
             self.wandb = wandb.init(
-                project="YOLOv5-Classifier" if opt.project == "runs/train" else opt.project,
+                project=web_project_name(str(opt.project)),
                 name=None if opt.name == "exp" else opt.name,
                 config=opt,
             )
-=======
-        if wandb and 'wandb' in self.include:
-            self.wandb = wandb.init(project=web_project_name(str(opt.project)),
-                                    name=None if opt.name == "exp" else opt.name,
-                                    config=opt)
->>>>>>> f2b8f3fe
         else:
             self.wandb = None
 
@@ -372,9 +410,13 @@
         if self.csv:
             keys, vals = list(metrics.keys()), list(metrics.values())
             n = len(metrics) + 1  # number of cols
-            s = '' if self.csv.exists() else (('%23s,' * n % tuple(['epoch'] + keys)).rstrip(',') + '\n')  # header
-            with open(self.csv, 'a') as f:
-                f.write(s + ('%23.5g,' * n % tuple([epoch] + vals)).rstrip(',') + '\n')
+            s = (
+                ""
+                if self.csv.exists()
+                else (("%23s," * n % tuple(["epoch"] + keys)).rstrip(",") + "\n")
+            )  # header
+            with open(self.csv, "a") as f:
+                f.write(s + ("%23.5g," * n % tuple([epoch] + vals)).rstrip(",") + "\n")
 
         if self.tb:
             for k, v in metrics.items():
@@ -385,15 +427,21 @@
 
     def log_images(self, files, name="Images", epoch=0):
         # Log images to all loggers
-        files = [Path(f) for f in (files if isinstance(files, (tuple, list)) else [files])]  # to Path
+        files = [
+            Path(f) for f in (files if isinstance(files, (tuple, list)) else [files])
+        ]  # to Path
         files = [f for f in files if f.exists()]  # filter by exists
 
         if self.tb:
             for f in files:
-                self.tb.add_image(f.stem, cv2.imread(str(f))[..., ::-1], epoch, dataformats="HWC")
-
-        if self.wandb:
-            self.wandb.log({name: [wandb.Image(str(f), caption=f.name) for f in files]}, step=epoch)
+                self.tb.add_image(
+                    f.stem, cv2.imread(str(f))[..., ::-1], epoch, dataformats="HWC"
+                )
+
+        if self.wandb:
+            self.wandb.log(
+                {name: [wandb.Image(str(f), caption=f.name) for f in files]}, step=epoch
+            )
 
     def log_graph(self, model, imgsz=(640, 640)):
         # Log model graph to all loggers
@@ -403,7 +451,9 @@
     def log_model(self, model_path, epoch=0, metadata={}):
         # Log model to all loggers
         if self.wandb:
-            art = wandb.Artifact(name=f"run_{wandb.run.id}_model", type="model", metadata=metadata)
+            art = wandb.Artifact(
+                name=f"run_{wandb.run.id}_model", type="model", metadata=metadata
+            )
             art.add_file(str(model_path))
             wandb.log_artifact(art)
 
@@ -418,21 +468,25 @@
     try:
         p = next(model.parameters())  # for device, type
         imgsz = (imgsz, imgsz) if isinstance(imgsz, int) else imgsz  # expand
-        im = (torch.zeros((1, 3, *imgsz)).to(p.device).type_as(p))  # input image (WARNING: must be zeros, not empty)
+        im = (
+            torch.zeros((1, 3, *imgsz)).to(p.device).type_as(p)
+        )  # input image (WARNING: must be zeros, not empty)
         with warnings.catch_warnings():
             warnings.simplefilter("ignore")  # suppress jit trace warning
             tb.add_graph(torch.jit.trace(de_parallel(model), im, strict=False), [])
     except Exception as e:
-<<<<<<< HEAD
         print(f"WARNING: TensorBoard graph visualization failure {e}")
-=======
-        print(f'WARNING: TensorBoard graph visualization failure {e}')
 
 
 def web_project_name(project):
     # Convert local project name to web project name
-    if not project.startswith('runs/train'):
+    if not project.startswith("runs/train"):
         return project
-    suffix = '-Classify' if project.endswith('-cls') else '-Segment' if project.endswith('-seg') else ''
-    return f'YOLOv5{suffix}'
->>>>>>> f2b8f3fe
+    suffix = (
+        "-Classify"
+        if project.endswith("-cls")
+        else "-Segment"
+        if project.endswith("-seg")
+        else ""
+    )
+    return f"YOLOv5{suffix}"