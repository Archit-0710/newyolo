# YOLOv5 🚀 by Ultralytics, GPL-3.0 license
"""
General utils
"""

import contextlib
import glob
import inspect
import logging
import math
import os
import platform
import random
import re
import shutil
import signal
import sys
import time
import urllib
from copy import deepcopy
from datetime import datetime
from itertools import repeat
from multiprocessing.pool import ThreadPool
from pathlib import Path
from subprocess import check_output
from typing import Optional
from zipfile import ZipFile

import cv2
import numpy as np
import pandas as pd
import pkg_resources as pkg
import torch
import torchvision
import yaml

from utils import TryExcept
from utils.downloads import gsutil_getsize
from utils.metrics import box_iou, fitness

FILE = Path(__file__).resolve()
ROOT = FILE.parents[1]  # YOLOv5 root directory
RANK = int(os.getenv('RANK', -1))

# Settings
DATASETS_DIR = ROOT.parent / 'datasets'  # YOLOv5 datasets directory
NUM_THREADS = min(8, max(1, os.cpu_count() - 1))  # number of YOLOv5 multiprocessing threads
AUTOINSTALL = str(os.getenv('YOLOv5_AUTOINSTALL', True)).lower() == 'true'  # global auto-install mode
VERBOSE = str(os.getenv('YOLOv5_VERBOSE', True)).lower() == 'true'  # global verbose mode
FONT = 'Arial.ttf'  # https://ultralytics.com/assets/Arial.ttf

torch.set_printoptions(linewidth=320, precision=5, profile='long')
np.set_printoptions(linewidth=320, formatter={'float_kind': '{:11.5g}'.format})  # format short g, %precision=5
pd.options.display.max_columns = 10
cv2.setNumThreads(0)  # prevent OpenCV from multithreading (incompatible with PyTorch DataLoader)
os.environ['NUMEXPR_MAX_THREADS'] = str(NUM_THREADS)  # NumExpr max threads
os.environ['OMP_NUM_THREADS'] = '1' if platform.system() == 'darwin' else str(NUM_THREADS)  # OpenMP (PyTorch and SciPy)


def is_ascii(s=''):
    # Is string composed of all ASCII (no UTF) characters? (note str().isascii() introduced in python 3.7)
    s = str(s)  # convert list, tuple, None, etc. to str
    return len(s.encode().decode('ascii', 'ignore')) == len(s)


def is_chinese(s='人工智能'):
    # Is string composed of any Chinese characters?
    return bool(re.search('[\u4e00-\u9fff]', str(s)))


def is_colab():
    # Is environment a Google Colab instance?
    return 'COLAB_GPU' in os.environ


def is_kaggle():
    # Is environment a Kaggle Notebook?
    return os.environ.get('PWD') == '/kaggle/working' and os.environ.get('KAGGLE_URL_BASE') == 'https://www.kaggle.com'


def is_docker() -> bool:
    """Check if the process runs inside a docker container."""
    if Path("/.dockerenv").exists():
        return True
    try:  # check if docker is in control groups
        with open("/proc/self/cgroup") as file:
            return any("docker" in line for line in file)
    except OSError:
        return False


def is_writeable(dir, test=False):
    # Return True if directory has write permissions, test opening a file with write permissions if test=True
    if not test:
        return os.access(dir, os.W_OK)  # possible issues on Windows
    file = Path(dir) / 'tmp.txt'
    try:
        with open(file, 'w'):  # open file with write permissions
            pass
        file.unlink()  # remove file
        return True
    except OSError:
        return False


def set_logging(name=None, verbose=VERBOSE):
    # Sets level and returns logger
    if is_kaggle() or is_colab():
        for h in logging.root.handlers:
            logging.root.removeHandler(h)  # remove all handlers associated with the root logger object
    rank = int(os.getenv('RANK', -1))  # rank in world for Multi-GPU trainings
    level = logging.INFO if verbose and rank in {-1, 0} else logging.ERROR
    log = logging.getLogger(name)
    log.setLevel(level)
    handler = logging.StreamHandler()
    handler.setFormatter(logging.Formatter("%(message)s"))
    handler.setLevel(level)
    log.addHandler(handler)


set_logging()  # run before defining LOGGER
LOGGER = logging.getLogger("yolov5")  # define globally (used in train.py, val.py, detect.py, etc.)
if platform.system() == 'Windows':
    for fn in LOGGER.info, LOGGER.warning:
        setattr(LOGGER, fn.__name__, lambda x: fn(emojis(x)))  # emoji safe logging


def user_config_dir(dir='Ultralytics', env_var='YOLOV5_CONFIG_DIR'):
    # Return path of user configuration directory. Prefer environment variable if exists. Make dir if required.
    env = os.getenv(env_var)
    if env:
        path = Path(env)  # use environment variable
    else:
        cfg = {'Windows': 'AppData/Roaming', 'Linux': '.config', 'Darwin': 'Library/Application Support'}  # 3 OS dirs
        path = Path.home() / cfg.get(platform.system(), '')  # OS-specific config dir
        path = (path if is_writeable(path) else Path('/tmp')) / dir  # GCP and AWS lambda fix, only /tmp is writeable
    path.mkdir(exist_ok=True)  # make if required
    return path


CONFIG_DIR = user_config_dir()  # Ultralytics settings dir


class Profile(contextlib.ContextDecorator):
    # YOLOv5 Profile class. Usage: @Profile() decorator or 'with Profile():' context manager
    def __init__(self, t=0.0):
        self.t = t
        self.cuda = torch.cuda.is_available()

    def __enter__(self):
        self.start = self.time()
        return self

    def __exit__(self, type, value, traceback):
        self.dt = self.time() - self.start  # delta-time
        self.t += self.dt  # accumulate dt

    def time(self):
        if self.cuda:
            torch.cuda.synchronize()
        return time.time()


class Timeout(contextlib.ContextDecorator):
    # YOLOv5 Timeout class. Usage: @Timeout(seconds) decorator or 'with Timeout(seconds):' context manager
    def __init__(self, seconds, *, timeout_msg='', suppress_timeout_errors=True):
        self.seconds = int(seconds)
        self.timeout_message = timeout_msg
        self.suppress = bool(suppress_timeout_errors)

    def _timeout_handler(self, signum, frame):
        raise TimeoutError(self.timeout_message)

    def __enter__(self):
        if platform.system() != 'Windows':  # not supported on Windows
            signal.signal(signal.SIGALRM, self._timeout_handler)  # Set handler for SIGALRM
            signal.alarm(self.seconds)  # start countdown for SIGALRM to be raised

    def __exit__(self, exc_type, exc_val, exc_tb):
        if platform.system() != 'Windows':
            signal.alarm(0)  # Cancel SIGALRM if it's scheduled
            if self.suppress and exc_type is TimeoutError:  # Suppress TimeoutError
                return True


class WorkingDirectory(contextlib.ContextDecorator):
    # Usage: @WorkingDirectory(dir) decorator or 'with WorkingDirectory(dir):' context manager
    def __init__(self, new_dir):
        self.dir = new_dir  # new dir
        self.cwd = Path.cwd().resolve()  # current dir

    def __enter__(self):
        os.chdir(self.dir)

    def __exit__(self, exc_type, exc_val, exc_tb):
        os.chdir(self.cwd)


def methods(instance):
    # Get class/instance methods
    return [f for f in dir(instance) if callable(getattr(instance, f)) and not f.startswith("__")]


def print_args(args: Optional[dict] = None, show_file=True, show_func=False):
    # Print function arguments (optional args dict)
    x = inspect.currentframe().f_back  # previous frame
    file, _, func, _, _ = inspect.getframeinfo(x)
    if args is None:  # get args automatically
        args, _, _, frm = inspect.getargvalues(x)
        args = {k: v for k, v in frm.items() if k in args}
    try:
        file = Path(file).resolve().relative_to(ROOT).with_suffix('')
    except ValueError:
        file = Path(file).stem
    s = (f'{file}: ' if show_file else '') + (f'{func}: ' if show_func else '')
    LOGGER.info(colorstr(s) + ', '.join(f'{k}={v}' for k, v in args.items()))


def init_seeds(seed=0, deterministic=False):
    # Initialize random number generator (RNG) seeds https://pytorch.org/docs/stable/notes/randomness.html
    random.seed(seed)
    np.random.seed(seed)
    torch.manual_seed(seed)
    torch.cuda.manual_seed(seed)
    torch.cuda.manual_seed_all(seed)  # for Multi-GPU, exception safe
    # torch.backends.cudnn.benchmark = True  # AutoBatch problem https://github.com/ultralytics/yolov5/issues/9287
    if deterministic and check_version(torch.__version__, '1.12.0'):  # https://github.com/ultralytics/yolov5/pull/8213
        torch.use_deterministic_algorithms(True)
        torch.backends.cudnn.deterministic = True
        os.environ['CUBLAS_WORKSPACE_CONFIG'] = ':4096:8'
        os.environ['PYTHONHASHSEED'] = str(seed)


def intersect_dicts(da, db, exclude=()):
    # Dictionary intersection of matching keys and shapes, omitting 'exclude' keys, using da values
    return {k: v for k, v in da.items() if k in db and all(x not in k for x in exclude) and v.shape == db[k].shape}


def get_default_args(func):
    # Get func() default arguments
    signature = inspect.signature(func)
    return {k: v.default for k, v in signature.parameters.items() if v.default is not inspect.Parameter.empty}


def get_latest_run(search_dir='.'):
    # Return path to most recent 'last.pt' in /runs (i.e. to --resume from)
    last_list = glob.glob(f'{search_dir}/**/last*.pt', recursive=True)
    return max(last_list, key=os.path.getctime) if last_list else ''


def emojis(str=''):
    # Return platform-dependent emoji-safe version of string
    return str.encode().decode('ascii', 'ignore') if platform.system() == 'Windows' else str


def file_age(path=__file__):
    # Return days since last file update
    dt = (datetime.now() - datetime.fromtimestamp(Path(path).stat().st_mtime))  # delta
    return dt.days  # + dt.seconds / 86400  # fractional days


def file_date(path=__file__):
    # Return human-readable file modification date, i.e. '2021-3-26'
    t = datetime.fromtimestamp(Path(path).stat().st_mtime)
    return f'{t.year}-{t.month}-{t.day}'


def file_size(path):
    # Return file/dir size (MB)
    mb = 1 << 20  # bytes to MiB (1024 ** 2)
    path = Path(path)
    if path.is_file():
        return path.stat().st_size / mb
    elif path.is_dir():
        return sum(f.stat().st_size for f in path.glob('**/*') if f.is_file()) / mb
    else:
        return 0.0


def check_online():
    # Check internet connectivity
    import socket
    try:
        socket.create_connection(("1.1.1.1", 443), 5)  # check host accessibility
        return True
    except OSError:
        return False


def git_describe(path=ROOT):  # path must be a directory
    # Return human-readable git description, i.e. v5.0-5-g3e25f1e https://git-scm.com/docs/git-describe
    try:
        assert (Path(path) / '.git').is_dir()
        return check_output(f'git -C {path} describe --tags --long --always', shell=True).decode()[:-1]
    except Exception:
        return ''


@TryExcept()
@WorkingDirectory(ROOT)
def check_git_status(repo='ultralytics/yolov5', branch='master'):
    # YOLOv5 status check, recommend 'git pull' if code is out of date
    url = f'https://github.com/{repo}'
    msg = f', for updates see {url}'
    s = colorstr('github: ')  # string
    assert Path('.git').exists(), s + 'skipping check (not a git repository)' + msg
    assert check_online(), s + 'skipping check (offline)' + msg

    splits = re.split(pattern=r'\s', string=check_output('git remote -v', shell=True).decode())
    matches = [repo in s for s in splits]
    if any(matches):
        remote = splits[matches.index(True) - 1]
    else:
        remote = 'ultralytics'
        check_output(f'git remote add {remote} {url}', shell=True)
    check_output(f'git fetch {remote}', shell=True, timeout=5)  # git fetch
    local_branch = check_output('git rev-parse --abbrev-ref HEAD', shell=True).decode().strip()  # checked out
    n = int(check_output(f'git rev-list {local_branch}..{remote}/{branch} --count', shell=True))  # commits behind
    if n > 0:
        pull = 'git pull' if remote == 'origin' else f'git pull {remote} {branch}'
        s += f"⚠️ YOLOv5 is out of date by {n} commit{'s' * (n > 1)}. Use `{pull}` or `git clone {url}` to update."
    else:
        s += f'up to date with {url} ✅'
    LOGGER.info(s)


def check_python(minimum='3.7.0'):
    # Check current python version vs. required python version
    check_version(platform.python_version(), minimum, name='Python ', hard=True)


def check_version(current='0.0.0', minimum='0.0.0', name='version ', pinned=False, hard=False, verbose=False):
    # Check version vs. required version
    current, minimum = (pkg.parse_version(x) for x in (current, minimum))
    result = (current == minimum) if pinned else (current >= minimum)  # bool
    s = f'WARNING: ⚠️ {name}{minimum} is required by YOLOv5, but {name}{current} is currently installed'  # string
    if hard:
        assert result, emojis(s)  # assert min requirements met
    if verbose and not result:
        LOGGER.warning(s)
    return result


@TryExcept()
def check_requirements(requirements=ROOT / 'requirements.txt', exclude=(), install=True, cmds=''):
    # Check installed dependencies meet YOLOv5 requirements (pass *.txt file or list of packages or single package str)
    prefix = colorstr('red', 'bold', 'requirements:')
    check_python()  # check python version
    if isinstance(requirements, Path):  # requirements.txt file
        file = requirements.resolve()
        assert file.exists(), f"{prefix} {file} not found, check failed."
        with file.open() as f:
            requirements = [f'{x.name}{x.specifier}' for x in pkg.parse_requirements(f) if x.name not in exclude]
    elif isinstance(requirements, str):
        requirements = [requirements]

    s = ''
    n = 0
    for r in requirements:
        try:
            pkg.require(r)
        except (pkg.VersionConflict, pkg.DistributionNotFound):  # exception if requirements not met
            s += f'"{r}" '
            n += 1

    if s and install and AUTOINSTALL:  # check environment variable
        LOGGER.info(f"{prefix} YOLOv5 requirement{'s' * (n > 1)} {s}not found, attempting AutoUpdate...")
        try:
            assert check_online(), "AutoUpdate skipped (offline)"
            LOGGER.info(check_output(f'pip install {s} {cmds}', shell=True).decode())
            source = file if 'file' in locals() else requirements
            s = f"{prefix} {n} package{'s' * (n > 1)} updated per {source}\n" \
                f"{prefix} ⚠️ {colorstr('bold', 'Restart runtime or rerun command for updates to take effect')}\n"
            LOGGER.info(s)
        except Exception as e:
            LOGGER.warning(f'{prefix} {e}')


def check_img_size(imgsz, s=32, floor=0):
    # Verify image size is a multiple of stride s in each dimension
    if isinstance(imgsz, int):  # integer i.e. img_size=640
        new_size = max(make_divisible(imgsz, int(s)), floor)
    else:  # list i.e. img_size=[640, 480]
        imgsz = list(imgsz)  # convert to list if tuple
        new_size = [max(make_divisible(x, int(s)), floor) for x in imgsz]
    if new_size != imgsz:
        LOGGER.warning(f'WARNING: --img-size {imgsz} must be multiple of max stride {s}, updating to {new_size}')
    return new_size


def check_imshow():
    # Check if environment supports image displays
    try:
        assert not is_docker(), 'cv2.imshow() is disabled in Docker environments'
        assert not is_colab(), 'cv2.imshow() is disabled in Google Colab environments'
        cv2.imshow('test', np.zeros((1, 1, 3)))
        cv2.waitKey(1)
        cv2.destroyAllWindows()
        cv2.waitKey(1)
        return True
    except Exception as e:
        LOGGER.warning(f'WARNING: Environment does not support cv2.imshow() or PIL Image.show() image displays\n{e}')
        return False


def check_suffix(file='yolov5s.pt', suffix=('.pt',), msg=''):
    # Check file(s) for acceptable suffix
    if file and suffix:
        if isinstance(suffix, str):
            suffix = [suffix]
        for f in file if isinstance(file, (list, tuple)) else [file]:
            s = Path(f).suffix.lower()  # file suffix
            if len(s):
                assert s in suffix, f"{msg}{f} acceptable suffix is {suffix}"


def check_yaml(file, suffix=('.yaml', '.yml')):
    # Search/download YAML file (if necessary) and return path, checking suffix
    return check_file(file, suffix)


def check_file(file, suffix=''):
    # Search/download file (if necessary) and return path
    check_suffix(file, suffix)  # optional
    file = str(file)  # convert to str()
    if Path(file).is_file() or not file:  # exists
        return file
    elif file.startswith(('http:/', 'https:/')):  # download
        url = file  # warning: Pathlib turns :// -> :/
        file = Path(urllib.parse.unquote(file).split('?')[0]).name  # '%2F' to '/', split https://url.com/file.txt?auth
        if Path(file).is_file():
            LOGGER.info(f'Found {url} locally at {file}')  # file already exists
        else:
            LOGGER.info(f'Downloading {url} to {file}...')
            torch.hub.download_url_to_file(url, file)
            assert Path(file).exists() and Path(file).stat().st_size > 0, f'File download failed: {url}'  # check
        return file
    elif file.startswith('clearml://'):  # ClearML Dataset ID
        assert 'clearml' in sys.modules, "ClearML is not installed, so cannot use ClearML dataset. Try running 'pip install clearml'."
        return file
    else:  # search
        files = []
        for d in 'data', 'models', 'utils':  # search directories
            files.extend(glob.glob(str(ROOT / d / '**' / file), recursive=True))  # find file
        assert len(files), f'File not found: {file}'  # assert file was found
        assert len(files) == 1, f"Multiple files match '{file}', specify exact path: {files}"  # assert unique
        return files[0]  # return file


def check_font(font=FONT, progress=False):
    # Download font to CONFIG_DIR if necessary
    font = Path(font)
    file = CONFIG_DIR / font.name
    if not font.exists() and not file.exists():
        url = f'https://ultralytics.com/assets/{font.name}'
        LOGGER.info(f'Downloading {url} to {file}...')
        torch.hub.download_url_to_file(url, str(file), progress=progress)


def check_dataset(data, autodownload=True):
    # Download, check and/or unzip dataset if not found locally

    # Download (optional)
    extract_dir = ''
    if isinstance(data, (str, Path)) and str(data).endswith('.zip'):  # i.e. gs://bucket/dir/coco128.zip
        download(data, dir=f'{DATASETS_DIR}/{Path(data).stem}', unzip=True, delete=False, curl=False, threads=1)
        data = next((DATASETS_DIR / Path(data).stem).rglob('*.yaml'))
        extract_dir, autodownload = data.parent, False

    # Read yaml (optional)
    if isinstance(data, (str, Path)):
        data = yaml_load(data)  # dictionary

    # Checks
    for k in 'train', 'val', 'names':
        assert k in data, f"data.yaml '{k}:' field missing ❌"
    if isinstance(data['names'], (list, tuple)):  # old array format
        data['names'] = dict(enumerate(data['names']))  # convert to dict
    data['nc'] = len(data['names'])

    # Resolve paths
    path = Path(extract_dir or data.get('path') or '')  # optional 'path' default to '.'
    if not path.is_absolute():
        path = (ROOT / path).resolve()
    for k in 'train', 'val', 'test':
        if data.get(k):  # prepend path
            if isinstance(data[k], str):
                x = (path / data[k]).resolve()
                if not x.exists() and data[k].startswith('../'):
                    x = (path / data[k][3:]).resolve()
                data[k] = str(x)
            else:
                data[k] = [str((path / x).resolve()) for x in data[k]]

    # Parse yaml
    train, val, test, s = (data.get(x) for x in ('train', 'val', 'test', 'download'))
    if val:
        val = [Path(x).resolve() for x in (val if isinstance(val, list) else [val])]  # val path
        if not all(x.exists() for x in val):
            LOGGER.info('\nDataset not found ⚠️, missing paths %s' % [str(x) for x in val if not x.exists()])
            if not s or not autodownload:
                raise Exception('Dataset not found ❌')
            t = time.time()
            if s.startswith('http') and s.endswith('.zip'):  # URL
                f = Path(s).name  # filename
                LOGGER.info(f'Downloading {s} to {f}...')
                torch.hub.download_url_to_file(s, f)
                Path(DATASETS_DIR).mkdir(parents=True, exist_ok=True)  # create root
                ZipFile(f).extractall(path=DATASETS_DIR)  # unzip
                Path(f).unlink()  # remove zip
                r = None  # success
            elif s.startswith('bash '):  # bash script
                LOGGER.info(f'Running {s} ...')
                r = os.system(s)
            else:  # python script
                r = exec(s, {'yaml': data})  # return None
            dt = f'({round(time.time() - t, 1)}s)'
            s = f"success ✅ {dt}, saved to {colorstr('bold', DATASETS_DIR)}" if r in (0, None) else f"failure {dt} ❌"
            LOGGER.info(f"Dataset download {s}")
    check_font('Arial.ttf' if is_ascii(data['names']) else 'Arial.Unicode.ttf', progress=True)  # download fonts
    return data  # dictionary


def check_amp(model):
    # Check PyTorch Automatic Mixed Precision (AMP) functionality. Return True on correct operation
    from models.common import AutoShape, DetectMultiBackend

    def amp_allclose(model, im):
        # All close FP32 vs AMP results
        m = AutoShape(model, verbose=False)  # model
        a = m(im).xywhn[0]  # FP32 inference
        m.amp = True
        b = m(im).xywhn[0]  # AMP inference
        return a.shape == b.shape and torch.allclose(a, b, atol=0.1)  # close to 10% absolute tolerance

    prefix = colorstr('AMP: ')
    device = next(model.parameters()).device  # get model device
    if device.type in ('cpu', 'mps'):
        return False  # AMP only used on CUDA devices
    f = ROOT / 'data' / 'images' / 'bus.jpg'  # image to check
    im = f if f.exists() else 'https://ultralytics.com/images/bus.jpg' if check_online() else np.ones((640, 640, 3))
    try:
        assert amp_allclose(deepcopy(model), im) or amp_allclose(DetectMultiBackend('yolov5n.pt', device), im)
        LOGGER.info(f'{prefix}checks passed ✅')
        return True
    except Exception:
        help_url = 'https://github.com/ultralytics/yolov5/issues/7908'
        LOGGER.warning(f'{prefix}checks failed ❌, disabling Automatic Mixed Precision. See {help_url}')
        return False


def yaml_load(file='data.yaml'):
    # Single-line safe yaml loading
    with open(file, errors='ignore') as f:
        return yaml.safe_load(f)


def yaml_save(file='data.yaml', data={}):
    # Single-line safe yaml saving
    with open(file, 'w') as f:
        yaml.safe_dump({k: str(v) if isinstance(v, Path) else v for k, v in data.items()}, f, sort_keys=False)


def url2file(url):
    # Convert URL to filename, i.e. https://url.com/file.txt?auth -> file.txt
    url = str(Path(url)).replace(':/', '://')  # Pathlib turns :// -> :/
    return Path(urllib.parse.unquote(url)).name.split('?')[0]  # '%2F' to '/', split https://url.com/file.txt?auth


def download(url, dir='.', unzip=True, delete=True, curl=False, threads=1, retry=3):
    # Multithreaded file download and unzip function, used in data.yaml for autodownload
    def download_one(url, dir):
        # Download 1 file
        success = True
        if Path(url).is_file():
            f = Path(url)  # filename
<<<<<<< HEAD
        else:
            f = dir / Path(url).name  # filename
=======
        else:  # does not exist
            f = dir / Path(url).name
>>>>>>> 4a430800
            LOGGER.info(f'Downloading {url} to {f}...')
            for i in range(retry + 1):
                if curl:
                    s = 'sS' if threads > 1 else ''  # silent
                    r = os.system(
                        f'curl -# -{s}L "{url}" -o "{f}" --retry 9 -C -')  # curl download with retry, continue
                    success = r == 0
                else:
                    torch.hub.download_url_to_file(url, f, progress=threads == 1)  # torch download
                    success = f.is_file()
                if success:
                    break
                elif i < retry:
                    LOGGER.warning(f'Download failure, retrying {i + 1}/{retry} {url}...')
                else:
                    LOGGER.warning(f'Failed to download {url}...')

        if unzip and success and f.suffix in ('.zip', '.tar', '.gz'):
            LOGGER.info(f'Unzipping {f}...')
            if f.suffix == '.zip':
                ZipFile(f).extractall(path=dir)  # unzip
            elif f.suffix == '.tar':
                os.system(f'tar xf {f} --directory {f.parent}')  # unzip
            elif f.suffix == '.gz':
                os.system(f'tar xfz {f} --directory {f.parent}')  # unzip
            if delete:
                f.unlink()  # remove zip

    dir = Path(dir)
    dir.mkdir(parents=True, exist_ok=True)  # make directory
    if threads > 1:
        pool = ThreadPool(threads)
        pool.imap(lambda x: download_one(*x), zip(url, repeat(dir)))  # multithreaded
        pool.close()
        pool.join()
    else:
        for u in [url] if isinstance(url, (str, Path)) else url:
            download_one(u, dir)


def make_divisible(x, divisor):
    # Returns nearest x divisible by divisor
    if isinstance(divisor, torch.Tensor):
        divisor = int(divisor.max())  # to int
    return math.ceil(x / divisor) * divisor


def clean_str(s):
    # Cleans a string by replacing special characters with underscore _
    return re.sub(pattern="[|@#!¡·$€%&()=?¿^*;:,¨´><+]", repl="_", string=s)


def one_cycle(y1=0.0, y2=1.0, steps=100):
    # lambda function for sinusoidal ramp from y1 to y2 https://arxiv.org/pdf/1812.01187.pdf
    return lambda x: ((1 - math.cos(x * math.pi / steps)) / 2) * (y2 - y1) + y1


def colorstr(*input):
    # Colors a string https://en.wikipedia.org/wiki/ANSI_escape_code, i.e.  colorstr('blue', 'hello world')
    *args, string = input if len(input) > 1 else ('blue', 'bold', input[0])  # color arguments, string
    colors = {
        'black': '\033[30m',  # basic colors
        'red': '\033[31m',
        'green': '\033[32m',
        'yellow': '\033[33m',
        'blue': '\033[34m',
        'magenta': '\033[35m',
        'cyan': '\033[36m',
        'white': '\033[37m',
        'bright_black': '\033[90m',  # bright colors
        'bright_red': '\033[91m',
        'bright_green': '\033[92m',
        'bright_yellow': '\033[93m',
        'bright_blue': '\033[94m',
        'bright_magenta': '\033[95m',
        'bright_cyan': '\033[96m',
        'bright_white': '\033[97m',
        'end': '\033[0m',  # misc
        'bold': '\033[1m',
        'underline': '\033[4m'}
    return ''.join(colors[x] for x in args) + f'{string}' + colors['end']


def labels_to_class_weights(labels, nc=80):
    # Get class weights (inverse frequency) from training labels
    if labels[0] is None:  # no labels loaded
        return torch.Tensor()

    labels = np.concatenate(labels, 0)  # labels.shape = (866643, 5) for COCO
    classes = labels[:, 0].astype(int)  # labels = [class xywh]
    weights = np.bincount(classes, minlength=nc)  # occurrences per class

    # Prepend gridpoint count (for uCE training)
    # gpi = ((320 / 32 * np.array([1, 2, 4])) ** 2 * 3).sum()  # gridpoints per image
    # weights = np.hstack([gpi * len(labels)  - weights.sum() * 9, weights * 9]) ** 0.5  # prepend gridpoints to start

    weights[weights == 0] = 1  # replace empty bins with 1
    weights = 1 / weights  # number of targets per class
    weights /= weights.sum()  # normalize
    return torch.from_numpy(weights).float()


def labels_to_image_weights(labels, nc=80, class_weights=np.ones(80)):
    # Produces image weights based on class_weights and image contents
    # Usage: index = random.choices(range(n), weights=image_weights, k=1)  # weighted image sample
    class_counts = np.array([np.bincount(x[:, 0].astype(int), minlength=nc) for x in labels])
    return (class_weights.reshape(1, nc) * class_counts).sum(1)


def coco80_to_coco91_class():  # converts 80-index (val2014) to 91-index (paper)
    # https://tech.amikelive.com/node-718/what-object-categories-labels-are-in-coco-dataset/
    # a = np.loadtxt('data/coco.names', dtype='str', delimiter='\n')
    # b = np.loadtxt('data/coco_paper.names', dtype='str', delimiter='\n')
    # x1 = [list(a[i] == b).index(True) + 1 for i in range(80)]  # darknet to coco
    # x2 = [list(b[i] == a).index(True) if any(b[i] == a) else None for i in range(91)]  # coco to darknet
    return [
        1, 2, 3, 4, 5, 6, 7, 8, 9, 10, 11, 13, 14, 15, 16, 17, 18, 19, 20, 21, 22, 23, 24, 25, 27, 28, 31, 32, 33, 34,
        35, 36, 37, 38, 39, 40, 41, 42, 43, 44, 46, 47, 48, 49, 50, 51, 52, 53, 54, 55, 56, 57, 58, 59, 60, 61, 62, 63,
        64, 65, 67, 70, 72, 73, 74, 75, 76, 77, 78, 79, 80, 81, 82, 84, 85, 86, 87, 88, 89, 90]


def xyxy2xywh(x):
    # Convert nx4 boxes from [x1, y1, x2, y2] to [x, y, w, h] where xy1=top-left, xy2=bottom-right
    y = x.clone() if isinstance(x, torch.Tensor) else np.copy(x)
    y[:, 0] = (x[:, 0] + x[:, 2]) / 2  # x center
    y[:, 1] = (x[:, 1] + x[:, 3]) / 2  # y center
    y[:, 2] = x[:, 2] - x[:, 0]  # width
    y[:, 3] = x[:, 3] - x[:, 1]  # height
    return y


def xywh2xyxy(x):
    # Convert nx4 boxes from [x, y, w, h] to [x1, y1, x2, y2] where xy1=top-left, xy2=bottom-right
    y = x.clone() if isinstance(x, torch.Tensor) else np.copy(x)
    y[:, 0] = x[:, 0] - x[:, 2] / 2  # top left x
    y[:, 1] = x[:, 1] - x[:, 3] / 2  # top left y
    y[:, 2] = x[:, 0] + x[:, 2] / 2  # bottom right x
    y[:, 3] = x[:, 1] + x[:, 3] / 2  # bottom right y
    return y


def xywhn2xyxy(x, w=640, h=640, padw=0, padh=0):
    # Convert nx4 boxes from [x, y, w, h] normalized to [x1, y1, x2, y2] where xy1=top-left, xy2=bottom-right
    y = x.clone() if isinstance(x, torch.Tensor) else np.copy(x)
    y[:, 0] = w * (x[:, 0] - x[:, 2] / 2) + padw  # top left x
    y[:, 1] = h * (x[:, 1] - x[:, 3] / 2) + padh  # top left y
    y[:, 2] = w * (x[:, 0] + x[:, 2] / 2) + padw  # bottom right x
    y[:, 3] = h * (x[:, 1] + x[:, 3] / 2) + padh  # bottom right y
    return y


def xyxy2xywhn(x, w=640, h=640, clip=False, eps=0.0):
    # Convert nx4 boxes from [x1, y1, x2, y2] to [x, y, w, h] normalized where xy1=top-left, xy2=bottom-right
    if clip:
        clip_coords(x, (h - eps, w - eps))  # warning: inplace clip
    y = x.clone() if isinstance(x, torch.Tensor) else np.copy(x)
    y[:, 0] = ((x[:, 0] + x[:, 2]) / 2) / w  # x center
    y[:, 1] = ((x[:, 1] + x[:, 3]) / 2) / h  # y center
    y[:, 2] = (x[:, 2] - x[:, 0]) / w  # width
    y[:, 3] = (x[:, 3] - x[:, 1]) / h  # height
    return y


def xyn2xy(x, w=640, h=640, padw=0, padh=0):
    # Convert normalized segments into pixel segments, shape (n,2)
    y = x.clone() if isinstance(x, torch.Tensor) else np.copy(x)
    y[:, 0] = w * x[:, 0] + padw  # top left x
    y[:, 1] = h * x[:, 1] + padh  # top left y
    return y


def segment2box(segment, width=640, height=640):
    # Convert 1 segment label to 1 box label, applying inside-image constraint, i.e. (xy1, xy2, ...) to (xyxy)
    x, y = segment.T  # segment xy
    inside = (x >= 0) & (y >= 0) & (x <= width) & (y <= height)
    x, y, = x[inside], y[inside]
    return np.array([x.min(), y.min(), x.max(), y.max()]) if any(x) else np.zeros((1, 4))  # xyxy


def segments2boxes(segments):
    # Convert segment labels to box labels, i.e. (cls, xy1, xy2, ...) to (cls, xywh)
    boxes = []
    for s in segments:
        x, y = s.T  # segment xy
        boxes.append([x.min(), y.min(), x.max(), y.max()])  # cls, xyxy
    return xyxy2xywh(np.array(boxes))  # cls, xywh


def resample_segments(segments, n=1000):
    # Up-sample an (n,2) segment
    for i, s in enumerate(segments):
        s = np.concatenate((s, s[0:1, :]), axis=0)
        x = np.linspace(0, len(s) - 1, n)
        xp = np.arange(len(s))
        segments[i] = np.concatenate([np.interp(x, xp, s[:, i]) for i in range(2)]).reshape(2, -1).T  # segment xy
    return segments


def scale_coords(img1_shape, coords, img0_shape, ratio_pad=None):
    # Rescale coords (xyxy) from img1_shape to img0_shape
    if ratio_pad is None:  # calculate from img0_shape
        gain = min(img1_shape[0] / img0_shape[0], img1_shape[1] / img0_shape[1])  # gain  = old / new
        pad = (img1_shape[1] - img0_shape[1] * gain) / 2, (img1_shape[0] - img0_shape[0] * gain) / 2  # wh padding
    else:
        gain = ratio_pad[0][0]
        pad = ratio_pad[1]

    coords[:, [0, 2]] -= pad[0]  # x padding
    coords[:, [1, 3]] -= pad[1]  # y padding
    coords[:, :4] /= gain
    clip_coords(coords, img0_shape)
    return coords


def clip_coords(boxes, shape):
    # Clip bounding xyxy bounding boxes to image shape (height, width)
    if isinstance(boxes, torch.Tensor):  # faster individually
        boxes[:, 0].clamp_(0, shape[1])  # x1
        boxes[:, 1].clamp_(0, shape[0])  # y1
        boxes[:, 2].clamp_(0, shape[1])  # x2
        boxes[:, 3].clamp_(0, shape[0])  # y2
    else:  # np.array (faster grouped)
        boxes[:, [0, 2]] = boxes[:, [0, 2]].clip(0, shape[1])  # x1, x2
        boxes[:, [1, 3]] = boxes[:, [1, 3]].clip(0, shape[0])  # y1, y2


def non_max_suppression(
        prediction,
        conf_thres=0.25,
        iou_thres=0.45,
        classes=None,
        agnostic=False,
        multi_label=False,
        labels=(),
        max_det=300,
        nm=0,  # number of masks
):
    """Non-Maximum Suppression (NMS) on inference results to reject overlapping detections

    Returns:
         list of detections, on (n,6) tensor per image [xyxy, conf, cls]
    """

    if isinstance(prediction, (list, tuple)):  # YOLOv5 model in validation model, output = (inference_out, loss_out)
        prediction = prediction[0]  # select only inference output

    bs = prediction.shape[0]  # batch size
    nc = prediction.shape[2] - nm - 5  # number of classes
    xc = prediction[..., 4] > conf_thres  # candidates

    # Checks
    assert 0 <= conf_thres <= 1, f'Invalid Confidence threshold {conf_thres}, valid values are between 0.0 and 1.0'
    assert 0 <= iou_thres <= 1, f'Invalid IoU {iou_thres}, valid values are between 0.0 and 1.0'

    # Settings
    # min_wh = 2  # (pixels) minimum box width and height
    max_wh = 7680  # (pixels) maximum box width and height
    max_nms = 30000  # maximum number of boxes into torchvision.ops.nms()
    time_limit = 0.5 + 0.05 * bs  # seconds to quit after
    redundant = True  # require redundant detections
    multi_label &= nc > 1  # multiple labels per box (adds 0.5ms/img)
    merge = False  # use merge-NMS

    t = time.time()
    mi = 5 + nc  # mask start index
    output = [torch.zeros((0, 6 + nm), device=prediction.device)] * bs
    for xi, x in enumerate(prediction):  # image index, image inference
        # Apply constraints
        # x[((x[..., 2:4] < min_wh) | (x[..., 2:4] > max_wh)).any(1), 4] = 0  # width-height
        x = x[xc[xi]]  # confidence

        # Cat apriori labels if autolabelling
        if labels and len(labels[xi]):
            lb = labels[xi]
            v = torch.zeros((len(lb), nc + nm + 5), device=x.device)
            v[:, :4] = lb[:, 1:5]  # box
            v[:, 4] = 1.0  # conf
            v[range(len(lb)), lb[:, 0].long() + 5] = 1.0  # cls
            x = torch.cat((x, v), 0)

        # If none remain process next image
        if not x.shape[0]:
            continue

        # Compute conf
        x[:, 5:] *= x[:, 4:5]  # conf = obj_conf * cls_conf

        # Box/Mask
        box = xywh2xyxy(x[:, :4])  # center_x, center_y, width, height) to (x1, y1, x2, y2)
        mask = x[:, mi:]  # zero columns if no masks

        # Detections matrix nx6 (xyxy, conf, cls)
        if multi_label:
            i, j = (x[:, 5:mi] > conf_thres).nonzero(as_tuple=False).T
            x = torch.cat((box[i], x[i, 5 + j, None], j[:, None].float(), mask[i]), 1)
        else:  # best class only
            conf, j = x[:, 5:mi].max(1, keepdim=True)
            x = torch.cat((box, conf, j.float(), mask), 1)[conf.view(-1) > conf_thres]

        # Filter by class
        if classes is not None:
            x = x[(x[:, 5:6] == torch.tensor(classes, device=x.device)).any(1)]

        # Apply finite constraint
        # if not torch.isfinite(x).all():
        #     x = x[torch.isfinite(x).all(1)]

        # Check shape
        n = x.shape[0]  # number of boxes
        if not n:  # no boxes
            continue
        elif n > max_nms:  # excess boxes
            x = x[x[:, 4].argsort(descending=True)[:max_nms]]  # sort by confidence
        else:
            x = x[x[:, 4].argsort(descending=True)]  # sort by confidence

        # Batched NMS
        c = x[:, 5:6] * (0 if agnostic else max_wh)  # classes
        boxes, scores = x[:, :4] + c, x[:, 4]  # boxes (offset by class), scores
        i = torchvision.ops.nms(boxes, scores, iou_thres)  # NMS
        if i.shape[0] > max_det:  # limit detections
            i = i[:max_det]
        if merge and (1 < n < 3E3):  # Merge NMS (boxes merged using weighted mean)
            # update boxes as boxes(i,4) = weights(i,n) * boxes(n,4)
            iou = box_iou(boxes[i], boxes) > iou_thres  # iou matrix
            weights = iou * scores[None]  # box weights
            x[i, :4] = torch.mm(weights, x[:, :4]).float() / weights.sum(1, keepdim=True)  # merged boxes
            if redundant:
                i = i[iou.sum(1) > 1]  # require redundancy

        output[xi] = x[i]
        if (time.time() - t) > time_limit:
            LOGGER.warning(f'WARNING: NMS time limit {time_limit:.3f}s exceeded')
            break  # time limit exceeded

    return output


def strip_optimizer(f='best.pt', s=''):  # from utils.general import *; strip_optimizer()
    # Strip optimizer from 'f' to finalize training, optionally save as 's'
    x = torch.load(f, map_location=torch.device('cpu'))
    if x.get('ema'):
        x['model'] = x['ema']  # replace model with ema
    for k in 'optimizer', 'best_fitness', 'wandb_id', 'ema', 'updates':  # keys
        x[k] = None
    x['epoch'] = -1
    x['model'].half()  # to FP16
    for p in x['model'].parameters():
        p.requires_grad = False
    torch.save(x, s or f)
    mb = os.path.getsize(s or f) / 1E6  # filesize
    LOGGER.info(f"Optimizer stripped from {f},{f' saved as {s},' if s else ''} {mb:.1f}MB")


def print_mutation(results, hyp, save_dir, bucket, prefix=colorstr('evolve: ')):
    evolve_csv = save_dir / 'evolve.csv'
    evolve_yaml = save_dir / 'hyp_evolve.yaml'
    keys = ('metrics/precision', 'metrics/recall', 'metrics/mAP_0.5', 'metrics/mAP_0.5:0.95', 'val/box_loss',
            'val/obj_loss', 'val/cls_loss') + tuple(hyp.keys())  # [results + hyps]
    keys = tuple(x.strip() for x in keys)
    vals = results + tuple(hyp.values())
    n = len(keys)

    # Download (optional)
    if bucket:
        url = f'gs://{bucket}/evolve.csv'
        if gsutil_getsize(url) > (evolve_csv.stat().st_size if evolve_csv.exists() else 0):
            os.system(f'gsutil cp {url} {save_dir}')  # download evolve.csv if larger than local

    # Log to evolve.csv
    s = '' if evolve_csv.exists() else (('%20s,' * n % keys).rstrip(',') + '\n')  # add header
    with open(evolve_csv, 'a') as f:
        f.write(s + ('%20.5g,' * n % vals).rstrip(',') + '\n')

    # Save yaml
    with open(evolve_yaml, 'w') as f:
        data = pd.read_csv(evolve_csv)
        data = data.rename(columns=lambda x: x.strip())  # strip keys
        i = np.argmax(fitness(data.values[:, :4]))  #
        generations = len(data)
        f.write('# YOLOv5 Hyperparameter Evolution Results\n' + f'# Best generation: {i}\n' +
                f'# Last generation: {generations - 1}\n' + '# ' + ', '.join(f'{x.strip():>20s}' for x in keys[:7]) +
                '\n' + '# ' + ', '.join(f'{x:>20.5g}' for x in data.values[i, :7]) + '\n\n')
        yaml.safe_dump(data.loc[i][7:].to_dict(), f, sort_keys=False)

    # Print to screen
    LOGGER.info(prefix + f'{generations} generations finished, current result:\n' + prefix +
                ', '.join(f'{x.strip():>20s}' for x in keys) + '\n' + prefix + ', '.join(f'{x:20.5g}'
                                                                                         for x in vals) + '\n\n')

    if bucket:
        os.system(f'gsutil cp {evolve_csv} {evolve_yaml} gs://{bucket}')  # upload


def apply_classifier(x, model, img, im0):
    # Apply a second stage classifier to YOLO outputs
    # Example model = torchvision.models.__dict__['efficientnet_b0'](pretrained=True).to(device).eval()
    im0 = [im0] if isinstance(im0, np.ndarray) else im0
    for i, d in enumerate(x):  # per image
        if d is not None and len(d):
            d = d.clone()

            # Reshape and pad cutouts
            b = xyxy2xywh(d[:, :4])  # boxes
            b[:, 2:] = b[:, 2:].max(1)[0].unsqueeze(1)  # rectangle to square
            b[:, 2:] = b[:, 2:] * 1.3 + 30  # pad
            d[:, :4] = xywh2xyxy(b).long()

            # Rescale boxes from img_size to im0 size
            scale_coords(img.shape[2:], d[:, :4], im0[i].shape)

            # Classes
            pred_cls1 = d[:, 5].long()
            ims = []
            for a in d:
                cutout = im0[i][int(a[1]):int(a[3]), int(a[0]):int(a[2])]
                im = cv2.resize(cutout, (224, 224))  # BGR

                im = im[:, :, ::-1].transpose(2, 0, 1)  # BGR to RGB, to 3x416x416
                im = np.ascontiguousarray(im, dtype=np.float32)  # uint8 to float32
                im /= 255  # 0 - 255 to 0.0 - 1.0
                ims.append(im)

            pred_cls2 = model(torch.Tensor(ims).to(d.device)).argmax(1)  # classifier prediction
            x[i] = x[i][pred_cls1 == pred_cls2]  # retain matching class detections

    return x


def increment_path(path, exist_ok=False, sep='', mkdir=False):
    # Increment file or directory path, i.e. runs/exp --> runs/exp{sep}2, runs/exp{sep}3, ... etc.
    path = Path(path)  # os-agnostic
    if path.exists() and not exist_ok:
        path, suffix = (path.with_suffix(''), path.suffix) if path.is_file() else (path, '')

        # Method 1
        for n in range(2, 9999):
            p = f'{path}{sep}{n}{suffix}'  # increment path
            if not os.path.exists(p):  #
                break
        path = Path(p)

        # Method 2 (deprecated)
        # dirs = glob.glob(f"{path}{sep}*")  # similar paths
        # matches = [re.search(rf"{path.stem}{sep}(\d+)", d) for d in dirs]
        # i = [int(m.groups()[0]) for m in matches if m]  # indices
        # n = max(i) + 1 if i else 2  # increment number
        # path = Path(f"{path}{sep}{n}{suffix}")  # increment path

    if mkdir:
        path.mkdir(parents=True, exist_ok=True)  # make directory

    return path


# OpenCV Chinese-friendly functions ------------------------------------------------------------------------------------
imshow_ = cv2.imshow  # copy to avoid recursion errors


def imread(path, flags=cv2.IMREAD_COLOR):
    return cv2.imdecode(np.fromfile(path, np.uint8), flags)


def imwrite(path, im):
    try:
        cv2.imencode(Path(path).suffix, im)[1].tofile(path)
        return True
    except Exception:
        return False


def imshow(path, im):
    imshow_(path.encode('unicode_escape').decode(), im)


cv2.imread, cv2.imwrite, cv2.imshow = imread, imwrite, imshow  # redefine

# Variables ------------------------------------------------------------------------------------------------------------
NCOLS = 0 if is_docker() else shutil.get_terminal_size().columns  # terminal window size for tqdm<|MERGE_RESOLUTION|>--- conflicted
+++ resolved
@@ -574,13 +574,8 @@
         success = True
         if Path(url).is_file():
             f = Path(url)  # filename
-<<<<<<< HEAD
-        else:
-            f = dir / Path(url).name  # filename
-=======
         else:  # does not exist
             f = dir / Path(url).name
->>>>>>> 4a430800
             LOGGER.info(f'Downloading {url} to {f}...')
             for i in range(retry + 1):
                 if curl:
