--- conflicted
+++ resolved
@@ -14,11 +14,8 @@
 import re
 import shutil
 import signal
-<<<<<<< HEAD
 import tempfile
-=======
 import threading
->>>>>>> fb7fa5be
 import time
 import urllib
 from datetime import datetime
