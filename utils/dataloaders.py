--- conflicted
+++ resolved
@@ -1106,20 +1106,10 @@
 
     def __getitem__(self, idx):
         path, target = self.samples[idx]
-<<<<<<< HEAD
-        if self.album_transform:
-            sample = self.album_transform(image=cv2.imread(path)[..., ::-1])["image"]
+        if self.album_transforms:
+            sample = self.album_transforms(image=cv2.imread(path)[..., ::-1])["image"]
         else:
-            sample = self.transform(self.loader(path))
-=======
-        if not self.album_transform:  # use default torch transform if albumentation is not installed
-            sample = self.loader(path)
-            sample = self.torch_transforms(sample)
-        else:
-            sample = cv2.imread(path)
-            sample = cv2.cvtColor(sample, cv2.COLOR_BGR2RGB)
-            sample = self.album_transforms(image=sample)["image"]
->>>>>>> 22af2005
+            sample = self.torch_transforms(self.loader(path))
         return sample, target
 
 
@@ -1138,6 +1128,6 @@
     album_transforms = album_classifier_augmentations(is_train=is_train, size=imgsz,
                                                       auto_aug=auto_augment) if augment else None
     default_transforms = default_classifier_augmentations()
-    dataset = ClassificationDataset(root=path, torch_transform=default_transforms, album_transform=album_transforms)
+    dataset = ClassificationDataset(root=path, torch_transforms=default_transforms, album_transform=album_transforms)
 
     return torch.utils.data.DataLoader(dataset, batch_size=batch_size, shuffle=shuffle, num_workers=workers), dataset