# Google utils: https://cloud.google.com/storage/docs/reference/libraries

import os
import platform
import subprocess
import time
from pathlib import Path

import requests
import torch


def gsutil_getsize(url=''):
    """[summary]
        gs://bucket/file size https://cloud.google.com/storage/docs/gsutil/commands/du
    Args:
        url (str, optional): [description]. Defaults to ''.

    Returns:
        [type]: [description]
    """
    s = subprocess.check_output('gsutil du %s' % url, shell=True).decode('utf-8')
    return eval(s.split(' ')[0]) if len(s) else 0  # bytes


def attempt_download(weights):
    """Attempt to download pretrained weights if not found locally.

    Args:
        weights ([type]): [description]
    """
    weights = str(weights).strip().replace("'", '')
    file = Path(weights).name.lower()

    msg = weights + ' missing, try downloading from https://github.com/ultralytics/yolov5/releases/'
    response = requests.get('https://api.github.com/repos/ultralytics/yolov5/releases/latest').json()  # github api
    assets = [x['name'] for x in response['assets']]  # release assets, i.e. ['yolov5s.pt', 'yolov5m.pt', ...]
    redundant = False  # second download option

    if file in assets and not os.path.isfile(weights):
        try:  # GitHub
            tag = response['tag_name']  # i.e. 'v1.0'
            url = f'https://github.com/ultralytics/yolov5/releases/download/{tag}/{file}'
            print('Downloading %s to %s...' % (url, weights))
            torch.hub.download_url_to_file(url, weights)
            assert os.path.exists(weights) and os.path.getsize(weights) > 1E6  # check
        except Exception as e:  # GCP
            print('Download error: %s' % e)
            assert redundant, 'No secondary mirror'
            url = 'https://storage.googleapis.com/ultralytics/yolov5/ckpt/' + file
            print('Downloading %s to %s...' % (url, weights))
            r = os.system('curl -L %s -o %s' % (url, weights))  # torch.hub.download_url_to_file(url, weights)
        finally:
            if not (os.path.exists(weights) and os.path.getsize(weights) > 1E6):  # check
                os.remove(weights) if os.path.exists(weights) else None  # remove partial downloads
                print('ERROR: Download failure: %s' % msg)
            print('')
            return


<<<<<<< HEAD
def gdrive_download(id='1uH2BylpFxHKEGXKL6wJJlsgMU2YEjxuc', name='tmp.zip'):
    """Downloads a file from Google Drive. from utils.google_utils import *; gdrive_download()

    Args:
        id (str, optional): [description]. Defaults to '1uH2BylpFxHKEGXKL6wJJlsgMU2YEjxuc'.
        name (str, optional): [description]. Defaults to 'tmp.zip'.

    Returns:
        [type]: [description]
    """
=======
def gdrive_download(id='16TiPfZj7htmTyhntwcZyEEAejOUxuT6m', name='tmp.zip'):
    # Downloads a file from Google Drive. from yolov5.utils.google_utils import *; gdrive_download()
>>>>>>> 6ab58958
    t = time.time()
    print('Downloading https://drive.google.com/uc?export=download&id=%s as %s... ' % (id, name), end='')
    os.remove(name) if os.path.exists(name) else None  # remove existing
    os.remove('cookie') if os.path.exists('cookie') else None

    # Attempt file download
    out = "NUL" if platform.system() == "Windows" else "/dev/null"
    os.system('curl -c ./cookie -s -L "drive.google.com/uc?export=download&id=%s" > %s ' % (id, out))
    if os.path.exists('cookie'):  # large file
        s = 'curl -Lb ./cookie "drive.google.com/uc?export=download&confirm=%s&id=%s" -o %s' % (get_token(), id, name)
    else:  # small file
        s = 'curl -s -L -o %s "drive.google.com/uc?export=download&id=%s"' % (name, id)
    r = os.system(s)  # execute, capture return
    os.remove('cookie') if os.path.exists('cookie') else None

    # Error check
    if r != 0:
        os.remove(name) if os.path.exists(name) else None  # remove partial
        print('Download error ')  # raise Exception('Download error')
        return r

    # Unzip if archive
    if name.endswith('.zip'):
        print('unzipping... ', end='')
        os.system('unzip -q %s' % name)  # unzip
        os.remove(name)  # remove zip to free space

    print('Done (%.1fs)' % (time.time() - t))
    return r


def get_token(cookie="./cookie"):
    """[summary]

    Args:
        cookie (str, optional): [description]. Defaults to "./cookie".

    Returns:
        [type]: [description]
    """
    with open(cookie) as f:
        for line in f:
            if "download" in line:
                return line.split()[-1]
    return ""

# def upload_blob(bucket_name, source_file_name, destination_blob_name):
#     # Uploads a file to a bucket
#     # https://cloud.google.com/storage/docs/uploading-objects#storage-upload-object-python
#
#     storage_client = storage.Client()
#     bucket = storage_client.get_bucket(bucket_name)
#     blob = bucket.blob(destination_blob_name)
#
#     blob.upload_from_filename(source_file_name)
#
#     print('File {} uploaded to {}.'.format(
#         source_file_name,
#         destination_blob_name))
#
#
# def download_blob(bucket_name, source_blob_name, destination_file_name):
#     # Uploads a blob from a bucket
#     storage_client = storage.Client()
#     bucket = storage_client.get_bucket(bucket_name)
#     blob = bucket.blob(source_blob_name)
#
#     blob.download_to_filename(destination_file_name)
#
#     print('Blob {} downloaded to {}.'.format(
#         source_blob_name,
#         destination_file_name))<|MERGE_RESOLUTION|>--- conflicted
+++ resolved
@@ -58,22 +58,12 @@
             return
 
 
-<<<<<<< HEAD
+
+
 def gdrive_download(id='1uH2BylpFxHKEGXKL6wJJlsgMU2YEjxuc', name='tmp.zip'):
-    """Downloads a file from Google Drive. from utils.google_utils import *; gdrive_download()
+    # Downloads a file from Google Drive. from utils.google_utils import *; gdrive_download()
+    t = time.time()
 
-    Args:
-        id (str, optional): [description]. Defaults to '1uH2BylpFxHKEGXKL6wJJlsgMU2YEjxuc'.
-        name (str, optional): [description]. Defaults to 'tmp.zip'.
-
-    Returns:
-        [type]: [description]
-    """
-=======
-def gdrive_download(id='16TiPfZj7htmTyhntwcZyEEAejOUxuT6m', name='tmp.zip'):
-    # Downloads a file from Google Drive. from yolov5.utils.google_utils import *; gdrive_download()
->>>>>>> 6ab58958
-    t = time.time()
     print('Downloading https://drive.google.com/uc?export=download&id=%s as %s... ' % (id, name), end='')
     os.remove(name) if os.path.exists(name) else None  # remove existing
     os.remove('cookie') if os.path.exists('cookie') else None
