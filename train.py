--- conflicted
+++ resolved
@@ -475,12 +475,10 @@
     parser.add_argument('--linear-lr', action='store_true', help='linear LR')
     parser.add_argument('--label-smoothing', type=float, default=0.0, help='Label smoothing epsilon')
     parser.add_argument('--patience', type=int, default=100, help='EarlyStopping patience (epochs without improvement)')
-<<<<<<< HEAD
-    parser.add_argument('--prune-amount', type=float, default=0.0, help='Kernel pruning amount')
-=======
     parser.add_argument('--freeze', type=int, default=0, help='Number of layers to freeze. backbone=10, all=24')
     parser.add_argument('--save-period', type=int, default=-1, help='Save checkpoint every x epochs (disabled if < 1)')
     parser.add_argument('--local_rank', type=int, default=-1, help='DDP parameter, do not modify')
+    parser.add_argument('--prune-amount', type=float, default=0.0, help='Kernel pruning amount')
 
     # Weights & Biases arguments
     parser.add_argument('--entity', default=None, help='W&B: Entity')
@@ -488,7 +486,6 @@
     parser.add_argument('--bbox_interval', type=int, default=-1, help='W&B: Set bounding-box image logging interval')
     parser.add_argument('--artifact_alias', type=str, default='latest', help='W&B: Version of dataset artifact to use')
 
->>>>>>> 0000334a
     opt = parser.parse_known_args()[0] if known else parser.parse_args()
     return opt
 
