# YOLOv5 🚀 by Ultralytics, GPL-3.0 license
"""
Train a YOLOv5 model on a custom dataset.
Models and datasets download automatically from the latest YOLOv5 release.

Usage - Single-GPU training:
    $ python train.py --data coco128.yaml --weights yolov5s.pt --img 640  # from pretrained (recommended)
    $ python train.py --data coco128.yaml --weights '' --cfg yolov5s.yaml --img 640  # from scratch

Usage - Multi-GPU DDP training:
    $ python -m torch.distributed.run --nproc_per_node 4 --master_port 1 train.py --data coco128.yaml --weights yolov5s.pt --img 640 --device 0,1,2,3

Models:     https://github.com/ultralytics/yolov5/tree/master/models
Datasets:   https://github.com/ultralytics/yolov5/tree/master/data
Tutorial:   https://github.com/ultralytics/yolov5/wiki/Train-Custom-Data
"""

import argparse
import math
import os
import random
import sys
import time
from copy import deepcopy
from datetime import datetime
from pathlib import Path

import numpy as np
import torch
import torch.distributed as dist
import torch.nn as nn
import yaml
from torch.optim import lr_scheduler
from tqdm import tqdm

FILE = Path(__file__).resolve()
ROOT = FILE.parents[0]  # YOLOv5 root directory
if str(ROOT) not in sys.path:
    sys.path.append(str(ROOT))  # add ROOT to PATH
ROOT = Path(os.path.relpath(ROOT, Path.cwd()))  # relative

import val as validate  # for end-of-epoch mAP
from models.experimental import attempt_load
from models.yolo import Model
from utils.autoanchor import check_anchors
from utils.autobatch import check_train_batch_size
from utils.callbacks import Callbacks
from utils.dataloaders import create_dataloader
from utils.downloads import attempt_download, is_url
from utils.general import (LOGGER, check_amp, check_dataset, check_file, check_git_status, check_img_size,
                           check_requirements, check_suffix, check_yaml, colorstr, get_latest_run, increment_path,
                           init_seeds, intersect_dicts, labels_to_class_weights, labels_to_image_weights, methods,
                           one_cycle, print_args, print_mutation, strip_optimizer, yaml_save)
from utils.loggers import Loggers
from utils.loggers.comet.comet_utils import check_comet_resume, check_comet_weights
from utils.loggers.wandb.wandb_utils import check_wandb_resume
from utils.loss import ComputeLoss
from utils.metrics import fitness
from utils.plots import plot_evolve
from utils.torch_utils import (EarlyStopping, ModelEMA, de_parallel, select_device, smart_DDP, smart_optimizer,
                               smart_resume, torch_distributed_zero_first)

LOCAL_RANK = int(os.getenv('LOCAL_RANK', -1))  # https://pytorch.org/docs/stable/elastic/run.html
RANK = int(os.getenv('RANK', -1))
WORLD_SIZE = int(os.getenv('WORLD_SIZE', 1))


def train(hyp, opt, device, callbacks):  # hyp is path/to/hyp.yaml or hyp dictionary
    save_dir, epochs, batch_size, weights, single_cls, evolve, data, cfg, resume, noval, nosave, workers, freeze = \
        Path(opt.save_dir), opt.epochs, opt.batch_size, opt.weights, opt.single_cls, opt.evolve, opt.data, opt.cfg, \
        opt.resume, opt.noval, opt.nosave, opt.workers, opt.freeze
    callbacks.run('on_pretrain_routine_start')

    # Directories
    w = save_dir / 'weights'  # weights dir
    (w.parent if evolve else w).mkdir(parents=True, exist_ok=True)  # make dir
    last, best = w / 'last.pt', w / 'best.pt'

    # Hyperparameters
    if isinstance(hyp, str):
        with open(hyp, errors='ignore') as f:
            hyp = yaml.safe_load(f)  # load hyps dict
    LOGGER.info(colorstr('hyperparameters: ') + ', '.join(f'{k}={v}' for k, v in hyp.items()))
    opt.hyp = hyp.copy()  # for saving hyps to checkpoints

    # Save run settings
    if not evolve:
        yaml_save(save_dir / 'hyp.yaml', hyp)
        yaml_save(save_dir / 'opt.yaml', vars(opt))

    # Loggers
    data_dict = None
    if RANK in {-1, 0}:
        loggers = Loggers(save_dir, weights, opt, hyp, LOGGER)  # loggers instance
<<<<<<< HEAD
        if loggers.clearml:
            data_dict = loggers.clearml.data_dict  # None if no ClearML dataset or filled in by ClearML
        if loggers.wandb:
            data_dict = loggers.wandb.data_dict
            if resume:
                weights, epochs, hyp, batch_size = opt.weights, opt.epochs, opt.hyp, opt.batch_size
        if loggers.comet_logger:
            data_dict = loggers.comet_logger.data_dict
            weights, epochs, hyp, batch_size = opt.weights, opt.epochs, opt.hyp, opt.batch_size
=======

>>>>>>> 15e82d29
        # Register actions
        for k in methods(loggers):
            callbacks.register_action(k, callback=getattr(loggers, k))

        # Process custom dataset artifact link
        data_dict = loggers.remote_dataset
        if resume:  # If resuming runs from remote artifact
            weights, epochs, hyp, batch_size = opt.weights, opt.epochs, opt.hyp, opt.batch_size

    # Config
    plots = not evolve and not opt.noplots  # create plots
    cuda = device.type != 'cpu'
    init_seeds(opt.seed + 1 + RANK, deterministic=True)
    with torch_distributed_zero_first(LOCAL_RANK):
        data_dict = data_dict or check_dataset(data)  # check if None
    train_path, val_path = data_dict['train'], data_dict['val']
    nc = 1 if single_cls else int(data_dict['nc'])  # number of classes
    names = {0: 'item'} if single_cls and len(data_dict['names']) != 1 else data_dict['names']  # class names
    is_coco = isinstance(val_path, str) and val_path.endswith('coco/val2017.txt')  # COCO dataset

    # Model
    check_suffix(weights, '.pt')  # check weights
    pretrained = weights.endswith('.pt')
    if pretrained:
        with torch_distributed_zero_first(LOCAL_RANK):
            weights = attempt_download(weights)  # download if not found locally
        ckpt = torch.load(weights, map_location='cpu')  # load checkpoint to CPU to avoid CUDA memory leak
        model = Model(cfg or ckpt['model'].yaml, ch=3, nc=nc, anchors=hyp.get('anchors')).to(device)  # create
        exclude = ['anchor'] if (cfg or hyp.get('anchors')) and not resume else []  # exclude keys
        csd = ckpt['model'].float().state_dict()  # checkpoint state_dict as FP32
        csd = intersect_dicts(csd, model.state_dict(), exclude=exclude)  # intersect
        model.load_state_dict(csd, strict=False)  # load
        LOGGER.info(f'Transferred {len(csd)}/{len(model.state_dict())} items from {weights}')  # report
    else:
        model = Model(cfg, ch=3, nc=nc, anchors=hyp.get('anchors')).to(device)  # create
    amp = check_amp(model)  # check AMP

    # Freeze
    freeze = [f'model.{x}.' for x in (freeze if len(freeze) > 1 else range(freeze[0]))]  # layers to freeze
    for k, v in model.named_parameters():
        v.requires_grad = True  # train all layers
        # v.register_hook(lambda x: torch.nan_to_num(x))  # NaN to 0 (commented for erratic training results)
        if any(x in k for x in freeze):
            LOGGER.info(f'freezing {k}')
            v.requires_grad = False

    # Image size
    gs = max(int(model.stride.max()), 32)  # grid size (max stride)
    imgsz = check_img_size(opt.imgsz, gs, floor=gs * 2)  # verify imgsz is gs-multiple

    # Batch size
    if RANK == -1 and batch_size == -1:  # single-GPU only, estimate best batch size
        batch_size = check_train_batch_size(model, imgsz, amp)
        loggers.on_params_update({"batch_size": batch_size})

    # Optimizer
    nbs = 64  # nominal batch size
    accumulate = max(round(nbs / batch_size), 1)  # accumulate loss before optimizing
    hyp['weight_decay'] *= batch_size * accumulate / nbs  # scale weight_decay
    optimizer = smart_optimizer(model, opt.optimizer, hyp['lr0'], hyp['momentum'], hyp['weight_decay'])

    # Scheduler
    if opt.cos_lr:
        lf = one_cycle(1, hyp['lrf'], epochs)  # cosine 1->hyp['lrf']
    else:
        lf = lambda x: (1 - x / epochs) * (1.0 - hyp['lrf']) + hyp['lrf']  # linear
    scheduler = lr_scheduler.LambdaLR(optimizer, lr_lambda=lf)  # plot_lr_scheduler(optimizer, scheduler, epochs)

    # EMA
    ema = ModelEMA(model) if RANK in {-1, 0} else None

    # Resume
    best_fitness, start_epoch = 0.0, 0
    if pretrained:
        if resume:
            best_fitness, start_epoch, epochs = smart_resume(ckpt, optimizer, ema, weights, epochs, resume)
        del ckpt, csd

    # DP mode
    if cuda and RANK == -1 and torch.cuda.device_count() > 1:
        LOGGER.warning('WARNING: DP not recommended, use torch.distributed.run for best DDP Multi-GPU results.\n'
                       'See Multi-GPU Tutorial at https://github.com/ultralytics/yolov5/issues/475 to get started.')
        model = torch.nn.DataParallel(model)

    # SyncBatchNorm
    if opt.sync_bn and cuda and RANK != -1:
        model = torch.nn.SyncBatchNorm.convert_sync_batchnorm(model).to(device)
        LOGGER.info('Using SyncBatchNorm()')

    # Trainloader
    train_loader, dataset = create_dataloader(train_path,
                                              imgsz,
                                              batch_size // WORLD_SIZE,
                                              gs,
                                              single_cls,
                                              hyp=hyp,
                                              augment=True,
                                              cache=None if opt.cache == 'val' else opt.cache,
                                              rect=opt.rect,
                                              rank=LOCAL_RANK,
                                              workers=workers,
                                              image_weights=opt.image_weights,
                                              quad=opt.quad,
                                              prefix=colorstr('train: '),
                                              shuffle=True)
    labels = np.concatenate(dataset.labels, 0)
    mlc = int(labels[:, 0].max())  # max label class
    assert mlc < nc, f'Label class {mlc} exceeds nc={nc} in {data}. Possible class labels are 0-{nc - 1}'

    # Process 0
    if RANK in {-1, 0}:
        val_loader = create_dataloader(val_path,
                                       imgsz,
                                       batch_size // WORLD_SIZE * 2,
                                       gs,
                                       single_cls,
                                       hyp=hyp,
                                       cache=None if noval else opt.cache,
                                       rect=True,
                                       rank=-1,
                                       workers=workers * 2,
                                       pad=0.5,
                                       prefix=colorstr('val: '))[0]

        if not resume:
            if not opt.noautoanchor:
                check_anchors(dataset, model=model, thr=hyp['anchor_t'], imgsz=imgsz)  # run AutoAnchor
            model.half().float()  # pre-reduce anchor precision

        callbacks.run('on_pretrain_routine_end', labels, names)

    # DDP mode
    if cuda and RANK != -1:
        model = smart_DDP(model)

    # Model attributes
    nl = de_parallel(model).model[-1].nl  # number of detection layers (to scale hyps)
    hyp['box'] *= 3 / nl  # scale to layers
    hyp['cls'] *= nc / 80 * 3 / nl  # scale to classes and layers
    hyp['obj'] *= (imgsz / 640) ** 2 * 3 / nl  # scale to image size and layers
    hyp['label_smoothing'] = opt.label_smoothing
    model.nc = nc  # attach number of classes to model
    model.hyp = hyp  # attach hyperparameters to model
    model.class_weights = labels_to_class_weights(dataset.labels, nc).to(device) * nc  # attach class weights
    model.names = names

    # Start training
    t0 = time.time()
    nb = len(train_loader)  # number of batches
    nw = max(round(hyp['warmup_epochs'] * nb), 100)  # number of warmup iterations, max(3 epochs, 100 iterations)
    # nw = min(nw, (epochs - start_epoch) / 2 * nb)  # limit warmup to < 1/2 of training
    last_opt_step = -1
    maps = np.zeros(nc)  # mAP per class
    results = (0, 0, 0, 0, 0, 0, 0)  # P, R, mAP@.5, mAP@.5-.95, val_loss(box, obj, cls)
    scheduler.last_epoch = start_epoch - 1  # do not move
    scaler = torch.cuda.amp.GradScaler(enabled=amp)
    stopper, stop = EarlyStopping(patience=opt.patience), False
    compute_loss = ComputeLoss(model)  # init loss class
    callbacks.run('on_train_start')
    LOGGER.info(f'Image sizes {imgsz} train, {imgsz} val\n'
                f'Using {train_loader.num_workers * WORLD_SIZE} dataloader workers\n'
                f"Logging results to {colorstr('bold', save_dir)}\n"
                f'Starting training for {epochs} epochs...')
    for epoch in range(start_epoch, epochs):  # epoch ------------------------------------------------------------------
        callbacks.run('on_train_epoch_start')
        model.train()

        # Update image weights (optional, single-GPU only)
        if opt.image_weights:
            cw = model.class_weights.cpu().numpy() * (1 - maps) ** 2 / nc  # class weights
            iw = labels_to_image_weights(dataset.labels, nc=nc, class_weights=cw)  # image weights
            dataset.indices = random.choices(range(dataset.n), weights=iw, k=dataset.n)  # rand weighted idx

        # Update mosaic border (optional)
        # b = int(random.uniform(0.25 * imgsz, 0.75 * imgsz + gs) // gs * gs)
        # dataset.mosaic_border = [b - imgsz, -b]  # height, width borders

        mloss = torch.zeros(3, device=device)  # mean losses
        if RANK != -1:
            train_loader.sampler.set_epoch(epoch)
        pbar = enumerate(train_loader)
        LOGGER.info(('\n' + '%11s' * 7) % ('Epoch', 'GPU_mem', 'box_loss', 'obj_loss', 'cls_loss', 'Instances', 'Size'))
        if RANK in {-1, 0}:
            pbar = tqdm(pbar, total=nb, bar_format='{l_bar}{bar:10}{r_bar}{bar:-10b}')  # progress bar
        optimizer.zero_grad()
        for i, (imgs, targets, paths, _) in pbar:  # batch -------------------------------------------------------------
            callbacks.run('on_train_batch_start')
            ni = i + nb * epoch  # number integrated batches (since train start)
            imgs = imgs.to(device, non_blocking=True).float() / 255  # uint8 to float32, 0-255 to 0.0-1.0

            # Warmup
            if ni <= nw:
                xi = [0, nw]  # x interp
                # compute_loss.gr = np.interp(ni, xi, [0.0, 1.0])  # iou loss ratio (obj_loss = 1.0 or iou)
                accumulate = max(1, np.interp(ni, xi, [1, nbs / batch_size]).round())
                for j, x in enumerate(optimizer.param_groups):
                    # bias lr falls from 0.1 to lr0, all other lrs rise from 0.0 to lr0
                    x['lr'] = np.interp(ni, xi, [hyp['warmup_bias_lr'] if j == 0 else 0.0, x['initial_lr'] * lf(epoch)])
                    if 'momentum' in x:
                        x['momentum'] = np.interp(ni, xi, [hyp['warmup_momentum'], hyp['momentum']])

            # Multi-scale
            if opt.multi_scale:
                sz = random.randrange(imgsz * 0.5, imgsz * 1.5 + gs) // gs * gs  # size
                sf = sz / max(imgs.shape[2:])  # scale factor
                if sf != 1:
                    ns = [math.ceil(x * sf / gs) * gs for x in imgs.shape[2:]]  # new shape (stretched to gs-multiple)
                    imgs = nn.functional.interpolate(imgs, size=ns, mode='bilinear', align_corners=False)

            # Forward
            with torch.cuda.amp.autocast(amp):
                pred = model(imgs)  # forward
                loss, loss_items = compute_loss(pred, targets.to(device))  # loss scaled by batch_size
                if RANK != -1:
                    loss *= WORLD_SIZE  # gradient averaged between devices in DDP mode
                if opt.quad:
                    loss *= 4.

            # Backward
            scaler.scale(loss).backward()

            # Optimize - https://pytorch.org/docs/master/notes/amp_examples.html
            if ni - last_opt_step >= accumulate:
                scaler.unscale_(optimizer)  # unscale gradients
                torch.nn.utils.clip_grad_norm_(model.parameters(), max_norm=10.0)  # clip gradients
                scaler.step(optimizer)  # optimizer.step
                scaler.update()
                optimizer.zero_grad()
                if ema:
                    ema.update(model)
                last_opt_step = ni

            # Log
            if RANK in {-1, 0}:
                mloss = (mloss * i + loss_items) / (i + 1)  # update mean losses
                mem = f'{torch.cuda.memory_reserved() / 1E9 if torch.cuda.is_available() else 0:.3g}G'  # (GB)
                pbar.set_description(('%11s' * 2 + '%11.4g' * 5) %
                                     (f'{epoch}/{epochs - 1}', mem, *mloss, targets.shape[0], imgs.shape[-1]))
                callbacks.run('on_train_batch_end', model, ni, imgs, targets, paths, list(mloss))
                if callbacks.stop_training:
                    return
            # end batch ------------------------------------------------------------------------------------------------

        # Scheduler
        lr = [x['lr'] for x in optimizer.param_groups]  # for loggers
        scheduler.step()

        if RANK in {-1, 0}:
            # mAP
            callbacks.run('on_train_epoch_end', epoch=epoch)
            ema.update_attr(model, include=['yaml', 'nc', 'hyp', 'names', 'stride', 'class_weights'])
            final_epoch = (epoch + 1 == epochs) or stopper.possible_stop
            if not noval or final_epoch:  # Calculate mAP
                results, maps, _ = validate.run(data_dict,
                                                batch_size=batch_size // WORLD_SIZE * 2,
                                                imgsz=imgsz,
                                                half=amp,
                                                model=ema.ema,
                                                single_cls=single_cls,
                                                dataloader=val_loader,
                                                save_dir=save_dir,
                                                plots=False,
                                                callbacks=callbacks,
                                                compute_loss=compute_loss)

            # Update best mAP
            fi = fitness(np.array(results).reshape(1, -1))  # weighted combination of [P, R, mAP@.5, mAP@.5-.95]
            stop = stopper(epoch=epoch, fitness=fi)  # early stop check
            if fi > best_fitness:
                best_fitness = fi
            log_vals = list(mloss) + list(results) + lr
            callbacks.run('on_fit_epoch_end', log_vals, epoch, best_fitness, fi)

            # Save model
            if (not nosave) or (final_epoch and not evolve):  # if save
                ckpt = {
                    'epoch': epoch,
                    'best_fitness': best_fitness,
                    'model': deepcopy(de_parallel(model)).half(),
                    'ema': deepcopy(ema.ema).half(),
                    'updates': ema.updates,
                    'optimizer': optimizer.state_dict(),
                    'wandb_id': loggers.wandb.wandb_run.id if loggers.wandb else None,
                    'opt': vars(opt),
                    'date': datetime.now().isoformat()}

                # Save last, best and delete
                torch.save(ckpt, last)
                if best_fitness == fi:
                    torch.save(ckpt, best)
                if opt.save_period > 0 and epoch % opt.save_period == 0:
                    torch.save(ckpt, w / f'epoch{epoch}.pt')
                del ckpt
                callbacks.run('on_model_save', last, epoch, final_epoch, best_fitness, fi)

        # EarlyStopping
        if RANK != -1:  # if DDP training
            broadcast_list = [stop if RANK == 0 else None]
            dist.broadcast_object_list(broadcast_list, 0)  # broadcast 'stop' to all ranks
            if RANK != 0:
                stop = broadcast_list[0]
        if stop:
            break  # must break all DDP ranks

        # end epoch ----------------------------------------------------------------------------------------------------
    # end training -----------------------------------------------------------------------------------------------------
    if RANK in {-1, 0}:
        LOGGER.info(f'\n{epoch - start_epoch + 1} epochs completed in {(time.time() - t0) / 3600:.3f} hours.')
        for f in last, best:
            if f.exists():
                strip_optimizer(f)  # strip optimizers
                if f is best:
                    LOGGER.info(f'\nValidating {f}...')
                    results, _, _ = validate.run(
                        data_dict,
                        batch_size=batch_size // WORLD_SIZE * 2,
                        imgsz=imgsz,
                        model=attempt_load(f, device).half(),
                        iou_thres=0.65 if is_coco else 0.60,  # best pycocotools at iou 0.65
                        single_cls=single_cls,
                        dataloader=val_loader,
                        save_dir=save_dir,
                        save_json=is_coco,
                        verbose=True,
                        plots=plots,
                        callbacks=callbacks,
                        compute_loss=compute_loss)  # val best model with plots
                    if is_coco:
                        callbacks.run('on_fit_epoch_end', list(mloss) + list(results) + lr, epoch, best_fitness, fi)

        callbacks.run('on_train_end', last, best, epoch, results)

    torch.cuda.empty_cache()
    return results


def parse_opt(known=False):
    parser = argparse.ArgumentParser()
    parser.add_argument('--weights', type=str, default=ROOT / 'yolov5s.pt', help='initial weights path')
    parser.add_argument('--cfg', type=str, default='', help='model.yaml path')
    parser.add_argument('--data', type=str, default=ROOT / 'data/coco128.yaml', help='dataset.yaml path')
    parser.add_argument('--hyp', type=str, default=ROOT / 'data/hyps/hyp.scratch-low.yaml', help='hyperparameters path')
    parser.add_argument('--epochs', type=int, default=300, help='total training epochs')
    parser.add_argument('--batch-size', type=int, default=16, help='total batch size for all GPUs, -1 for autobatch')
    parser.add_argument('--imgsz', '--img', '--img-size', type=int, default=640, help='train, val image size (pixels)')
    parser.add_argument('--rect', action='store_true', help='rectangular training')
    parser.add_argument('--resume', nargs='?', const=True, default=False, help='resume most recent training')
    parser.add_argument('--nosave', action='store_true', help='only save final checkpoint')
    parser.add_argument('--noval', action='store_true', help='only validate final epoch')
    parser.add_argument('--noautoanchor', action='store_true', help='disable AutoAnchor')
    parser.add_argument('--noplots', action='store_true', help='save no plot files')
    parser.add_argument('--evolve', type=int, nargs='?', const=300, help='evolve hyperparameters for x generations')
    parser.add_argument('--bucket', type=str, default='', help='gsutil bucket')
    parser.add_argument('--cache', type=str, nargs='?', const='ram', help='--cache images in "ram" (default) or "disk"')
    parser.add_argument('--image-weights', action='store_true', help='use weighted image selection for training')
    parser.add_argument('--device', default='', help='cuda device, i.e. 0 or 0,1,2,3 or cpu')
    parser.add_argument('--multi-scale', action='store_true', help='vary img-size +/- 50%%')
    parser.add_argument('--single-cls', action='store_true', help='train multi-class data as single-class')
    parser.add_argument('--optimizer', type=str, choices=['SGD', 'Adam', 'AdamW'], default='SGD', help='optimizer')
    parser.add_argument('--sync-bn', action='store_true', help='use SyncBatchNorm, only available in DDP mode')
    parser.add_argument('--workers', type=int, default=8, help='max dataloader workers (per RANK in DDP mode)')
    parser.add_argument('--project', default=ROOT / 'runs/train', help='save to project/name')
    parser.add_argument('--name', default='exp', help='save to project/name')
    parser.add_argument('--exist-ok', action='store_true', help='existing project/name ok, do not increment')
    parser.add_argument('--quad', action='store_true', help='quad dataloader')
    parser.add_argument('--cos-lr', action='store_true', help='cosine LR scheduler')
    parser.add_argument('--label-smoothing', type=float, default=0.0, help='Label smoothing epsilon')
    parser.add_argument('--patience', type=int, default=100, help='EarlyStopping patience (epochs without improvement)')
    parser.add_argument('--freeze', nargs='+', type=int, default=[0], help='Freeze layers: backbone=10, first3=0 1 2')
    parser.add_argument('--save-period', type=int, default=-1, help='Save checkpoint every x epochs (disabled if < 1)')
    parser.add_argument('--seed', type=int, default=0, help='Global training seed')
    parser.add_argument('--local_rank', type=int, default=-1, help='Automatic DDP Multi-GPU argument, do not modify')

    # Weights & Biases arguments
    parser.add_argument('--entity', default=None, help='W&B: Entity')
    parser.add_argument('--upload_dataset', nargs='?', const=True, default=False, help='W&B: Upload data, "val" option')
    parser.add_argument('--bbox_interval', type=int, default=-1, help='W&B: Set bounding-box image logging interval')
    parser.add_argument('--artifact_alias', type=str, default='latest', help='W&B: Version of dataset artifact to use')

    # Comet Arguments
    parser.add_argument("--comet_mode", type=str, help="Comet: Set whether to run Comet in online or offline mode.")
    parser.add_argument("--comet_save_model", action="store_true", help="Comet: Set to save model checkpoints.")
    parser.add_argument("--comet_model_name", type=str, help="Comet: Set the name for the saved model.")
    parser.add_argument("--comet_overwrite_checkpoints",
                        action="store_true",
                        help="Comet: Overwrite existing model checkpoints.")
    parser.add_argument("--comet_checkpoint_filename",
                        nargs="?",
                        type=str,
                        default="best.pt",
                        help=("Comet: Name of the checkpoint file to save to Comet."
                              "Set to 'all' to log all checkpoints."))
    parser.add_argument("--comet_log_batch_metrics",
                        action="store_true",
                        help="Comet: Set to log batch level training metrics.")
    parser.add_argument("--comet_log_batch_interval",
                        type=int,
                        default=1,
                        help="Comet: Logging frequency for batch level training metrics.")
    parser.add_argument("--comet_log_prediction_interval",
                        type=int,
                        default=1,
                        help=("Comet: How often to log predictions."
                              "Applied at batch level."))
    parser.add_argument("--comet_log_confusion_matrix",
                        action="store_true",
                        help="Comet: Log a Confusion Matrix for the validation dataset.")
    parser.add_argument("--comet_log_predictions",
                        action="store_true",
                        help="Comet: Log Predictions on Images from the Validation Set")
    parser.add_argument("--comet_log_per_class_metrics",
                        action="store_true",
                        help="Comet: Log evaluation metrics for each class in the Validation Set")
    parser.add_argument("--comet_max_image_uploads",
                        type=int,
                        default=100,
                        help="Comet: Maximum number of images to log to Comet.")
    parser.add_argument("--comet_upload_dataset",
                        nargs="?",
                        const=True,
                        default=False,
                        help=("Comet: Upload Dataset to Comet as an Artifact."
                              "Set to 'train', 'val' or 'test' to upload a single dataset."))
    parser.add_argument("--comet_artifact", type=str, help="Comet: Name of the Comet dataset Artifact to download.")

    return parser.parse_known_args()[0] if known else parser.parse_args()


def main(opt, callbacks=Callbacks()):
    # Checks
    if RANK in {-1, 0}:
        print_args(vars(opt))
        check_git_status()
        check_requirements()

    # Resume
    if opt.resume and not check_wandb_resume(opt) and not check_comet_resume(
            opt) or opt.evolve:  # resume from specified or most recent last.pt
        last = Path(check_file(opt.resume) if isinstance(opt.resume, str) else get_latest_run())
        opt_yaml = last.parent.parent / 'opt.yaml'  # train options yaml
        opt_data = opt.data  # original dataset
        if opt_yaml.is_file():
            with open(opt_yaml, errors='ignore') as f:
                d = yaml.safe_load(f)
        else:
            d = torch.load(last, map_location='cpu')['opt']
        opt = argparse.Namespace(**d)  # replace
        opt.cfg, opt.weights, opt.resume = '', str(last), True  # reinstate
        if is_url(opt_data):
            opt.data = check_file(opt_data)  # avoid HUB resume auth timeout
    else:
        opt.data, opt.cfg, opt.hyp, opt.weights, opt.project = \
            check_file(opt.data), check_yaml(opt.cfg), check_yaml(opt.hyp), str(opt.weights), str(opt.project)  # checks
        assert len(opt.cfg) or len(opt.weights), 'either --cfg or --weights must be specified'
        if opt.evolve:
            if opt.project == str(ROOT / 'runs/train'):  # if default project name, rename to runs/evolve
                opt.project = str(ROOT / 'runs/evolve')
            opt.exist_ok, opt.resume = opt.resume, False  # pass resume to exist_ok and disable resume
        if opt.name == 'cfg':
            opt.name = Path(opt.cfg).stem  # use model.yaml as name
        opt.save_dir = str(increment_path(Path(opt.project) / opt.name, exist_ok=opt.exist_ok))

    # DDP mode
    device = select_device(opt.device, batch_size=opt.batch_size)
    if LOCAL_RANK != -1:
        msg = 'is not compatible with YOLOv5 Multi-GPU DDP training'
        assert not opt.image_weights, f'--image-weights {msg}'
        assert not opt.evolve, f'--evolve {msg}'
        assert opt.batch_size != -1, f'AutoBatch with --batch-size -1 {msg}, please pass a valid --batch-size'
        assert opt.batch_size % WORLD_SIZE == 0, f'--batch-size {opt.batch_size} must be multiple of WORLD_SIZE'
        assert torch.cuda.device_count() > LOCAL_RANK, 'insufficient CUDA devices for DDP command'
        torch.cuda.set_device(LOCAL_RANK)
        device = torch.device('cuda', LOCAL_RANK)
        dist.init_process_group(backend="nccl" if dist.is_nccl_available() else "gloo")

    # Train
    if not opt.evolve:
        train(opt.hyp, opt, device, callbacks)

    # Evolve hyperparameters (optional)
    else:
        # Hyperparameter evolution metadata (mutation scale 0-1, lower_limit, upper_limit)
        meta = {
            'lr0': (1, 1e-5, 1e-1),  # initial learning rate (SGD=1E-2, Adam=1E-3)
            'lrf': (1, 0.01, 1.0),  # final OneCycleLR learning rate (lr0 * lrf)
            'momentum': (0.3, 0.6, 0.98),  # SGD momentum/Adam beta1
            'weight_decay': (1, 0.0, 0.001),  # optimizer weight decay
            'warmup_epochs': (1, 0.0, 5.0),  # warmup epochs (fractions ok)
            'warmup_momentum': (1, 0.0, 0.95),  # warmup initial momentum
            'warmup_bias_lr': (1, 0.0, 0.2),  # warmup initial bias lr
            'box': (1, 0.02, 0.2),  # box loss gain
            'cls': (1, 0.2, 4.0),  # cls loss gain
            'cls_pw': (1, 0.5, 2.0),  # cls BCELoss positive_weight
            'obj': (1, 0.2, 4.0),  # obj loss gain (scale with pixels)
            'obj_pw': (1, 0.5, 2.0),  # obj BCELoss positive_weight
            'iou_t': (0, 0.1, 0.7),  # IoU training threshold
            'anchor_t': (1, 2.0, 8.0),  # anchor-multiple threshold
            'anchors': (2, 2.0, 10.0),  # anchors per output grid (0 to ignore)
            'fl_gamma': (0, 0.0, 2.0),  # focal loss gamma (efficientDet default gamma=1.5)
            'hsv_h': (1, 0.0, 0.1),  # image HSV-Hue augmentation (fraction)
            'hsv_s': (1, 0.0, 0.9),  # image HSV-Saturation augmentation (fraction)
            'hsv_v': (1, 0.0, 0.9),  # image HSV-Value augmentation (fraction)
            'degrees': (1, 0.0, 45.0),  # image rotation (+/- deg)
            'translate': (1, 0.0, 0.9),  # image translation (+/- fraction)
            'scale': (1, 0.0, 0.9),  # image scale (+/- gain)
            'shear': (1, 0.0, 10.0),  # image shear (+/- deg)
            'perspective': (0, 0.0, 0.001),  # image perspective (+/- fraction), range 0-0.001
            'flipud': (1, 0.0, 1.0),  # image flip up-down (probability)
            'fliplr': (0, 0.0, 1.0),  # image flip left-right (probability)
            'mosaic': (1, 0.0, 1.0),  # image mixup (probability)
            'mixup': (1, 0.0, 1.0),  # image mixup (probability)
            'copy_paste': (1, 0.0, 1.0)}  # segment copy-paste (probability)

        with open(opt.hyp, errors='ignore') as f:
            hyp = yaml.safe_load(f)  # load hyps dict
            if 'anchors' not in hyp:  # anchors commented in hyp.yaml
                hyp['anchors'] = 3
        if opt.noautoanchor:
            del hyp['anchors'], meta['anchors']
        opt.noval, opt.nosave, save_dir = True, True, Path(opt.save_dir)  # only val/save final epoch
        # ei = [isinstance(x, (int, float)) for x in hyp.values()]  # evolvable indices
        evolve_yaml, evolve_csv = save_dir / 'hyp_evolve.yaml', save_dir / 'evolve.csv'
        if opt.bucket:
            os.system(f'gsutil cp gs://{opt.bucket}/evolve.csv {evolve_csv}')  # download evolve.csv if exists

        for _ in range(opt.evolve):  # generations to evolve
            if evolve_csv.exists():  # if evolve.csv exists: select best hyps and mutate
                # Select parent(s)
                parent = 'single'  # parent selection method: 'single' or 'weighted'
                x = np.loadtxt(evolve_csv, ndmin=2, delimiter=',', skiprows=1)
                n = min(5, len(x))  # number of previous results to consider
                x = x[np.argsort(-fitness(x))][:n]  # top n mutations
                w = fitness(x) - fitness(x).min() + 1E-6  # weights (sum > 0)
                if parent == 'single' or len(x) == 1:
                    # x = x[random.randint(0, n - 1)]  # random selection
                    x = x[random.choices(range(n), weights=w)[0]]  # weighted selection
                elif parent == 'weighted':
                    x = (x * w.reshape(n, 1)).sum(0) / w.sum()  # weighted combination

                # Mutate
                mp, s = 0.8, 0.2  # mutation probability, sigma
                npr = np.random
                npr.seed(int(time.time()))
                g = np.array([meta[k][0] for k in hyp.keys()])  # gains 0-1
                ng = len(meta)
                v = np.ones(ng)
                while all(v == 1):  # mutate until a change occurs (prevent duplicates)
                    v = (g * (npr.random(ng) < mp) * npr.randn(ng) * npr.random() * s + 1).clip(0.3, 3.0)
                for i, k in enumerate(hyp.keys()):  # plt.hist(v.ravel(), 300)
                    hyp[k] = float(x[i + 7] * v[i])  # mutate

            # Constrain to limits
            for k, v in meta.items():
                hyp[k] = max(hyp[k], v[1])  # lower limit
                hyp[k] = min(hyp[k], v[2])  # upper limit
                hyp[k] = round(hyp[k], 5)  # significant digits

            # Train mutation
            results = train(hyp.copy(), opt, device, callbacks)
            callbacks = Callbacks()
            # Write mutation results
            print_mutation(results, hyp.copy(), save_dir, opt.bucket)

        # Plot results
        plot_evolve(evolve_csv)
        LOGGER.info(f'Hyperparameter evolution finished {opt.evolve} generations\n'
                    f"Results saved to {colorstr('bold', save_dir)}\n"
                    f'Usage example: $ python train.py --hyp {evolve_yaml}')


def run(**kwargs):
    # Usage: import train; train.run(data='coco128.yaml', imgsz=320, weights='yolov5m.pt')
    opt = parse_opt(True)
    for k, v in kwargs.items():
        setattr(opt, k, v)
    main(opt)
    return opt


if __name__ == "__main__":
    opt = parse_opt()
    main(opt)<|MERGE_RESOLUTION|>--- conflicted
+++ resolved
@@ -92,19 +92,7 @@
     data_dict = None
     if RANK in {-1, 0}:
         loggers = Loggers(save_dir, weights, opt, hyp, LOGGER)  # loggers instance
-<<<<<<< HEAD
-        if loggers.clearml:
-            data_dict = loggers.clearml.data_dict  # None if no ClearML dataset or filled in by ClearML
-        if loggers.wandb:
-            data_dict = loggers.wandb.data_dict
-            if resume:
-                weights, epochs, hyp, batch_size = opt.weights, opt.epochs, opt.hyp, opt.batch_size
-        if loggers.comet_logger:
-            data_dict = loggers.comet_logger.data_dict
-            weights, epochs, hyp, batch_size = opt.weights, opt.epochs, opt.hyp, opt.batch_size
-=======
-
->>>>>>> 15e82d29
+
         # Register actions
         for k in methods(loggers):
             callbacks.register_action(k, callback=getattr(loggers, k))
