import argparse

import torch.distributed as dist
import torch.nn.functional as F
import torch.optim as optim
import torch.optim.lr_scheduler as lr_scheduler
import torch.utils.data
from torch.utils.tensorboard import SummaryWriter

import torch.multiprocessing as mp

import test  # import test.py to get mAP after each epoch
from models.yolo import Model
from utils import google_utils
from utils.datasets import *
from utils.utils import *

<<<<<<< HEAD
mixed_precision = True
try:  # Mixed precision training https://github.com/NVIDIA/apex
    from apex import amp
except:
    print('Apex recommended for faster mixed precision training: https://github.com/NVIDIA/apex')
    mixed_precision = False  # not installed

wdir = 'weights' + os.sep  # weights dir
os.makedirs(wdir, exist_ok=True)
last = wdir + 'last.pt'
best = wdir + 'best.pt'
results_file = 'results.txt'

# Hyperparameters
hyp = {'lr0': 0.01,  # initial learning rate (SGD=1E-2, Adam=1E-3)
    'momentum': 0.937,  # SGD momentum
    'weight_decay': 5e-4,  # optimizer weight decay
    'giou': 0.05,  # giou loss gain
    'cls': 0.58,  # cls loss gain
    'cls_pw': 1.0,  # cls BCELoss positive_weight
    'obj': 1.0,  # obj loss gain (*=img_size/320 if img_size != 320)
    'obj_pw': 1.0,  # obj BCELoss positive_weight
    'iou_t': 0.20,  # iou training threshold
    'anchor_t': 4.0,  # anchor-multiple threshold
    'fl_gamma': 0.0,  # focal loss gamma (efficientDet default is gamma=1.5)
    'hsv_h': 0.014,  # image HSV-Hue augmentation (fraction)
    'hsv_s': 0.68,  # image HSV-Saturation augmentation (fraction)
    'hsv_v': 0.36,  # image HSV-Value augmentation (fraction)
    'degrees': 0.0,  # image rotation (+/- deg)
    'translate': 0.0,  # image translation (+/- fraction)
    'scale': 0.5,  # image scale (+/- gain)
    'shear': 0.0}  # image shear (+/- deg)
#print(hyp)

# Overwrite hyp with hyp*.txt (optional)
f = glob.glob('hyp*.txt')
if f:
    print('Using %s' % f[0])
    for k, v in zip(hyp.keys(), np.loadtxt(f[0])):
        hyp[k] = v

# Print focal loss if gamma > 0
if hyp['fl_gamma']:
    print('Using FocalLoss(gamma=%g)' % hyp['fl_gamma'])
=======
def startup():
    mixed_precision = True
    try:  # Mixed precision training https://github.com/NVIDIA/apex
        from apex import amp
    except:
        print('Apex recommended for faster mixed precision training: https://github.com/NVIDIA/apex')
        mixed_precision = False  # not installed

    wdir = 'weights' + os.sep  # weights dir
    os.makedirs(wdir, exist_ok=True)
    last = wdir + 'last.pt'
    best = wdir + 'best.pt'
    results_file = 'results.txt'

    # Hyperparameters
    hyp = {'lr0': 0.01,  # initial learning rate (SGD=1E-2, Adam=1E-3)
        'momentum': 0.937,  # SGD momentum
        'weight_decay': 5e-4,  # optimizer weight decay
        'giou': 0.05,  # giou loss gain
        'cls': 0.58,  # cls loss gain
        'cls_pw': 1.0,  # cls BCELoss positive_weight
        'obj': 1.0,  # obj loss gain (*=img_size/320 if img_size != 320)
        'obj_pw': 1.0,  # obj BCELoss positive_weight
        'iou_t': 0.20,  # iou training threshold
        'anchor_t': 4.0,  # anchor-multiple threshold
        'fl_gamma': 0.0,  # focal loss gamma (efficientDet default is gamma=1.5)
        'hsv_h': 0.014,  # image HSV-Hue augmentation (fraction)
        'hsv_s': 0.68,  # image HSV-Saturation augmentation (fraction)
        'hsv_v': 0.36,  # image HSV-Value augmentation (fraction)
        'degrees': 0.0,  # image rotation (+/- deg)
        'translate': 0.0,  # image translation (+/- fraction)
        'scale': 0.5,  # image scale (+/- gain)
        'shear': 0.0}  # image shear (+/- deg)
    print(hyp)

    # Overwrite hyp with hyp*.txt (optional)
    f = glob.glob('hyp*.txt')
    if f:
        print('Using %s' % f[0])
        for k, v in zip(hyp.keys(), np.loadtxt(f[0])):
            hyp[k] = v

    # Print focal loss if gamma > 0
    if hyp['fl_gamma']:
        print('Using FocalLoss(gamma=%g)' % hyp['fl_gamma'])
>>>>>>> d3546863

def setup(opt, rank):
    dist.init_process_group(backend='nccl',  # distributed backend
                            init_method='tcp://127.0.0.1:9999',  # init method
                            world_size=opt.world_size,  # number of gpus
                            rank=rank)
    torch.cuda.set_device(rank)

def train(rank, hyp, opt, device):
    if opt.world_size > 1: setup(opt, rank)

    epochs = opt.epochs  # 300
    batch_size = opt.batch_size  # 64
    weights = opt.weights  # initial training weights

    # Configure
    init_seeds(1)
    with open(opt.data) as f:
        data_dict = yaml.load(f, Loader=yaml.FullLoader)  # model dict
    train_path = data_dict['train']
    test_path = data_dict['val']
    nc = 1 if opt.single_cls else int(data_dict['nc'])  # number of classes

    # Remove previous results
    for f in glob.glob('*_batch*.jpg') + glob.glob(results_file):
        os.remove(f)

    # Create model
    model = Model(opt.cfg).to(rank)
    assert model.md['nc'] == nc, '%s nc=%g classes but %s nc=%g classes' % (opt.data, nc, opt.cfg, model.md['nc'])
    model.names = data_dict['names']

    # Image sizes
    gs = int(max(model.stride))  # grid size (max stride)
    imgsz, imgsz_test = [check_img_size(x, gs) for x in opt.img_size]  # verify imgsz are gs-multiples

    # Optimizer
    nbs = 64  # nominal batch size
    accumulate = max(round(nbs / batch_size), 1)  # accumulate loss before optimizing
    hyp['weight_decay'] *= batch_size * accumulate / nbs  # scale weight_decay
    pg0, pg1, pg2 = [], [], []  # optimizer parameter groups
    for k, v in model.named_parameters():
        if v.requires_grad:
            if '.bias' in k:
                pg2.append(v)  # biases
            elif '.weight' in k and '.bn' not in k:
                pg1.append(v)  # apply weight decay
            else:
                pg0.append(v)  # all else

    optimizer = optim.Adam(pg0, lr=hyp['lr0']) if opt.adam else \
        optim.SGD(pg0, lr=hyp['lr0'], momentum=hyp['momentum'], nesterov=True)
    optimizer.add_param_group({'params': pg1, 'weight_decay': hyp['weight_decay']})  # add pg1 with weight_decay
    optimizer.add_param_group({'params': pg2})  # add pg2 (biases)
    print('Optimizer groups: %g .bias, %g conv.weight, %g other' % (len(pg2), len(pg1), len(pg0)))
    del pg0, pg1, pg2

    # Load Model
    if (rank == 0): #Let gpu 0 download
        google_utils.attempt_download(weights)
    dist.barrier() 

    start_epoch, best_fitness = 0, 0.0
    if weights.endswith('.pt'):  # pytorch format
        map_location = {'cuda:%d' % 0: 'cuda:%d' % rank} if (opt.world_size > 1) else device
        ckpt = torch.load(weights, map_location=map_location)  # load checkpoint

        # load model
        try:
            ckpt['model'] = {k: v for k, v in ckpt['model'].float().state_dict().items()
                             if model.state_dict()[k].shape == v.shape}  # to FP32, filter
            model.load_state_dict(ckpt['model'], strict=False)
        except KeyError as e:
            s = "%s is not compatible with %s. This may be due to model differences or %s may be out of date. " \
                "Please delete or update %s and try again, or use --weights '' to train from scatch." \
                % (opt.weights, opt.cfg, opt.weights, opt.weights)
            raise KeyError(s) from e

        # load optimizer
        if ckpt['optimizer'] is not None:
            optimizer.load_state_dict(ckpt['optimizer'])
            best_fitness = ckpt['best_fitness']

        # load results
        if ckpt.get('training_results') is not None:
            with open(results_file, 'w') as file:
                file.write(ckpt['training_results'])  # write results.txt

        # epochs
        start_epoch = ckpt['epoch'] + 1
        if epochs < start_epoch:
            print('%s has been trained for %g epochs. Fine-tuning for %g additional epochs.' %
                  (opt.weights, ckpt['epoch'], epochs))
            epochs += ckpt['epoch']  # finetune additional epochs

        dist.barrier()
        del ckpt

    # Mixed precision training https://github.com/NVIDIA/apex
    if mixed_precision:
        model, optimizer = amp.initialize(model, optimizer, opt_level='O1', verbosity=0)

    # Scheduler https://arxiv.org/pdf/1812.01187.pdf
    lf = lambda x: (((1 + math.cos(x * math.pi / epochs)) / 2) ** 1.0) * 0.9 + 0.1  # cosine
    scheduler = lr_scheduler.LambdaLR(optimizer, lr_lambda=lf)
    scheduler.last_epoch = start_epoch - 1  # do not move
    # https://discuss.pytorch.org/t/a-problem-occured-when-resuming-an-optimizer/28822
    # plot_lr_scheduler(optimizer, scheduler, epochs)

    # Trainloader
    dataloader, dataset = create_dataloader(train_path, imgsz, batch_size, gs, opt,
                                            hyp=hyp, augment=True, cache=opt.cache_images, rect=opt.rect, rank=rank)
    mlc = np.concatenate(dataset.labels, 0)[:, 0].max()  # max label class
    assert mlc < nc, 'Label class %g exceeds nc=%g in %s. Correct your labels or your model.' % (mlc, nc, opt.cfg)

    # Testloader
    testloader = create_dataloader(test_path, imgsz_test, batch_size, gs, opt,
                                   hyp=hyp, augment=False, cache=opt.cache_images, rect=True, rank=rank)[0]

    # Initialize distributed training
    if device.type != 'cpu' and torch.cuda.device_count() > 1 and torch.distributed.is_available():
        model = torch.nn.parallel.DistributedDataParallel(model, device_ids=[rank])

    # Model parameters
    hyp['cls'] *= nc / 80.  # scale coco-tuned hyp['cls'] to current dataset
    model.nc = nc  # attach number of classes to model
    model.hyp = hyp  # attach hyperparameters to model
    model.gr = 1.0  # giou loss ratio (obj_loss = 1.0 or giou)
    model.class_weights = labels_to_class_weights(dataset.labels, nc).to(rank)  # attach class weights

    # Class frequency
    labels = np.concatenate(dataset.labels, 0)
    c = torch.tensor(labels[:, 0])  # classes
    # cf = torch.bincount(c.long(), minlength=nc) + 1.
    # model._initialize_biases(cf.to(rank))
    # if tb_writer:
    #     plot_labels(labels)
    #     tb_writer.add_histogram('classes', c, 0)

    # Check anchors
    if not opt.noautoanchor:
        check_anchors(dataset, model=model, thr=hyp['anchor_t'], imgsz=imgsz)

    # Exponential moving average
    ema = torch_utils.ModelEMA(model)

    # Start training
    t0 = time.time()
    nb = len(dataloader)  # number of batches
    n_burn = max(3 * nb, 1e3)  # burn-in iterations, max(3 epochs, 1k iterations)
    maps = np.zeros(nc)  # mAP per class
    results = (0, 0, 0, 0, 0, 0, 0)  # 'P', 'R', 'mAP', 'F1', 'val GIoU', 'val Objectness', 'val Classification'
    print('Image sizes %g train, %g test' % (imgsz, imgsz_test))
    print('Using %g dataloader workers' % dataloader.num_workers)
    print('Starting training for %g epochs...' % epochs)
    # torch.autograd.set_detect_anomaly(True)
    for epoch in range(start_epoch, epochs):  # epoch ------------------------------------------------------------------
        model.train()

        # Update image weights (optional)
        if dataset.image_weights:
            w = model.class_weights.cpu().numpy() * (1 - maps) ** 2  # class weights
            image_weights = labels_to_image_weights(dataset.labels, nc=nc, class_weights=w)
            dataset.indices = random.choices(range(dataset.n), weights=image_weights, k=dataset.n)  # rand weighted idx

        # Update mosaic border
        # b = int(random.uniform(0.25 * imgsz, 0.75 * imgsz + gs) // gs * gs)
        # dataset.mosaic_border = [b - imgsz, -b]  # height, width borders

        mloss = torch.zeros(4, device=rank)  # mean losses
        print(('\n' + '%10s' * 8) % ('Epoch', 'gpu_mem', 'GIoU', 'obj', 'cls', 'total', 'targets', 'img_size'))
        pbar = tqdm(enumerate(dataloader), total=nb)  # progress bar
        for i, (imgs, targets, paths, _) in pbar:  # batch -------------------------------------------------------------
            ni = i + nb * epoch  # number integrated batches (since train start)
            imgs = imgs.to(rank).float() / 255.0  # uint8 to float32, 0 - 255 to 0.0 - 1.0

            # Burn-in
            if ni <= n_burn:
                xi = [0, n_burn]  # x interp
                # model.gr = np.interp(ni, xi, [0.0, 1.0])  # giou loss ratio (obj_loss = 1.0 or giou)
                accumulate = max(1, np.interp(ni, xi, [1, nbs / batch_size]).round())
                for j, x in enumerate(optimizer.param_groups):
                    # bias lr falls from 0.1 to lr0, all other lrs rise from 0.0 to lr0
                    x['lr'] = np.interp(ni, xi, [0.1 if j == 2 else 0.0, x['initial_lr'] * lf(epoch)])
                    if 'momentum' in x:
                        x['momentum'] = np.interp(ni, xi, [0.9, hyp['momentum']])

            # Multi-scale
            if opt.multi_scale:
                sz = random.randrange(imgsz * 0.5, imgsz * 1.5 + gs) // gs * gs  # size
                sf = sz / max(imgs.shape[2:])  # scale factor
                if sf != 1:
                    ns = [math.ceil(x * sf / gs) * gs for x in imgs.shape[2:]]  # new shape (stretched to gs-multiple)
                    imgs = F.interpolate(imgs, size=ns, mode='bilinear', align_corners=False)

            # Forward
            pred = model(imgs)

            # Loss
            loss, loss_items = compute_loss(pred, targets.to(rank), model)
            if not torch.isfinite(loss):
                print('WARNING: non-finite loss, ending training ', loss_items)
                return results

            # Backward
            if mixed_precision:
                with amp.scale_loss(loss, optimizer) as scaled_loss:
                    scaled_loss.backward()
            else:
                loss.backward()

            # Optimize
            if ni % accumulate == 0:
                optimizer.step()
                optimizer.zero_grad()
                ema.update(model)

            # Print
            mloss = (mloss * i + loss_items) / (i + 1)  # update mean losses
            mem = '%.3gG' % (torch.cuda.memory_cached() / 1E9 if torch.cuda.is_available() else 0)  # (GB)
            s = ('%10s' * 2 + '%10.4g' * 6) % (
                '%g/%g' % (epoch, epochs - 1), mem, *mloss, targets.shape[0], imgs.shape[-1])
            pbar.set_description(s)

            # Plot
            if ni < 3:
                f = 'train_batch%g.jpg' % ni  # filename
                result = plot_images(images=imgs, targets=targets, paths=paths, fname=f)
                # if tb_writer and result is not None:
                #     tb_writer.add_image(f, result, dataformats='HWC', global_step=epoch)
                    # tb_writer.add_graph(model, imgs)  # add model to tensorboard

            # end batch ------------------------------------------------------------------------------------------------

        # Scheduler
        scheduler.step()

        # mAP
        ema.update_attr(model)
        final_epoch = epoch + 1 == epochs
        if not opt.notest or final_epoch:  # Calculate mAP
            results, maps, times = test.test(opt.data,
                                             batch_size=batch_size,
                                             imgsz=imgsz_test,
                                             save_json=final_epoch and opt.data.endswith(os.sep + 'coco.yaml'),
                                             model=ema.ema,
                                             single_cls=opt.single_cls,
                                             dataloader=testloader)

        # Write
        with open(results_file, 'a') as f:
            f.write(s + '%10.4g' * 7 % results + '\n')  # P, R, mAP, F1, test_losses=(GIoU, obj, cls)
        if len(opt.name) and opt.bucket:
            os.system('gsutil cp results.txt gs://%s/results/results%s.txt' % (opt.bucket, opt.name))

        # Tensorboard
        # if tb_writer:
        #     tags = ['train/giou_loss', 'train/obj_loss', 'train/cls_loss',
        #             'metrics/precision', 'metrics/recall', 'metrics/mAP_0.5', 'metrics/F1',
        #             'val/giou_loss', 'val/obj_loss', 'val/cls_loss']
        #     for x, tag in zip(list(mloss[:-1]) + list(results), tags):
        #         tb_writer.add_scalar(tag, x, epoch)

        # Update best mAP
        fi = fitness(np.array(results).reshape(1, -1))  # fitness_i = weighted combination of [P, R, mAP, F1]
        if fi > best_fitness:
            best_fitness = fi

        # Save model
        save = (not opt.nosave) or (final_epoch and not opt.evolve)
        if save:
            with open(results_file, 'r') as f:  # create checkpoint
                ckpt = {'epoch': epoch,
                        'best_fitness': best_fitness,
                        'training_results': f.read(),
                        'model': ema.ema.module if hasattr(model, 'module') else ema.ema,
                        'optimizer': None if final_epoch else optimizer.state_dict()}

            # Save last, best and delete
            torch.save(ckpt, last)
            if (best_fitness == fi) and not final_epoch:
                torch.save(ckpt, best)
            del ckpt

        # end epoch ----------------------------------------------------------------------------------------------------
    # end training

    n = opt.name
    if len(n):
        n = '_' + n if not n.isnumeric() else n
        fresults, flast, fbest = 'results%s.txt' % n, wdir + 'last%s.pt' % n, wdir + 'best%s.pt' % n
        for f1, f2 in zip([wdir + 'last.pt', wdir + 'best.pt', 'results.txt'], [flast, fbest, fresults]):
            if os.path.exists(f1):
                os.rename(f1, f2)  # rename
                ispt = f2.endswith('.pt')  # is *.pt
                strip_optimizer(f2) if ispt else None  # strip optimizer
                os.system('gsutil cp %s gs://%s/weights' % (f2, opt.bucket)) if opt.bucket and ispt else None  # upload

    if not opt.evolve:
        plot_results()  # save as results.png
    print('%g epochs completed in %.3f hours.\n' % (epoch - start_epoch + 1, (time.time() - t0) / 3600))
    dist.destroy_process_group() if device.type != 'cpu' and torch.cuda.device_count() > 1 else None
    torch.cuda.empty_cache()
    return results

def run(fn, hyp, opt, device):
    mp.spawn(fn,
             args=(hyp,opt,device,),
             nprocs=opt.world_size,
             join=True)

if __name__ == '__main__':
    startup()
    check_git_status()
    parser = argparse.ArgumentParser()
    parser.add_argument('--epochs', type=int, default=300)
    parser.add_argument('--batch-size', type=int, default=16)
    parser.add_argument('--cfg', type=str, default='models/yolov5s.yaml', help='*.cfg path')
    parser.add_argument('--data', type=str, default='data/coco128.yaml', help='*.data path')
    parser.add_argument('--img-size', nargs='+', type=int, default=[640, 640], help='train,test sizes')
    parser.add_argument('--rect', action='store_true', help='rectangular training')
    parser.add_argument('--resume', action='store_true', help='resume training from last.pt')
    parser.add_argument('--nosave', action='store_true', help='only save final checkpoint')
    parser.add_argument('--notest', action='store_true', help='only test final epoch')
    parser.add_argument('--noautoanchor', action='store_true', help='disable autoanchor check')
    parser.add_argument('--evolve', action='store_true', help='evolve hyperparameters')
    parser.add_argument('--bucket', type=str, default='', help='gsutil bucket')
    parser.add_argument('--cache-images', action='store_true', help='cache images for faster training')
    parser.add_argument('--weights', type=str, default='', help='initial weights path')
    parser.add_argument('--name', default='', help='renames results.txt to results_name.txt if supplied')
    parser.add_argument('--device', default='', help='cuda device, i.e. 0 or 0,1,2,3 or cpu')
    parser.add_argument('--adam', action='store_true', help='use adam optimizer')
    parser.add_argument('--multi-scale', action='store_true', help='vary img-size +/- 50%')
    parser.add_argument('--single-cls', action='store_true', help='train as single-class dataset')
    parser.add_argument('--world-size', type=int, default='1', help='# of devices')
    opt = parser.parse_args()
    opt.weights = last if opt.resume else opt.weights
    opt.cfg = check_file(opt.cfg)  # check file
    opt.data = check_file(opt.data)  # check file
    print(opt)
    opt.img_size.extend([opt.img_size[-1]] * (2 - len(opt.img_size)))  # extend to 2 sizes (train, test)
    
    device = torch_utils.select_device(opt.device, apex=mixed_precision, batch_size=opt.batch_size)
    if device.type == 'cpu':
        mixed_precision = False

    # Train
    if not opt.evolve:
        # tb_writer = SummaryWriter(comment=opt.name)
        # print('Start Tensorboard with "tensorboard --logdir=runs", view at http://localhost:6006/')
        # train(hyp)
        run(train, hyp, opt, device)

    # Evolve hyperparameters (optional)
    else:
        # tb_writer = None
        opt.notest, opt.nosave = True, True  # only test/save final epoch
        if opt.bucket:
            os.system('gsutil cp gs://%s/evolve.txt .' % opt.bucket)  # download evolve.txt if exists

        for _ in range(10):  # generations to evolve
            if os.path.exists('evolve.txt'):  # if evolve.txt exists: select best hyps and mutate
                # Select parent(s)
                parent = 'single'  # parent selection method: 'single' or 'weighted'
                x = np.loadtxt('evolve.txt', ndmin=2)
                n = min(5, len(x))  # number of previous results to consider
                x = x[np.argsort(-fitness(x))][:n]  # top n mutations
                w = fitness(x) - fitness(x).min()  # weights
                if parent == 'single' or len(x) == 1:
                    # x = x[random.randint(0, n - 1)]  # random selection
                    x = x[random.choices(range(n), weights=w)[0]]  # weighted selection
                elif parent == 'weighted':
                    x = (x * w.reshape(n, 1)).sum(0) / w.sum()  # weighted combination

                # Mutate
                mp, s = 0.9, 0.2  # mutation probability, sigma
                npr = np.random
                npr.seed(int(time.time()))
                g = np.array([1, 1, 1, 1, 1, 1, 1, 0, .1, 1, 0, 1, 1, 1, 1, 1, 1, 1])  # gains
                ng = len(g)
                v = np.ones(ng)
                while all(v == 1):  # mutate until a change occurs (prevent duplicates)
                    v = (g * (npr.random(ng) < mp) * npr.randn(ng) * npr.random() * s + 1).clip(0.3, 3.0)
                for i, k in enumerate(hyp.keys()):  # plt.hist(v.ravel(), 300)
                    hyp[k] = x[i + 7] * v[i]  # mutate

            # Clip to limits
            keys = ['lr0', 'iou_t', 'momentum', 'weight_decay', 'hsv_s', 'hsv_v', 'translate', 'scale', 'fl_gamma']
            limits = [(1e-5, 1e-2), (0.00, 0.70), (0.60, 0.98), (0, 0.001), (0, .9), (0, .9), (0, .9), (0, .9), (0, 3)]
            for k, v in zip(keys, limits):
                hyp[k] = np.clip(hyp[k], v[0], v[1])

            # Train mutation
            results = train(hyp.copy())

            # Write mutation results
            print_mutation(hyp, results, opt.bucket)

            # Plot results
            # plot_evolution_results(hyp)<|MERGE_RESOLUTION|>--- conflicted
+++ resolved
@@ -15,7 +15,6 @@
 from utils.datasets import *
 from utils.utils import *
 
-<<<<<<< HEAD
 mixed_precision = True
 try:  # Mixed precision training https://github.com/NVIDIA/apex
     from apex import amp
@@ -50,6 +49,7 @@
     'shear': 0.0}  # image shear (+/- deg)
 #print(hyp)
 
+
 # Overwrite hyp with hyp*.txt (optional)
 f = glob.glob('hyp*.txt')
 if f:
@@ -60,53 +60,6 @@
 # Print focal loss if gamma > 0
 if hyp['fl_gamma']:
     print('Using FocalLoss(gamma=%g)' % hyp['fl_gamma'])
-=======
-def startup():
-    mixed_precision = True
-    try:  # Mixed precision training https://github.com/NVIDIA/apex
-        from apex import amp
-    except:
-        print('Apex recommended for faster mixed precision training: https://github.com/NVIDIA/apex')
-        mixed_precision = False  # not installed
-
-    wdir = 'weights' + os.sep  # weights dir
-    os.makedirs(wdir, exist_ok=True)
-    last = wdir + 'last.pt'
-    best = wdir + 'best.pt'
-    results_file = 'results.txt'
-
-    # Hyperparameters
-    hyp = {'lr0': 0.01,  # initial learning rate (SGD=1E-2, Adam=1E-3)
-        'momentum': 0.937,  # SGD momentum
-        'weight_decay': 5e-4,  # optimizer weight decay
-        'giou': 0.05,  # giou loss gain
-        'cls': 0.58,  # cls loss gain
-        'cls_pw': 1.0,  # cls BCELoss positive_weight
-        'obj': 1.0,  # obj loss gain (*=img_size/320 if img_size != 320)
-        'obj_pw': 1.0,  # obj BCELoss positive_weight
-        'iou_t': 0.20,  # iou training threshold
-        'anchor_t': 4.0,  # anchor-multiple threshold
-        'fl_gamma': 0.0,  # focal loss gamma (efficientDet default is gamma=1.5)
-        'hsv_h': 0.014,  # image HSV-Hue augmentation (fraction)
-        'hsv_s': 0.68,  # image HSV-Saturation augmentation (fraction)
-        'hsv_v': 0.36,  # image HSV-Value augmentation (fraction)
-        'degrees': 0.0,  # image rotation (+/- deg)
-        'translate': 0.0,  # image translation (+/- fraction)
-        'scale': 0.5,  # image scale (+/- gain)
-        'shear': 0.0}  # image shear (+/- deg)
-    print(hyp)
-
-    # Overwrite hyp with hyp*.txt (optional)
-    f = glob.glob('hyp*.txt')
-    if f:
-        print('Using %s' % f[0])
-        for k, v in zip(hyp.keys(), np.loadtxt(f[0])):
-            hyp[k] = v
-
-    # Print focal loss if gamma > 0
-    if hyp['fl_gamma']:
-        print('Using FocalLoss(gamma=%g)' % hyp['fl_gamma'])
->>>>>>> d3546863
 
 def setup(opt, rank):
     dist.init_process_group(backend='nccl',  # distributed backend
