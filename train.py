--- conflicted
+++ resolved
@@ -504,12 +504,8 @@
     parser.add_argument('--patience', type=int, default=100, help='EarlyStopping patience (epochs without improvement)')
     parser.add_argument('--freeze', nargs='+', type=int, default=[0], help='Freeze layers: backbone=10, first3=0 1 2')
     parser.add_argument('--save-period', type=int, default=-1, help='Save checkpoint every x epochs (disabled if < 1)')
-<<<<<<< HEAD
     parser.add_argument('--seed', type=int, default=0, help='Global training seed')
-    parser.add_argument('--local_rank', type=int, default=-1, help='DDP parameter, do not modify')
-=======
     parser.add_argument('--local_rank', type=int, default=-1, help='Automatic DDP Multi-GPU argument, do not modify')
->>>>>>> 89833243
 
     # Weights & Biases arguments
     parser.add_argument('--entity', default=None, help='W&B: Entity')
