--- conflicted
+++ resolved
@@ -138,13 +138,8 @@
     if pretrained:
         with torch_distributed_zero_first(LOCAL_RANK):
             weights = attempt_download(weights)  # download if not found locally
-<<<<<<< HEAD
-        ckpt = torch.load(weights, map_location=device)  # load checkpoint
-        model = __model(cfg or ckpt['model'].yaml, ch=3, nc=nc, anchors=hyp.get('anchors')).to(device)  # create
-=======
         ckpt = torch.load(weights, map_location='cpu')  # load checkpoint to CPU to avoid CUDA memory leak
         model = Model(cfg or ckpt['model'].yaml, ch=3, nc=nc, anchors=hyp.get('anchors')).to(device)  # create
->>>>>>> aff02819
         exclude = ['anchor'] if (cfg or hyp.get('anchors')) and not resume else []  # exclude keys
         csd = ckpt['model'].float().state_dict()  # checkpoint state_dict as FP32
         csd = intersect_dicts(csd, model.state_dict(), exclude=exclude)  # intersect
