--- conflicted
+++ resolved
@@ -54,11 +54,7 @@
 from models.experimental import MixConv2d, CrossConv, attempt_load
 from models.yolo import Detect
 from utils.datasets import LoadImages
-<<<<<<< HEAD
-from utils.general import make_divisible, check_file, check_dataset, colorstr
-=======
-from utils.general import check_dataset, check_yaml, make_divisible
->>>>>>> 7af1b4c2
+from utils.general import check_dataset, check_yaml, colorstr, make_divisible
 
 logger = logging.getLogger(__name__)
 
@@ -433,7 +429,6 @@
             break
 
 
-<<<<<<< HEAD
 def run(cfg='yolov5s.yaml',  # cfg path
         weights='yolov5s.pt',  # weights path
         imgsz=(320, 320),  # inference size h,w
@@ -451,30 +446,6 @@
         conf_thres=0.25,  # score threshold for NMS
         ):
     # Run TensorFlow model export
-=======
-if __name__ == "__main__":
-    parser = argparse.ArgumentParser()
-    parser.add_argument('--cfg', type=str, default='yolov5s.yaml', help='cfg path')
-    parser.add_argument('--weights', type=str, default='yolov5s.pt', help='weights path')
-    parser.add_argument('--img-size', nargs='+', type=int, default=[320, 320], help='image size')  # height, width
-    parser.add_argument('--batch-size', type=int, default=1, help='batch size')
-    parser.add_argument('--dynamic-batch-size', action='store_true', help='dynamic batch size')
-    parser.add_argument('--source', type=str, default='../data/coco128.yaml', help='dir of images or data.yaml file')
-    parser.add_argument('--ncalib', type=int, default=100, help='number of calibration images')
-    parser.add_argument('--tfl-int8', action='store_true', dest='tfl_int8', help='export TFLite int8 model')
-    parser.add_argument('--tf-nms', action='store_true', dest='tf_nms', help='TF NMS (without TFLite export)')
-    parser.add_argument('--agnostic-nms', action='store_true', help='class-agnostic NMS')
-    parser.add_argument('--tf-raw-resize', action='store_true', dest='tf_raw_resize',
-                        help='use tf.raw_ops.ResizeNearestNeighbor for resize')
-    parser.add_argument('--topk-per-class', type=int, default=100, help='topk per class to keep in NMS')
-    parser.add_argument('--topk-all', type=int, default=100, help='topk for all classes to keep in NMS')
-    parser.add_argument('--iou-thres', type=float, default=0.5, help='IOU threshold for NMS')
-    parser.add_argument('--score-thres', type=float, default=0.4, help='score threshold for NMS')
-    opt = parser.parse_args()
-    opt.cfg = check_yaml(opt.cfg)  # check YAML
-    opt.img_size *= 2 if len(opt.img_size) == 1 else 1  # expand
-    print(opt)
->>>>>>> 7af1b4c2
 
     # Input
     img = torch.zeros((batch_size, 3, *imgsz))  # image size(1,3,320,192) iDetection
@@ -558,13 +529,8 @@
             # int8 TFLite model export ---------------------------------------------------------------------------------
             if tfl_int8:
                 # Representative Dataset
-<<<<<<< HEAD
                 if source.endswith('.yaml'):
-                    with open(check_file(source)) as f:
-=======
-                if opt.source.endswith('.yaml'):
-                    with open(check_yaml(opt.source)) as f:
->>>>>>> 7af1b4c2
+                    with open(check_yaml(source)) as f:
                         data = yaml.load(f, Loader=yaml.FullLoader)  # data dict
                         check_dataset(data)  # check
                     source = data['train']
@@ -608,7 +574,7 @@
     parser.add_argument('--conf-thres', type=float, default=0.25, help='confidence threshold')
     opt = parser.parse_args()
 
-    opt.cfg = check_file(opt.cfg)  # check file
+    opt.cfg = check_yaml(opt.cfg)  # check YAML
     opt.imgsz *= 2 if len(opt.imgsz) == 1 else 1  # expand
     return opt
 
