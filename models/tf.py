--- conflicted
+++ resolved
@@ -43,15 +43,13 @@
             gamma_initializer=keras.initializers.Constant(w.weight.numpy()),
             moving_mean_initializer=keras.initializers.Constant(w.running_mean.numpy()),
             moving_variance_initializer=keras.initializers.Constant(w.running_var.numpy()),
-            epsilon=w.eps
-        )
+            epsilon=w.eps)
 
     def call(self, inputs):
         return self.bn(inputs)
 
 
 class TFPad(keras.layers.Layer):
-
     def __init__(self, pad):
         super().__init__()
         self.pad = tf.constant([[0, 0], [pad, pad], [pad, pad], [0, 0]])
@@ -71,14 +69,9 @@
         # see https://stackoverflow.com/questions/52975843/comparing-conv2d-with-padding-between-tensorflow-and-pytorch
 
         conv = keras.layers.Conv2D(
-            c2,
-            k,
-            s,
-            'SAME' if s == 1 else 'VALID',
-            use_bias=False if hasattr(w, 'bn') else True,
+            c2, k, s, 'SAME' if s == 1 else 'VALID', use_bias=False if hasattr(w, 'bn') else True,
             kernel_initializer=keras.initializers.Constant(w.conv.weight.permute(2, 3, 1, 0).numpy()),
-            bias_initializer='zeros' if hasattr(w, 'bn') else keras.initializers.Constant(w.conv.bias.numpy())
-        )
+            bias_initializer='zeros' if hasattr(w, 'bn') else keras.initializers.Constant(w.conv.bias.numpy()))
         self.conv = conv if s == 1 else keras.Sequential([TFPad(autopad(k, p)), conv])
         self.bn = TFBN(w.bn) if hasattr(w, 'bn') else tf.identity
 
@@ -105,11 +98,10 @@
 
     def call(self, inputs):  # x(b,w,h,c) -> y(b,w/2,h/2,4c)
         # inputs = inputs / 255  # normalize 0-255 to 0-1
-        return self.conv(
-            tf.concat([
-                inputs[:, ::2, ::2, :], inputs[:, 1::2, ::2, :], inputs[:, ::2, 1::2, :], inputs[:, 1::2, 1::2, :]
-            ], 3)
-        )
+        return self.conv(tf.concat([inputs[:, ::2, ::2, :],
+                                    inputs[:, 1::2, ::2, :],
+                                    inputs[:, ::2, 1::2, :],
+                                    inputs[:, 1::2, 1::2, :]], 3))
 
 
 class TFBottleneck(keras.layers.Layer):
@@ -131,14 +123,9 @@
         super().__init__()
         assert g == 1, "TF v2.2 Conv2D does not support 'groups' argument"
         self.conv = keras.layers.Conv2D(
-            c2,
-            k,
-            s,
-            'VALID',
-            use_bias=bias,
+            c2, k, s, 'VALID', use_bias=bias,
             kernel_initializer=keras.initializers.Constant(w.weight.permute(2, 3, 1, 0).numpy()),
-            bias_initializer=keras.initializers.Constant(w.bias.numpy()) if bias else None,
-        )
+            bias_initializer=keras.initializers.Constant(w.bias.numpy()) if bias else None, )
 
     def call(self, inputs):
         return self.conv(inputs)
@@ -210,7 +197,6 @@
 
 
 class TFDetect(keras.layers.Layer):
-
     def __init__(self, nc=80, anchors=(), ch=(), imgsz=(640, 640), w=None):  # detection layer
         super().__init__()
         self.stride = tf.convert_to_tensor(w.stride.numpy(), dtype=tf.float32)
@@ -220,7 +206,8 @@
         self.na = len(anchors[0]) // 2  # number of anchors
         self.grid = [tf.zeros(1)] * self.nl  # init grid
         self.anchors = tf.convert_to_tensor(w.anchors.numpy(), dtype=tf.float32)
-        self.anchor_grid = tf.reshape(self.anchors * tf.reshape(self.stride, [self.nl, 1, 1]), [self.nl, 1, -1, 1, 2])
+        self.anchor_grid = tf.reshape(self.anchors * tf.reshape(self.stride, [self.nl, 1, 1]),
+                                      [self.nl, 1, -1, 1, 2])
         self.m = [TFConv2d(x, self.no * self.na, 1, w=w.m[i]) for i, x in enumerate(ch)]
         self.training = False  # set to False after building model
         self.imgsz = imgsz
@@ -239,15 +226,10 @@
 
             if not self.training:  # inference
                 y = tf.sigmoid(x[i])
-<<<<<<< HEAD
-                xy = (y[..., 0:2] * 2 - 0.5 + self.grid[i]) * self.stride[i]  # xy
-                wh = (y[..., 2:4] * 2)**2 * self.anchor_grid[i]
-=======
                 grid = tf.transpose(self.grid[i], [0, 2, 1, 3]) - 0.5
                 anchor_grid = tf.transpose(self.anchor_grid[i], [0, 2, 1, 3]) * 4
                 xy = (y[..., 0:2] * 2 + grid) * self.stride[i]  # xy
                 wh = y[..., 2:4] ** 2 * anchor_grid
->>>>>>> d51f9b2f
                 # Normalize xywh to 0-1 to reduce calibration error
                 xy /= tf.constant([[self.imgsz[1], self.imgsz[0]]], dtype=tf.float32)
                 wh /= tf.constant([[self.imgsz[1], self.imgsz[0]]], dtype=tf.float32)
@@ -265,7 +247,6 @@
 
 
 class TFUpsample(keras.layers.Layer):
-
     def __init__(self, size, scale_factor, mode, w=None):  # warning: all arguments needed including 'w'
         super().__init__()
         assert scale_factor == 2, "scale_factor must be 2"
@@ -280,7 +261,6 @@
 
 
 class TFConcat(keras.layers.Layer):
-
     def __init__(self, dimension=1, w=None):
         super().__init__()
         assert dimension == 1, "convert only NCHW to NHWC concat"
@@ -343,7 +323,6 @@
 
 
 class TFModel:
-
     def __init__(self, cfg='yolov5s.yaml', ch=3, nc=None, model=None, imgsz=(640, 640)):  # model, channels, classes
         super().__init__()
         if isinstance(cfg, dict):
@@ -360,16 +339,8 @@
             self.yaml['nc'] = nc  # override yaml value
         self.model, self.savelist = parse_model(deepcopy(self.yaml), ch=[ch], model=model, imgsz=imgsz)
 
-    def predict(
-        self,
-        inputs,
-        tf_nms=False,
-        agnostic_nms=False,
-        topk_per_class=100,
-        topk_all=100,
-        iou_thres=0.45,
-        conf_thres=0.25
-    ):
+    def predict(self, inputs, tf_nms=False, agnostic_nms=False, topk_per_class=100, topk_all=100, iou_thres=0.45,
+                conf_thres=0.25):
         y = []  # outputs
         x = inputs
         for i, m in enumerate(self.model.layers):
@@ -391,8 +362,7 @@
             else:
                 boxes = tf.expand_dims(boxes, 2)
                 nms = tf.image.combined_non_max_suppression(
-                    boxes, scores, topk_per_class, topk_all, iou_thres, conf_thres, clip_boxes=False
-                )
+                    boxes, scores, topk_per_class, topk_all, iou_thres, conf_thres, clip_boxes=False)
                 return nms, x[1]
 
         return x[0]  # output only first tensor [1,6300,85] = [xywh, conf, class0, class1, ...]
@@ -413,12 +383,9 @@
     # TF Agnostic NMS
     def call(self, input, topk_all, iou_thres, conf_thres):
         # wrap map_fn to avoid TypeSpec related error https://stackoverflow.com/a/65809989/3036450
-        return tf.map_fn(
-            lambda x: self._nms(x, topk_all, iou_thres, conf_thres),
-            input,
-            fn_output_signature=(tf.float32, tf.float32, tf.float32, tf.int32),
-            name='agnostic_nms'
-        )
+        return tf.map_fn(lambda x: self._nms(x, topk_all, iou_thres, conf_thres), input,
+                         fn_output_signature=(tf.float32, tf.float32, tf.float32, tf.int32),
+                         name='agnostic_nms')
 
     @staticmethod
     def _nms(x, topk_all=100, iou_thres=0.45, conf_thres=0.25):  # agnostic NMS
@@ -426,29 +393,19 @@
         class_inds = tf.cast(tf.argmax(classes, axis=-1), tf.float32)
         scores_inp = tf.reduce_max(scores, -1)
         selected_inds = tf.image.non_max_suppression(
-            boxes, scores_inp, max_output_size=topk_all, iou_threshold=iou_thres, score_threshold=conf_thres
-        )
+            boxes, scores_inp, max_output_size=topk_all, iou_threshold=iou_thres, score_threshold=conf_thres)
         selected_boxes = tf.gather(boxes, selected_inds)
-        padded_boxes = tf.pad(
-            selected_boxes,
-            paddings=[[0, topk_all - tf.shape(selected_boxes)[0]], [0, 0]],
-            mode="CONSTANT",
-            constant_values=0.0
-        )
+        padded_boxes = tf.pad(selected_boxes,
+                              paddings=[[0, topk_all - tf.shape(selected_boxes)[0]], [0, 0]],
+                              mode="CONSTANT", constant_values=0.0)
         selected_scores = tf.gather(scores_inp, selected_inds)
-        padded_scores = tf.pad(
-            selected_scores,
-            paddings=[[0, topk_all - tf.shape(selected_boxes)[0]]],
-            mode="CONSTANT",
-            constant_values=-1.0
-        )
+        padded_scores = tf.pad(selected_scores,
+                               paddings=[[0, topk_all - tf.shape(selected_boxes)[0]]],
+                               mode="CONSTANT", constant_values=-1.0)
         selected_classes = tf.gather(class_inds, selected_inds)
-        padded_classes = tf.pad(
-            selected_classes,
-            paddings=[[0, topk_all - tf.shape(selected_boxes)[0]]],
-            mode="CONSTANT",
-            constant_values=-1.0
-        )
+        padded_classes = tf.pad(selected_classes,
+                                paddings=[[0, topk_all - tf.shape(selected_boxes)[0]]],
+                                mode="CONSTANT", constant_values=-1.0)
         valid_detections = tf.shape(selected_inds)[0]
         return padded_boxes, padded_scores, padded_classes, valid_detections
 
@@ -464,12 +421,11 @@
             break
 
 
-def run(
-    weights=ROOT / 'yolov5s.pt',  # weights path
-    imgsz=(640, 640),  # inference size h,w
-    batch_size=1,  # batch size
-    dynamic=False,  # dynamic batch size
-):
+def run(weights=ROOT / 'yolov5s.pt',  # weights path
+        imgsz=(640, 640),  # inference size h,w
+        batch_size=1,  # batch size
+        dynamic=False,  # dynamic batch size
+        ):
     # PyTorch model
     im = torch.zeros((batch_size, 3, *imgsz))  # BCHW image
     model = attempt_load(weights, map_location=torch.device('cpu'), inplace=True, fuse=False)
