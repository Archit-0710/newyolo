--- conflicted
+++ resolved
@@ -1,6 +1,5 @@
 """Modules common to various models."""
 import math
-
 import numpy as np
 import requests
 import torch
@@ -280,7 +279,6 @@
         """
         super(Focus, self).__init__()
         self.conv = Conv(c1 * 4, c2, k, s, p, g, act)
-        # self.contract = Contract(gain=2)
 
     def forward(self, x):
         """Forward.
@@ -294,6 +292,7 @@
             Conv: [description]
         """
         return self.conv(torch.cat([x[..., ::2, ::2], x[..., 1::2, ::2], x[..., ::2, 1::2], x[..., 1::2, 1::2]], 1))
+
         # return self.conv(self.contract(x))
 
 
@@ -325,6 +324,7 @@
         return x.view(N, C // s ** 2, H * s, W * s)  # x(1,16,160,160)
 
 
+
 class Concat(nn.Module):
     """Concatenate a list of tensors along dimension.
 
@@ -334,7 +334,6 @@
     Returns:
         [type]: [description]
     """
-
     def __init__(self, dimension=1):
         """Init.
 
@@ -365,7 +364,6 @@
     Returns:
         [type]: [description]
     """
-
     conf = 0.25  # confidence threshold
     iou = 0.45  # IoU threshold
     classes = None  # (optional list) filter by class
@@ -386,16 +384,15 @@
         return non_max_suppression(x[0], conf_thres=self.conf, iou_thres=self.iou, classes=self.classes)
 
 
-class autoShape(nn.Module):
-    """Input-robust model wrapper for passing cv2/np/PIL/torch inputs. Includes preprocessing, inference and NMS.
-
-    Args:
-        nn (module): torch.nn
-
-    Returns:
-        [type]: [description]
-    """
-
+class autoShape(nn.Module):    
+"""Input-robust model wrapper for passing cv2/np/PIL/torch inputs. Includes preprocessing, inference and NMS.
+
+    Args:
+        nn (module): torch.nn
+
+    Returns:
+        [type]: [description]
+    """
     img_size = 640  # inference size (pixels)
     conf = 0.25  # NMS confidence threshold
     iou = 0.45  # NMS IoU threshold
@@ -415,7 +412,6 @@
         return self
 
     def forward(self, imgs, size=640, augment=False, profile=False):
-<<<<<<< HEAD
         """Forward.
 
         Supports inference from various sources. For height=720, width=1280, RGB images example inputs are:
@@ -434,17 +430,6 @@
         Returns:
             Detections: [description]
         """
-=======
-        # Inference from various sources. For height=720, width=1280, RGB images example inputs are:
-        #   filename:   imgs = 'data/samples/zidane.jpg'
-        #   URI:             = 'https://github.com/ultralytics/yolov5/releases/download/v1.0/zidane.jpg'
-        #   OpenCV:          = cv2.imread('image.jpg')[:,:,::-1]  # HWC BGR to RGB x(720,1280,3)
-        #   PIL:             = Image.open('image.jpg')  # HWC x(720,1280,3)
-        #   numpy:           = np.zeros((720,1280,3))  # HWC
-        #   torch:           = torch.zeros(16,3,720,1280)  # BCHW
-        #   multiple:        = [Image.open('image1.jpg'), Image.open('image2.jpg'), ...]  # list of images
-
->>>>>>> 6ab58958
         p = next(self.model.parameters())  # for device and type
         if isinstance(imgs, torch.Tensor):  # torch
             return self.model(imgs.to(p.device).type_as(p), augment, profile)  # inference
@@ -574,7 +559,6 @@
         return x
 
 
-<<<<<<< HEAD
 class Flatten(nn.Module):
     """Use after nn.AdaptiveAvgPool2d(1) to remove last 2 dimensions.
 
@@ -598,8 +582,6 @@
         return x.view(x.size(0), -1)
 
 
-=======
->>>>>>> 6ab58958
 class Classify(nn.Module):
     """Classification head.
 
@@ -639,5 +621,5 @@
         Returns:
             [type]: flatten result to x(b,c2)
         """
-        z = torch.cat([self.aap(y) for y in (x if isinstance(x, list) else [x])], 1)
-        return self.flat(self.conv(z))+        z = torch.cat([self.aap(y) for y in (x if isinstance(x, list) else [x])], 1)  # cat if list
+        return self.flat(self.conv(z))  # flatten to x(b,c2)