# YOLOv5 🚀 by Ultralytics, GPL-3.0 license
"""
Common modules
"""

import json
import math
import platform
import warnings
from collections import OrderedDict, namedtuple
from copy import copy
from pathlib import Path

import cv2
import numpy as np
import pandas as pd
import requests
import torch
import torch.nn as nn
from PIL import Image
from torch.cuda import amp

from utils.datasets import exif_transpose, letterbox
from utils.general import (LOGGER, check_requirements, check_suffix, colorstr, increment_path, make_divisible,
                           non_max_suppression, scale_coords, xywh2xyxy, xyxy2xywh)
from utils.plots import Annotator, colors, save_one_box
from utils.torch_utils import copy_attr, time_sync


def autopad(k, p=None):  # kernel, padding
    # Pad to 'same'
    if p is None:
        p = k // 2 if isinstance(k, int) else [x // 2 for x in k]  # auto-pad
    return p


class Conv(nn.Module):
    # Standard convolution
    def __init__(self, c1, c2, k=1, s=1, p=None, g=1, act=True):  # ch_in, ch_out, kernel, stride, padding, groups
        super().__init__()
        self.conv = nn.Conv2d(c1, c2, k, s, autopad(k, p), groups=g, bias=False)
        self.bn = nn.BatchNorm2d(c2)
        self.act = nn.SiLU() if act is True else (act if isinstance(act, nn.Module) else nn.Identity())

    def forward(self, x):
        return self.act(self.bn(self.conv(x)))

    def forward_fuse(self, x):
        return self.act(self.conv(x))


class DWConv(Conv):
    # Depth-wise convolution class
    def __init__(self, c1, c2, k=1, s=1, act=True):  # ch_in, ch_out, kernel, stride, padding, groups
        super().__init__(c1, c2, k, s, g=math.gcd(c1, c2), act=act)


class TransformerLayer(nn.Module):
    # Transformer layer https://arxiv.org/abs/2010.11929 (LayerNorm layers removed for better performance)
    def __init__(self, c, num_heads):
        super().__init__()
        self.q = nn.Linear(c, c, bias=False)
        self.k = nn.Linear(c, c, bias=False)
        self.v = nn.Linear(c, c, bias=False)
        self.ma = nn.MultiheadAttention(embed_dim=c, num_heads=num_heads)
        self.fc1 = nn.Linear(c, c, bias=False)
        self.fc2 = nn.Linear(c, c, bias=False)

    def forward(self, x):
        x = self.ma(self.q(x), self.k(x), self.v(x))[0] + x
        x = self.fc2(self.fc1(x)) + x
        return x


class TransformerBlock(nn.Module):
    # Vision Transformer https://arxiv.org/abs/2010.11929
    def __init__(self, c1, c2, num_heads, num_layers):
        super().__init__()
        self.conv = None
        if c1 != c2:
            self.conv = Conv(c1, c2)
        self.linear = nn.Linear(c2, c2)  # learnable position embedding
        self.tr = nn.Sequential(*(TransformerLayer(c2, num_heads) for _ in range(num_layers)))
        self.c2 = c2

    def forward(self, x):
        if self.conv is not None:
            x = self.conv(x)
        b, _, w, h = x.shape
        p = x.flatten(2).permute(2, 0, 1)
        return self.tr(p + self.linear(p)).permute(1, 2, 0).reshape(b, self.c2, w, h)


class Bottleneck(nn.Module):
    # Standard bottleneck
    def __init__(self, c1, c2, shortcut=True, g=1, e=0.5):  # ch_in, ch_out, shortcut, groups, expansion
        super().__init__()
        c_ = int(c2 * e)  # hidden channels
        self.cv1 = Conv(c1, c_, 1, 1)
        self.cv2 = Conv(c_, c2, 3, 1, g=g)
        self.add = shortcut and c1 == c2

    def forward(self, x):
        return x + self.cv2(self.cv1(x)) if self.add else self.cv2(self.cv1(x))


class BottleneckCSP(nn.Module):
    # CSP Bottleneck https://github.com/WongKinYiu/CrossStagePartialNetworks
    def __init__(self, c1, c2, n=1, shortcut=True, g=1, e=0.5):  # ch_in, ch_out, number, shortcut, groups, expansion
        super().__init__()
        c_ = int(c2 * e)  # hidden channels
        self.cv1 = Conv(c1, c_, 1, 1)
        self.cv2 = nn.Conv2d(c1, c_, 1, 1, bias=False)
        self.cv3 = nn.Conv2d(c_, c_, 1, 1, bias=False)
        self.cv4 = Conv(2 * c_, c2, 1, 1)
        self.bn = nn.BatchNorm2d(2 * c_)  # applied to cat(cv2, cv3)
        self.act = nn.SiLU()
        self.m = nn.Sequential(*(Bottleneck(c_, c_, shortcut, g, e=1.0) for _ in range(n)))

    def forward(self, x):
        y1 = self.cv3(self.m(self.cv1(x)))
        y2 = self.cv2(x)
        return self.cv4(self.act(self.bn(torch.cat((y1, y2), dim=1))))


class C3(nn.Module):
    # CSP Bottleneck with 3 convolutions
    def __init__(self, c1, c2, n=1, shortcut=True, g=1, e=0.5):  # ch_in, ch_out, number, shortcut, groups, expansion
        super().__init__()
        c_ = int(c2 * e)  # hidden channels
        self.cv1 = Conv(c1, c_, 1, 1)
        self.cv2 = Conv(c1, c_, 1, 1)
        self.cv3 = Conv(2 * c_, c2, 1)  # act=FReLU(c2)
        self.m = nn.Sequential(*(Bottleneck(c_, c_, shortcut, g, e=1.0) for _ in range(n)))
        # self.m = nn.Sequential(*[CrossConv(c_, c_, 3, 1, g, 1.0, shortcut) for _ in range(n)])

    def forward(self, x):
        return self.cv3(torch.cat((self.m(self.cv1(x)), self.cv2(x)), dim=1))


class C3TR(C3):
    # C3 module with TransformerBlock()
    def __init__(self, c1, c2, n=1, shortcut=True, g=1, e=0.5):
        super().__init__(c1, c2, n, shortcut, g, e)
        c_ = int(c2 * e)
        self.m = TransformerBlock(c_, c_, 4, n)


class C3SPP(C3):
    # C3 module with SPP()
    def __init__(self, c1, c2, k=(5, 9, 13), n=1, shortcut=True, g=1, e=0.5):
        super().__init__(c1, c2, n, shortcut, g, e)
        c_ = int(c2 * e)
        self.m = SPP(c_, c_, k)


class C3Ghost(C3):
    # C3 module with GhostBottleneck()
    def __init__(self, c1, c2, n=1, shortcut=True, g=1, e=0.5):
        super().__init__(c1, c2, n, shortcut, g, e)
        c_ = int(c2 * e)  # hidden channels
        self.m = nn.Sequential(*(GhostBottleneck(c_, c_) for _ in range(n)))


class SPP(nn.Module):
    # Spatial Pyramid Pooling (SPP) layer https://arxiv.org/abs/1406.4729
    def __init__(self, c1, c2, k=(5, 9, 13)):
        super().__init__()
        c_ = c1 // 2  # hidden channels
        self.cv1 = Conv(c1, c_, 1, 1)
        self.cv2 = Conv(c_ * (len(k) + 1), c2, 1, 1)
        self.m = nn.ModuleList([nn.MaxPool2d(kernel_size=x, stride=1, padding=x // 2) for x in k])

    def forward(self, x):
        x = self.cv1(x)
        with warnings.catch_warnings():
            warnings.simplefilter('ignore')  # suppress torch 1.9.0 max_pool2d() warning
            return self.cv2(torch.cat([x] + [m(x) for m in self.m], 1))


class SPPF(nn.Module):
    # Spatial Pyramid Pooling - Fast (SPPF) layer for YOLOv5 by Glenn Jocher
    def __init__(self, c1, c2, k=5):  # equivalent to SPP(k=(5, 9, 13))
        super().__init__()
        c_ = c1 // 2  # hidden channels
        self.cv1 = Conv(c1, c_, 1, 1)
        self.cv2 = Conv(c_ * 4, c2, 1, 1)
        self.m = nn.MaxPool2d(kernel_size=k, stride=1, padding=k // 2)

    def forward(self, x):
        x = self.cv1(x)
        with warnings.catch_warnings():
            warnings.simplefilter('ignore')  # suppress torch 1.9.0 max_pool2d() warning
            y1 = self.m(x)
            y2 = self.m(y1)
            return self.cv2(torch.cat([x, y1, y2, self.m(y2)], 1))


class Focus(nn.Module):
    # Focus wh information into c-space
    def __init__(self, c1, c2, k=1, s=1, p=None, g=1, act=True):  # ch_in, ch_out, kernel, stride, padding, groups
        super().__init__()
        self.conv = Conv(c1 * 4, c2, k, s, p, g, act)
        # self.contract = Contract(gain=2)

    def forward(self, x):  # x(b,c,w,h) -> y(b,4c,w/2,h/2)
        return self.conv(torch.cat([x[..., ::2, ::2], x[..., 1::2, ::2], x[..., ::2, 1::2], x[..., 1::2, 1::2]], 1))
        # return self.conv(self.contract(x))


class GhostConv(nn.Module):
    # Ghost Convolution https://github.com/huawei-noah/ghostnet
    def __init__(self, c1, c2, k=1, s=1, g=1, act=True):  # ch_in, ch_out, kernel, stride, groups
        super().__init__()
        c_ = c2 // 2  # hidden channels
        self.cv1 = Conv(c1, c_, k, s, None, g, act)
        self.cv2 = Conv(c_, c_, 5, 1, None, c_, act)

    def forward(self, x):
        y = self.cv1(x)
        return torch.cat([y, self.cv2(y)], 1)


class GhostBottleneck(nn.Module):
    # Ghost Bottleneck https://github.com/huawei-noah/ghostnet
    def __init__(self, c1, c2, k=3, s=1):  # ch_in, ch_out, kernel, stride
        super().__init__()
        c_ = c2 // 2
        self.conv = nn.Sequential(GhostConv(c1, c_, 1, 1),  # pw
                                  DWConv(c_, c_, k, s, act=False) if s == 2 else nn.Identity(),  # dw
                                  GhostConv(c_, c2, 1, 1, act=False))  # pw-linear
        self.shortcut = nn.Sequential(DWConv(c1, c1, k, s, act=False),
                                      Conv(c1, c2, 1, 1, act=False)) if s == 2 else nn.Identity()

    def forward(self, x):
        return self.conv(x) + self.shortcut(x)


class Contract(nn.Module):
    # Contract width-height into channels, i.e. x(1,64,80,80) to x(1,256,40,40)
    def __init__(self, gain=2):
        super().__init__()
        self.gain = gain

    def forward(self, x):
        b, c, h, w = x.size()  # assert (h / s == 0) and (W / s == 0), 'Indivisible gain'
        s = self.gain
        x = x.view(b, c, h // s, s, w // s, s)  # x(1,64,40,2,40,2)
        x = x.permute(0, 3, 5, 1, 2, 4).contiguous()  # x(1,2,2,64,40,40)
        return x.view(b, c * s * s, h // s, w // s)  # x(1,256,40,40)


class Expand(nn.Module):
    # Expand channels into width-height, i.e. x(1,64,80,80) to x(1,16,160,160)
    def __init__(self, gain=2):
        super().__init__()
        self.gain = gain

    def forward(self, x):
        b, c, h, w = x.size()  # assert C / s ** 2 == 0, 'Indivisible gain'
        s = self.gain
        x = x.view(b, s, s, c // s ** 2, h, w)  # x(1,2,2,16,80,80)
        x = x.permute(0, 3, 4, 1, 5, 2).contiguous()  # x(1,16,80,2,80,2)
        return x.view(b, c // s ** 2, h * s, w * s)  # x(1,16,160,160)


class Concat(nn.Module):
    # Concatenate a list of tensors along dimension
    def __init__(self, dimension=1):
        super().__init__()
        self.d = dimension

    def forward(self, x):
        return torch.cat(x, self.d)


class DetectMultiBackend(nn.Module):
    # YOLOv5 MultiBackend class for python inference on various backends
    def __init__(self, weights='yolov5s.pt', device=None, dnn=False):
        # Usage:
        #   PyTorch:      weights = *.pt
        #   TorchScript:            *.torchscript
        #   CoreML:                 *.mlmodel
        #   TensorFlow:             *_saved_model
        #   TensorFlow:             *.pb
        #   TensorFlow Lite:        *.tflite
        #   ONNX Runtime:           *.onnx
        #   OpenCV DNN:             *.onnx with dnn=True
        #   TensorRT:               *.engine
        from models.experimental import attempt_download, attempt_load  # scoped to avoid circular import

        super().__init__()
        w = str(weights[0] if isinstance(weights, list) else weights)
        suffix = Path(w).suffix.lower()
        suffixes = ['.pt', '.torchscript', '.onnx', '.engine', '.tflite', '.pb', '', '.mlmodel']
        check_suffix(w, suffixes)  # check weights have acceptable suffix
        pt, jit, onnx, engine, tflite, pb, saved_model, coreml = (suffix == x for x in suffixes)  # backend booleans
        stride, names = 64, [f'class{i}' for i in range(1000)]  # assign defaults
        attempt_download(w)  # download if not local

        if jit:  # TorchScript
            LOGGER.info(f'Loading {w} for TorchScript inference...')
            extra_files = {'config.txt': ''}  # model metadata
            model = torch.jit.load(w, _extra_files=extra_files)
            if extra_files['config.txt']:
                d = json.loads(extra_files['config.txt'])  # extra_files dict
                stride, names = int(d['stride']), d['names']
        elif pt:  # PyTorch
<<<<<<< HEAD
            model = attempt_load(weights, map_location=device)
            stride = int(model.stride.max())  # model stride
            names = model.module.names if hasattr(model, 'module') else model.names  # get class names
            self.model = model  # explicitly assign for to(), cpu(), cuda(), half()
        elif coreml:  # CoreML
            LOGGER.info(f'Loading {w} for CoreML inference...')
=======
            from models.experimental import attempt_load  # scoped to avoid circular import
            model = attempt_load(weights, map_location=device)
            stride = int(model.stride.max())  # model stride
            names = model.module.names if hasattr(model, 'module') else model.names  # get class names
        elif coreml:  # CoreML
>>>>>>> 00e308f7
            import coremltools as ct
            model = ct.models.MLModel(w)
        elif dnn:  # ONNX OpenCV DNN
            LOGGER.info(f'Loading {w} for ONNX OpenCV DNN inference...')
            check_requirements(('opencv-python>=4.5.4',))
            net = cv2.dnn.readNetFromONNX(w)
        elif onnx:  # ONNX Runtime
            LOGGER.info(f'Loading {w} for ONNX Runtime inference...')
            check_requirements(('onnx', 'onnxruntime-gpu' if torch.cuda.is_available() else 'onnxruntime'))
            import onnxruntime
            session = onnxruntime.InferenceSession(w, None)
        elif engine:  # TensorRT
            LOGGER.info(f'Loading {w} for TensorRT inference...')
            import tensorrt as trt  # https://developer.nvidia.com/nvidia-tensorrt-download
            Binding = namedtuple('Binding', ('name', 'dtype', 'shape', 'data', 'ptr'))
            logger = trt.Logger(trt.Logger.INFO)
            with open(w, 'rb') as f, trt.Runtime(logger) as runtime:
                model = runtime.deserialize_cuda_engine(f.read())
            bindings = OrderedDict()
            for index in range(model.num_bindings):
                name = model.get_binding_name(index)
                dtype = trt.nptype(model.get_binding_dtype(index))
                shape = tuple(model.get_binding_shape(index))
                data = torch.from_numpy(np.empty(shape, dtype=np.dtype(dtype))).to(device)
                bindings[name] = Binding(name, dtype, shape, data, int(data.data_ptr()))
            binding_addrs = OrderedDict((n, d.ptr) for n, d in bindings.items())
            context = model.create_execution_context()
            batch_size = bindings['images'].shape[0]
        else:  # TensorFlow model (TFLite, pb, saved_model)
            if pb:  # https://www.tensorflow.org/guide/migrate#a_graphpb_or_graphpbtxt
                LOGGER.info(f'Loading {w} for TensorFlow *.pb inference...')
                import tensorflow as tf

                def wrap_frozen_graph(gd, inputs, outputs):
                    x = tf.compat.v1.wrap_function(lambda: tf.compat.v1.import_graph_def(gd, name=""), [])  # wrapped
                    return x.prune(tf.nest.map_structure(x.graph.as_graph_element, inputs),
                                   tf.nest.map_structure(x.graph.as_graph_element, outputs))

                graph_def = tf.Graph().as_graph_def()
                graph_def.ParseFromString(open(w, 'rb').read())
                frozen_func = wrap_frozen_graph(gd=graph_def, inputs="x:0", outputs="Identity:0")
            elif saved_model:
                LOGGER.info(f'Loading {w} for TensorFlow saved_model inference...')
                import tensorflow as tf
                model = tf.keras.models.load_model(w)
            elif tflite:  # https://www.tensorflow.org/lite/guide/python#install_tensorflow_lite_for_python
                if 'edgetpu' in w.lower():
                    LOGGER.info(f'Loading {w} for TensorFlow Lite Edge TPU inference...')
                    import tflite_runtime.interpreter as tfli
                    delegate = {'Linux': 'libedgetpu.so.1',  # install https://coral.ai/software/#edgetpu-runtime
                                'Darwin': 'libedgetpu.1.dylib',
                                'Windows': 'edgetpu.dll'}[platform.system()]
                    interpreter = tfli.Interpreter(model_path=w, experimental_delegates=[tfli.load_delegate(delegate)])
                else:
                    LOGGER.info(f'Loading {w} for TensorFlow Lite inference...')
                    import tensorflow as tf
                    interpreter = tf.lite.Interpreter(model_path=w)  # load TFLite model
                interpreter.allocate_tensors()  # allocate
                input_details = interpreter.get_input_details()  # inputs
                output_details = interpreter.get_output_details()  # outputs
        self.__dict__.update(locals())  # assign all variables to self

    def forward(self, im, augment=False, visualize=False, val=False):
        # YOLOv5 MultiBackend inference
        b, ch, h, w = im.shape  # batch, channel, height, width
        if self.pt:  # PyTorch
            y = self.model(im) if self.jit else self.model(im, augment=augment, visualize=visualize)
            return y if val else y[0]
        elif self.coreml:  # CoreML
            im = im.permute(0, 2, 3, 1).cpu().numpy()  # torch BCHW to numpy BHWC shape(1,320,192,3)
            im = Image.fromarray((im[0] * 255).astype('uint8'))
            # im = im.resize((192, 320), Image.ANTIALIAS)
            y = self.model.predict({'image': im})  # coordinates are xywh normalized
            box = xywh2xyxy(y['coordinates'] * [[w, h, w, h]])  # xyxy pixels
            conf, cls = y['confidence'].max(1), y['confidence'].argmax(1).astype(np.float)
            y = np.concatenate((box, conf.reshape(-1, 1), cls.reshape(-1, 1)), 1)
        elif self.onnx:  # ONNX
            im = im.cpu().numpy()  # torch to numpy
            if self.dnn:  # ONNX OpenCV DNN
                self.net.setInput(im)
                y = self.net.forward()
            else:  # ONNX Runtime
                y = self.session.run([self.session.get_outputs()[0].name], {self.session.get_inputs()[0].name: im})[0]
        elif self.engine:  # TensorRT
            assert im.shape == self.bindings['images'].shape, (im.shape, self.bindings['images'].shape)
            self.binding_addrs['images'] = int(im.data_ptr())
            self.context.execute_v2(list(self.binding_addrs.values()))
            y = self.bindings['output'].data
        else:  # TensorFlow model (TFLite, pb, saved_model)
            im = im.permute(0, 2, 3, 1).cpu().numpy()  # torch BCHW to numpy BHWC shape(1,320,192,3)
            if self.pb:
                y = self.frozen_func(x=self.tf.constant(im)).numpy()
            elif self.saved_model:
                y = self.model(im, training=False).numpy()
            elif self.tflite:
                input, output = self.input_details[0], self.output_details[0]
                int8 = input['dtype'] == np.uint8  # is TFLite quantized uint8 model
                if int8:
                    scale, zero_point = input['quantization']
                    im = (im / scale + zero_point).astype(np.uint8)  # de-scale
                self.interpreter.set_tensor(input['index'], im)
                self.interpreter.invoke()
                y = self.interpreter.get_tensor(output['index'])
                if int8:
                    scale, zero_point = output['quantization']
                    y = (y.astype(np.float32) - zero_point) * scale  # re-scale
            y[..., 0] *= w  # x
            y[..., 1] *= h  # y
            y[..., 2] *= w  # w
            y[..., 3] *= h  # h
        y = torch.tensor(y) if isinstance(y, np.ndarray) else y
        return (y, []) if val else y

    def warmup(self, imgsz=(1, 3, 640, 640), half=False):
        # Warmup model by running inference once
        if self.pt or self.engine or self.onnx:  # warmup types
            if isinstance(self.device, torch.device) and self.device.type != 'cpu':  # only warmup GPU models
                im = torch.zeros(*imgsz).to(self.device).type(torch.half if half else torch.float)  # input image
                self.forward(im)  # warmup


class AutoShape(nn.Module):
    # YOLOv5 input-robust model wrapper for passing cv2/np/PIL/torch inputs. Includes preprocessing, inference and NMS
    conf = 0.25  # NMS confidence threshold
    iou = 0.45  # NMS IoU threshold
    agnostic = False  # NMS class-agnostic
    multi_label = False  # NMS multiple labels per box
    classes = None  # (optional list) filter by class, i.e. = [0, 15, 16] for COCO persons, cats and dogs
    max_det = 1000  # maximum number of detections per image

    def __init__(self, model):
        super().__init__()
        LOGGER.info('Adding AutoShape... ')
        copy_attr(self, model, include=('yaml', 'nc', 'hyp', 'names', 'stride', 'abc'), exclude=())  # copy attributes
        self.dmb = isinstance(model, DetectMultiBackend)  # DetectMultiBackend() instance
        self.pt = not self.dmb or model.pt  # PyTorch model
        self.model = model.eval()

    def _apply(self, fn):
        # Apply to(), cpu(), cuda(), half() to model tensors that are not parameters or registered buffers
        self = super()._apply(fn)
        if self.pt:
            m = self.model.model.model[-1] if self.dmb else self.model.model[-1]  # Detect()
            m.stride = fn(m.stride)
            m.grid = list(map(fn, m.grid))
            if isinstance(m.anchor_grid, list):
                m.anchor_grid = list(map(fn, m.anchor_grid))
        return self

    @torch.no_grad()
    def forward(self, imgs, size=640, augment=False, profile=False):
        # Inference from various sources. For height=640, width=1280, RGB images example inputs are:
        #   file:       imgs = 'data/images/zidane.jpg'  # str or PosixPath
        #   URI:             = 'https://ultralytics.com/images/zidane.jpg'
        #   OpenCV:          = cv2.imread('image.jpg')[:,:,::-1]  # HWC BGR to RGB x(640,1280,3)
        #   PIL:             = Image.open('image.jpg') or ImageGrab.grab()  # HWC x(640,1280,3)
        #   numpy:           = np.zeros((640,1280,3))  # HWC
        #   torch:           = torch.zeros(16,3,320,640)  # BCHW (scaled to size=640, 0-1 values)
        #   multiple:        = [Image.open('image1.jpg'), Image.open('image2.jpg'), ...]  # list of images

        t = [time_sync()]
        p = next(self.model.parameters()) if self.pt else torch.zeros(1)  # for device and type
        if isinstance(imgs, torch.Tensor):  # torch
            with amp.autocast(enabled=p.device.type != 'cpu'):
                return self.model(imgs.to(p.device).type_as(p), augment, profile)  # inference

        # Pre-process
        n, imgs = (len(imgs), imgs) if isinstance(imgs, list) else (1, [imgs])  # number of images, list of images
        shape0, shape1, files = [], [], []  # image and inference shapes, filenames
        for i, im in enumerate(imgs):
            f = f'image{i}'  # filename
            if isinstance(im, (str, Path)):  # filename or uri
                im, f = Image.open(requests.get(im, stream=True).raw if str(im).startswith('http') else im), im
                im = np.asarray(exif_transpose(im))
            elif isinstance(im, Image.Image):  # PIL Image
                im, f = np.asarray(exif_transpose(im)), getattr(im, 'filename', f) or f
            files.append(Path(f).with_suffix('.jpg').name)
            if im.shape[0] < 5:  # image in CHW
                im = im.transpose((1, 2, 0))  # reverse dataloader .transpose(2, 0, 1)
            im = im[..., :3] if im.ndim == 3 else np.tile(im[..., None], 3)  # enforce 3ch input
            s = im.shape[:2]  # HWC
            shape0.append(s)  # image shape
            g = (size / max(s))  # gain
            shape1.append([y * g for y in s])
            imgs[i] = im if im.data.contiguous else np.ascontiguousarray(im)  # update
        shape1 = [make_divisible(x, self.stride) for x in np.stack(shape1, 0).max(0)]  # inference shape
        x = [letterbox(im, new_shape=shape1 if self.pt else size, auto=False)[0] for im in imgs]  # pad
        x = np.stack(x, 0) if n > 1 else x[0][None]  # stack
        x = np.ascontiguousarray(x.transpose((0, 3, 1, 2)))  # BHWC to BCHW
        x = torch.from_numpy(x).to(p.device).type_as(p) / 255  # uint8 to fp16/32
        t.append(time_sync())

        with amp.autocast(enabled=p.device.type != 'cpu'):
            # Inference
            y = self.model(x, augment, profile)  # forward
            t.append(time_sync())

            # Post-process
            y = non_max_suppression(y if self.dmb else y[0], self.conf, iou_thres=self.iou, classes=self.classes,
                                    agnostic=self.agnostic, multi_label=self.multi_label, max_det=self.max_det)  # NMS
            for i in range(n):
                scale_coords(shape1, y[i][:, :4], shape0[i])

            t.append(time_sync())
            return Detections(imgs, y, files, t, self.names, x.shape)


class Detections:
    # YOLOv5 detections class for inference results
    def __init__(self, imgs, pred, files, times=None, names=None, shape=None):
        super().__init__()
        d = pred[0].device  # device
        gn = [torch.tensor([*(im.shape[i] for i in [1, 0, 1, 0]), 1, 1], device=d) for im in imgs]  # normalizations
        self.imgs = imgs  # list of images as numpy arrays
        self.pred = pred  # list of tensors pred[0] = (xyxy, conf, cls)
        self.names = names  # class names
        self.files = files  # image filenames
        self.xyxy = pred  # xyxy pixels
        self.xywh = [xyxy2xywh(x) for x in pred]  # xywh pixels
        self.xyxyn = [x / g for x, g in zip(self.xyxy, gn)]  # xyxy normalized
        self.xywhn = [x / g for x, g in zip(self.xywh, gn)]  # xywh normalized
        self.n = len(self.pred)  # number of images (batch size)
        self.t = tuple((times[i + 1] - times[i]) * 1000 / self.n for i in range(3))  # timestamps (ms)
        self.s = shape  # inference BCHW shape

    def display(self, pprint=False, show=False, save=False, crop=False, render=False, save_dir=Path('')):
        crops = []
        for i, (im, pred) in enumerate(zip(self.imgs, self.pred)):
            s = f'image {i + 1}/{len(self.pred)}: {im.shape[0]}x{im.shape[1]} '  # string
            if pred.shape[0]:
                for c in pred[:, -1].unique():
                    n = (pred[:, -1] == c).sum()  # detections per class
                    s += f"{n} {self.names[int(c)]}{'s' * (n > 1)}, "  # add to string
                if show or save or render or crop:
                    annotator = Annotator(im, example=str(self.names))
                    for *box, conf, cls in reversed(pred):  # xyxy, confidence, class
                        label = f'{self.names[int(cls)]} {conf:.2f}'
                        if crop:
                            file = save_dir / 'crops' / self.names[int(cls)] / self.files[i] if save else None
                            crops.append({'box': box, 'conf': conf, 'cls': cls, 'label': label,
                                          'im': save_one_box(box, im, file=file, save=save)})
                        else:  # all others
                            annotator.box_label(box, label, color=colors(cls))
                    im = annotator.im
            else:
                s += '(no detections)'

            im = Image.fromarray(im.astype(np.uint8)) if isinstance(im, np.ndarray) else im  # from np
            if pprint:
                LOGGER.info(s.rstrip(', '))
            if show:
                im.show(self.files[i])  # show
            if save:
                f = self.files[i]
                im.save(save_dir / f)  # save
                if i == self.n - 1:
                    LOGGER.info(f"Saved {self.n} image{'s' * (self.n > 1)} to {colorstr('bold', save_dir)}")
            if render:
                self.imgs[i] = np.asarray(im)
        if crop:
            if save:
                LOGGER.info(f'Saved results to {save_dir}\n')
            return crops

    def print(self):
        self.display(pprint=True)  # print results
        LOGGER.info(f'Speed: %.1fms pre-process, %.1fms inference, %.1fms NMS per image at shape {tuple(self.s)}' %
                    self.t)

    def show(self):
        self.display(show=True)  # show results

    def save(self, save_dir='runs/detect/exp'):
        save_dir = increment_path(save_dir, exist_ok=save_dir != 'runs/detect/exp', mkdir=True)  # increment save_dir
        self.display(save=True, save_dir=save_dir)  # save results

    def crop(self, save=True, save_dir='runs/detect/exp'):
        save_dir = increment_path(save_dir, exist_ok=save_dir != 'runs/detect/exp', mkdir=True) if save else None
        return self.display(crop=True, save=save, save_dir=save_dir)  # crop results

    def render(self):
        self.display(render=True)  # render results
        return self.imgs

    def pandas(self):
        # return detections as pandas DataFrames, i.e. print(results.pandas().xyxy[0])
        new = copy(self)  # return copy
        ca = 'xmin', 'ymin', 'xmax', 'ymax', 'confidence', 'class', 'name'  # xyxy columns
        cb = 'xcenter', 'ycenter', 'width', 'height', 'confidence', 'class', 'name'  # xywh columns
        for k, c in zip(['xyxy', 'xyxyn', 'xywh', 'xywhn'], [ca, ca, cb, cb]):
            a = [[x[:5] + [int(x[5]), self.names[int(x[5])]] for x in x.tolist()] for x in getattr(self, k)]  # update
            setattr(new, k, [pd.DataFrame(x, columns=c) for x in a])
        return new

    def tolist(self):
        # return a list of Detections objects, i.e. 'for result in results.tolist():'
        x = [Detections([self.imgs[i]], [self.pred[i]], self.names, self.s) for i in range(self.n)]
        for d in x:
            for k in ['imgs', 'pred', 'xyxy', 'xyxyn', 'xywh', 'xywhn']:
                setattr(d, k, getattr(d, k)[0])  # pop out of list
        return x

    def __len__(self):
        return self.n


class Classify(nn.Module):
    # Classification head, i.e. x(b,c1,20,20) to x(b,c2)
    def __init__(self, c1, c2, k=1, s=1, p=None, g=1):  # ch_in, ch_out, kernel, stride, padding, groups
        super().__init__()
        self.aap = nn.AdaptiveAvgPool2d(1)  # to x(b,c1,1,1)
        self.conv = nn.Conv2d(c1, c2, k, s, autopad(k, p), groups=g)  # to x(b,c2,1,1)
        self.flat = nn.Flatten()

    def forward(self, x):
        z = torch.cat([self.aap(y) for y in (x if isinstance(x, list) else [x])], 1)  # cat if list
        return self.flat(self.conv(z))  # flatten to x(b,c2)<|MERGE_RESOLUTION|>--- conflicted
+++ resolved
@@ -306,20 +306,12 @@
                 d = json.loads(extra_files['config.txt'])  # extra_files dict
                 stride, names = int(d['stride']), d['names']
         elif pt:  # PyTorch
-<<<<<<< HEAD
             model = attempt_load(weights, map_location=device)
             stride = int(model.stride.max())  # model stride
             names = model.module.names if hasattr(model, 'module') else model.names  # get class names
             self.model = model  # explicitly assign for to(), cpu(), cuda(), half()
         elif coreml:  # CoreML
             LOGGER.info(f'Loading {w} for CoreML inference...')
-=======
-            from models.experimental import attempt_load  # scoped to avoid circular import
-            model = attempt_load(weights, map_location=device)
-            stride = int(model.stride.max())  # model stride
-            names = model.module.names if hasattr(model, 'module') else model.names  # get class names
-        elif coreml:  # CoreML
->>>>>>> 00e308f7
             import coremltools as ct
             model = ct.models.MLModel(w)
         elif dnn:  # ONNX OpenCV DNN
