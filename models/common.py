# YOLOv5 🚀 by Ultralytics, GPL-3.0 license
"""
Common modules
"""

import json
import math
import platform
import warnings
from collections import OrderedDict, namedtuple
from copy import copy
from pathlib import Path

import cv2
import numpy as np
import pandas as pd
import requests
import torch
import torch.nn as nn
from PIL import Image
from torch.cuda import amp

from utils.dataloaders import exif_transpose, letterbox
from utils.general import (LOGGER, ROOT, Profile, check_requirements, check_suffix, check_version, colorstr,
                           increment_path, make_divisible, non_max_suppression, scale_coords, xywh2xyxy, xyxy2xywh,
                           yaml_load)
from utils.plots import Annotator, colors, save_one_box
from utils.torch_utils import copy_attr, smart_inference_mode


def autopad(k, p=None):  # kernel, padding
    # Pad to 'same'
    if p is None:
        p = k // 2 if isinstance(k, int) else [x // 2 for x in k]  # auto-pad
    return p


class Conv(nn.Module):
    # Standard convolution
    def __init__(self, c1, c2, k=1, s=1, p=None, g=1, act=True):  # ch_in, ch_out, kernel, stride, padding, groups
        super().__init__()
        self.conv = nn.Conv2d(c1, c2, k, s, autopad(k, p), groups=g, bias=False)
        self.bn = nn.BatchNorm2d(c2)
        self.act = nn.SiLU() if act is True else (act if isinstance(act, nn.Module) else nn.Identity())

    def forward(self, x):
        return self.act(self.bn(self.conv(x)))

    def forward_fuse(self, x):
        return self.act(self.conv(x))


class DWConv(Conv):
    # Depth-wise convolution class
    def __init__(self, c1, c2, k=1, s=1, act=True):  # ch_in, ch_out, kernel, stride, padding, groups
        super().__init__(c1, c2, k, s, g=math.gcd(c1, c2), act=act)


class DWConvTranspose2d(nn.ConvTranspose2d):
    # Depth-wise transpose convolution class
    def __init__(self, c1, c2, k=1, s=1, p1=0, p2=0):  # ch_in, ch_out, kernel, stride, padding, padding_out
        super().__init__(c1, c2, k, s, p1, p2, groups=math.gcd(c1, c2))


class TransformerLayer(nn.Module):
    # Transformer layer https://arxiv.org/abs/2010.11929 (LayerNorm layers removed for better performance)
    def __init__(self, c, num_heads):
        super().__init__()
        self.q = nn.Linear(c, c, bias=False)
        self.k = nn.Linear(c, c, bias=False)
        self.v = nn.Linear(c, c, bias=False)
        self.ma = nn.MultiheadAttention(embed_dim=c, num_heads=num_heads)
        self.fc1 = nn.Linear(c, c, bias=False)
        self.fc2 = nn.Linear(c, c, bias=False)

    def forward(self, x):
        x = self.ma(self.q(x), self.k(x), self.v(x))[0] + x
        x = self.fc2(self.fc1(x)) + x
        return x


class TransformerBlock(nn.Module):
    # Vision Transformer https://arxiv.org/abs/2010.11929
    def __init__(self, c1, c2, num_heads, num_layers):
        super().__init__()
        self.conv = None
        if c1 != c2:
            self.conv = Conv(c1, c2)
        self.linear = nn.Linear(c2, c2)  # learnable position embedding
        self.tr = nn.Sequential(*(TransformerLayer(c2, num_heads) for _ in range(num_layers)))
        self.c2 = c2

    def forward(self, x):
        if self.conv is not None:
            x = self.conv(x)
        b, _, w, h = x.shape
        p = x.flatten(2).permute(2, 0, 1)
        return self.tr(p + self.linear(p)).permute(1, 2, 0).reshape(b, self.c2, w, h)


class Bottleneck(nn.Module):
    # Standard bottleneck
    def __init__(self, c1, c2, shortcut=True, g=1, e=0.5):  # ch_in, ch_out, shortcut, groups, expansion
        super().__init__()
        c_ = int(c2 * e)  # hidden channels
        self.cv1 = Conv(c1, c_, 1, 1)
        self.cv2 = Conv(c_, c2, 3, 1, g=g)
        self.add = shortcut and c1 == c2

    def forward(self, x):
        return x + self.cv2(self.cv1(x)) if self.add else self.cv2(self.cv1(x))


class BottleneckCSP(nn.Module):
    # CSP Bottleneck https://github.com/WongKinYiu/CrossStagePartialNetworks
    def __init__(self, c1, c2, n=1, shortcut=True, g=1, e=0.5):  # ch_in, ch_out, number, shortcut, groups, expansion
        super().__init__()
        c_ = int(c2 * e)  # hidden channels
        self.cv1 = Conv(c1, c_, 1, 1)
        self.cv2 = nn.Conv2d(c1, c_, 1, 1, bias=False)
        self.cv3 = nn.Conv2d(c_, c_, 1, 1, bias=False)
        self.cv4 = Conv(2 * c_, c2, 1, 1)
        self.bn = nn.BatchNorm2d(2 * c_)  # applied to cat(cv2, cv3)
        self.act = nn.SiLU()
        self.m = nn.Sequential(*(Bottleneck(c_, c_, shortcut, g, e=1.0) for _ in range(n)))

    def forward(self, x):
        y1 = self.cv3(self.m(self.cv1(x)))
        y2 = self.cv2(x)
        return self.cv4(self.act(self.bn(torch.cat((y1, y2), 1))))


class CrossConv(nn.Module):
    # Cross Convolution Downsample
    def __init__(self, c1, c2, k=3, s=1, g=1, e=1.0, shortcut=False):
        # ch_in, ch_out, kernel, stride, groups, expansion, shortcut
        super().__init__()
        c_ = int(c2 * e)  # hidden channels
        self.cv1 = Conv(c1, c_, (1, k), (1, s))
        self.cv2 = Conv(c_, c2, (k, 1), (s, 1), g=g)
        self.add = shortcut and c1 == c2

    def forward(self, x):
        return x + self.cv2(self.cv1(x)) if self.add else self.cv2(self.cv1(x))


class C3(nn.Module):
    # CSP Bottleneck with 3 convolutions
    def __init__(self, c1, c2, n=1, shortcut=True, g=1, e=0.5):  # ch_in, ch_out, number, shortcut, groups, expansion
        super().__init__()
        c_ = int(c2 * e)  # hidden channels
        self.cv1 = Conv(c1, c_, 1, 1)
        self.cv2 = Conv(c1, c_, 1, 1)
        self.cv3 = Conv(2 * c_, c2, 1)  # optional act=FReLU(c2)
        self.m = nn.Sequential(*(Bottleneck(c_, c_, shortcut, g, e=1.0) for _ in range(n)))

    def forward(self, x):
        return self.cv3(torch.cat((self.m(self.cv1(x)), self.cv2(x)), 1))


class C3x(C3):
    # C3 module with cross-convolutions
    def __init__(self, c1, c2, n=1, shortcut=True, g=1, e=0.5):
        super().__init__(c1, c2, n, shortcut, g, e)
        c_ = int(c2 * e)
        self.m = nn.Sequential(*(CrossConv(c_, c_, 3, 1, g, 1.0, shortcut) for _ in range(n)))


class C3TR(C3):
    # C3 module with TransformerBlock()
    def __init__(self, c1, c2, n=1, shortcut=True, g=1, e=0.5):
        super().__init__(c1, c2, n, shortcut, g, e)
        c_ = int(c2 * e)
        self.m = TransformerBlock(c_, c_, 4, n)


class C3SPP(C3):
    # C3 module with SPP()
    def __init__(self, c1, c2, k=(5, 9, 13), n=1, shortcut=True, g=1, e=0.5):
        super().__init__(c1, c2, n, shortcut, g, e)
        c_ = int(c2 * e)
        self.m = SPP(c_, c_, k)


class C3Ghost(C3):
    # C3 module with GhostBottleneck()
    def __init__(self, c1, c2, n=1, shortcut=True, g=1, e=0.5):
        super().__init__(c1, c2, n, shortcut, g, e)
        c_ = int(c2 * e)  # hidden channels
        self.m = nn.Sequential(*(GhostBottleneck(c_, c_) for _ in range(n)))


class SPP(nn.Module):
    # Spatial Pyramid Pooling (SPP) layer https://arxiv.org/abs/1406.4729
    def __init__(self, c1, c2, k=(5, 9, 13)):
        super().__init__()
        c_ = c1 // 2  # hidden channels
        self.cv1 = Conv(c1, c_, 1, 1)
        self.cv2 = Conv(c_ * (len(k) + 1), c2, 1, 1)
        self.m = nn.ModuleList([nn.MaxPool2d(kernel_size=x, stride=1, padding=x // 2) for x in k])

    def forward(self, x):
        x = self.cv1(x)
        with warnings.catch_warnings():
            warnings.simplefilter('ignore')  # suppress torch 1.9.0 max_pool2d() warning
            return self.cv2(torch.cat([x] + [m(x) for m in self.m], 1))


class SPPF(nn.Module):
    # Spatial Pyramid Pooling - Fast (SPPF) layer for YOLOv5 by Glenn Jocher
    def __init__(self, c1, c2, k=5):  # equivalent to SPP(k=(5, 9, 13))
        super().__init__()
        c_ = c1 // 2  # hidden channels
        self.cv1 = Conv(c1, c_, 1, 1)
        self.cv2 = Conv(c_ * 4, c2, 1, 1)
        self.m = nn.MaxPool2d(kernel_size=k, stride=1, padding=k // 2)

    def forward(self, x):
        x = self.cv1(x)
        with warnings.catch_warnings():
            warnings.simplefilter('ignore')  # suppress torch 1.9.0 max_pool2d() warning
            y1 = self.m(x)
            y2 = self.m(y1)
            return self.cv2(torch.cat((x, y1, y2, self.m(y2)), 1))


class Focus(nn.Module):
    # Focus wh information into c-space
    def __init__(self, c1, c2, k=1, s=1, p=None, g=1, act=True):  # ch_in, ch_out, kernel, stride, padding, groups
        super().__init__()
        self.conv = Conv(c1 * 4, c2, k, s, p, g, act)
        # self.contract = Contract(gain=2)

    def forward(self, x):  # x(b,c,w,h) -> y(b,4c,w/2,h/2)
        return self.conv(torch.cat((x[..., ::2, ::2], x[..., 1::2, ::2], x[..., ::2, 1::2], x[..., 1::2, 1::2]), 1))
        # return self.conv(self.contract(x))


class GhostConv(nn.Module):
    # Ghost Convolution https://github.com/huawei-noah/ghostnet
    def __init__(self, c1, c2, k=1, s=1, g=1, act=True):  # ch_in, ch_out, kernel, stride, groups
        super().__init__()
        c_ = c2 // 2  # hidden channels
        self.cv1 = Conv(c1, c_, k, s, None, g, act)
        self.cv2 = Conv(c_, c_, 5, 1, None, c_, act)

    def forward(self, x):
        y = self.cv1(x)
        return torch.cat((y, self.cv2(y)), 1)


class GhostBottleneck(nn.Module):
    # Ghost Bottleneck https://github.com/huawei-noah/ghostnet
    def __init__(self, c1, c2, k=3, s=1):  # ch_in, ch_out, kernel, stride
        super().__init__()
        c_ = c2 // 2
        self.conv = nn.Sequential(
            GhostConv(c1, c_, 1, 1),  # pw
            DWConv(c_, c_, k, s, act=False) if s == 2 else nn.Identity(),  # dw
            GhostConv(c_, c2, 1, 1, act=False))  # pw-linear
        self.shortcut = nn.Sequential(DWConv(c1, c1, k, s, act=False), Conv(c1, c2, 1, 1,
                                                                            act=False)) if s == 2 else nn.Identity()

    def forward(self, x):
        return self.conv(x) + self.shortcut(x)


class Contract(nn.Module):
    # Contract width-height into channels, i.e. x(1,64,80,80) to x(1,256,40,40)
    def __init__(self, gain=2):
        super().__init__()
        self.gain = gain

    def forward(self, x):
        b, c, h, w = x.size()  # assert (h / s == 0) and (W / s == 0), 'Indivisible gain'
        s = self.gain
        x = x.view(b, c, h // s, s, w // s, s)  # x(1,64,40,2,40,2)
        x = x.permute(0, 3, 5, 1, 2, 4).contiguous()  # x(1,2,2,64,40,40)
        return x.view(b, c * s * s, h // s, w // s)  # x(1,256,40,40)


class Expand(nn.Module):
    # Expand channels into width-height, i.e. x(1,64,80,80) to x(1,16,160,160)
    def __init__(self, gain=2):
        super().__init__()
        self.gain = gain

    def forward(self, x):
        b, c, h, w = x.size()  # assert C / s ** 2 == 0, 'Indivisible gain'
        s = self.gain
        x = x.view(b, s, s, c // s ** 2, h, w)  # x(1,2,2,16,80,80)
        x = x.permute(0, 3, 4, 1, 5, 2).contiguous()  # x(1,16,80,2,80,2)
        return x.view(b, c // s ** 2, h * s, w * s)  # x(1,16,160,160)


class Concat(nn.Module):
    # Concatenate a list of tensors along dimension
    def __init__(self, dimension=1):
        super().__init__()
        self.d = dimension

    def forward(self, x):
        return torch.cat(x, self.d)


class DetectMultiBackend(nn.Module):
    # YOLOv5 MultiBackend class for python inference on various backends
    def __init__(self, weights='yolov5s.pt', device=torch.device('cpu'), dnn=False, data=None, fp16=False, fuse=True):
        # Usage:
        #   PyTorch:              weights = *.pt
        #   TorchScript:                    *.torchscript
        #   ONNX Runtime:                   *.onnx
        #   ONNX OpenCV DNN:                *.onnx with --dnn
        #   OpenVINO:                       *.xml
        #   CoreML:                         *.mlmodel
        #   TensorRT:                       *.engine
        #   TensorFlow SavedModel:          *_saved_model
        #   TensorFlow GraphDef:            *.pb
        #   TensorFlow Lite:                *.tflite
        #   TensorFlow Edge TPU:            *_edgetpu.tflite
        from models.experimental import attempt_download, attempt_load  # scoped to avoid circular import

        super().__init__()
        w = str(weights[0] if isinstance(weights, list) else weights)
        pt, jit, onnx, xml, engine, coreml, saved_model, pb, tflite, edgetpu, tfjs = self._model_type(w)  # get backend
        w = attempt_download(w)  # download if not local
        fp16 &= pt or jit or onnx or engine  # FP16
        stride = 32  # default stride

        if pt:  # PyTorch
            model = attempt_load(weights if isinstance(weights, list) else w, device=device, inplace=True, fuse=fuse)
            stride = max(int(model.stride.max()), 32)  # model stride
            names = model.module.names if hasattr(model, 'module') else model.names  # get class names
            model.half() if fp16 else model.float()
            self.model = model  # explicitly assign for to(), cpu(), cuda(), half()
        elif jit:  # TorchScript
            LOGGER.info(f'Loading {w} for TorchScript inference...')
            extra_files = {'config.txt': ''}  # model metadata
            model = torch.jit.load(w, _extra_files=extra_files)
            model.half() if fp16 else model.float()
            if extra_files['config.txt']:  # load metadata dict
                d = json.loads(extra_files['config.txt'],
                               object_hook=lambda d: {int(k) if k.isdigit() else k: v
                                                      for k, v in d.items()})
                stride, names = int(d['stride']), d['names']
        elif dnn:  # ONNX OpenCV DNN
            LOGGER.info(f'Loading {w} for ONNX OpenCV DNN inference...')
            check_requirements(('opencv-python>=4.5.4',))
            net = cv2.dnn.readNetFromONNX(w)
        elif onnx:  # ONNX Runtime
            LOGGER.info(f'Loading {w} for ONNX Runtime inference...')
            cuda = torch.cuda.is_available() and device.type != 'cpu'
            check_requirements(('onnx', 'onnxruntime-gpu' if cuda else 'onnxruntime'))
            import onnxruntime
            providers = ['CUDAExecutionProvider', 'CPUExecutionProvider'] if cuda else ['CPUExecutionProvider']
            session = onnxruntime.InferenceSession(w, providers=providers)
            meta = session.get_modelmeta().custom_metadata_map  # metadata
            if 'stride' in meta:
                stride, names = int(meta['stride']), eval(meta['names'])
        elif xml:  # OpenVINO
            LOGGER.info(f'Loading {w} for OpenVINO inference...')
            check_requirements(('openvino',))  # requires openvino-dev: https://pypi.org/project/openvino-dev/
            from openvino.runtime import Core, Layout, get_batch
            ie = Core()
            if not Path(w).is_file():  # if not *.xml
                w = next(Path(w).glob('*.xml'))  # get *.xml file from *_openvino_model dir
            network = ie.read_model(model=w, weights=Path(w).with_suffix('.bin'))
            if network.get_parameters()[0].get_layout().empty:
                network.get_parameters()[0].set_layout(Layout("NCHW"))
            batch_dim = get_batch(network)
            if batch_dim.is_static:
                batch_size = batch_dim.get_length()
            executable_network = ie.compile_model(network, device_name="CPU")  # device_name="MYRIAD" for Intel NCS2
            output_layer = next(iter(executable_network.outputs))
            meta = Path(w).with_suffix('.yaml')
            if meta.exists():
                stride, names = self._load_metadata(meta)  # load metadata
        elif engine:  # TensorRT
            LOGGER.info(f'Loading {w} for TensorRT inference...')
            import tensorrt as trt  # https://developer.nvidia.com/nvidia-tensorrt-download
            check_version(trt.__version__, '7.0.0', hard=True)  # require tensorrt>=7.0.0
            if device.type == 'cpu':
                device = torch.device('cuda:0')
            Binding = namedtuple('Binding', ('name', 'dtype', 'shape', 'data', 'ptr'))
            logger = trt.Logger(trt.Logger.INFO)
            with open(w, 'rb') as f, trt.Runtime(logger) as runtime:
                model = runtime.deserialize_cuda_engine(f.read())
            context = model.create_execution_context()
            bindings = OrderedDict()
            fp16 = False  # default updated below
            dynamic = False
            for index in range(model.num_bindings):
                name = model.get_binding_name(index)
                dtype = trt.nptype(model.get_binding_dtype(index))
                if model.binding_is_input(index):
                    if -1 in tuple(model.get_binding_shape(index)):  # dynamic
                        dynamic = True
                        context.set_binding_shape(index, tuple(model.get_profile_shape(0, index)[2]))
                    if dtype == np.float16:
                        fp16 = True
                shape = tuple(context.get_binding_shape(index))
                im = torch.from_numpy(np.empty(shape, dtype=dtype)).to(device)
                bindings[name] = Binding(name, dtype, shape, im, int(im.data_ptr()))
            binding_addrs = OrderedDict((n, d.ptr) for n, d in bindings.items())
            batch_size = bindings['images'].shape[0]  # if dynamic, this is instead max batch size
        elif coreml:  # CoreML
            LOGGER.info(f'Loading {w} for CoreML inference...')
            import coremltools as ct
            model = ct.models.MLModel(w)
        else:  # TensorFlow (SavedModel, GraphDef, Lite, Edge TPU)
            if saved_model:  # SavedModel
                LOGGER.info(f'Loading {w} for TensorFlow SavedModel inference...')
                import tensorflow as tf
                keras = False  # assume TF1 saved_model
                model = tf.keras.models.load_model(w) if keras else tf.saved_model.load(w)
            elif pb:  # GraphDef https://www.tensorflow.org/guide/migrate#a_graphpb_or_graphpbtxt
                LOGGER.info(f'Loading {w} for TensorFlow GraphDef inference...')
                import tensorflow as tf

                def wrap_frozen_graph(gd, inputs, outputs):
                    x = tf.compat.v1.wrap_function(lambda: tf.compat.v1.import_graph_def(gd, name=""), [])  # wrapped
                    ge = x.graph.as_graph_element
                    return x.prune(tf.nest.map_structure(ge, inputs), tf.nest.map_structure(ge, outputs))

                gd = tf.Graph().as_graph_def()  # graph_def
                with open(w, 'rb') as f:
                    gd.ParseFromString(f.read())
                frozen_func = wrap_frozen_graph(gd, inputs="x:0", outputs="Identity:0")
            elif tflite or edgetpu:  # https://www.tensorflow.org/lite/guide/python#install_tensorflow_lite_for_python
                try:  # https://coral.ai/docs/edgetpu/tflite-python/#update-existing-tf-lite-code-for-the-edge-tpu
                    from tflite_runtime.interpreter import Interpreter, load_delegate
                except ImportError:
                    import tensorflow as tf
                    Interpreter, load_delegate = tf.lite.Interpreter, tf.lite.experimental.load_delegate,
                if edgetpu:  # Edge TPU https://coral.ai/software/#edgetpu-runtime
                    LOGGER.info(f'Loading {w} for TensorFlow Lite Edge TPU inference...')
                    delegate = {
                        'Linux': 'libedgetpu.so.1',
                        'Darwin': 'libedgetpu.1.dylib',
                        'Windows': 'edgetpu.dll'}[platform.system()]
                    interpreter = Interpreter(model_path=w, experimental_delegates=[load_delegate(delegate)])
                else:  # Lite
                    LOGGER.info(f'Loading {w} for TensorFlow Lite inference...')
                    interpreter = Interpreter(model_path=w)  # load TFLite model
                interpreter.allocate_tensors()  # allocate
                input_details = interpreter.get_input_details()  # inputs
                output_details = interpreter.get_output_details()  # outputs
            elif tfjs:
                raise NotImplementedError('ERROR: YOLOv5 TF.js inference is not supported')
            else:
                raise NotImplementedError(f'ERROR: {w} is not a supported format')

        # class names
        if 'names' not in locals():
            names = yaml_load(data)['names'] if data else {i: f'class{i}' for i in range(999)}
        if names[0] == 'n01440764' and len(names) == 1000:  # ImageNet
            names = yaml_load(ROOT / 'data/ImageNet.yaml')['names']  # human-readable names

        self.__dict__.update(locals())  # assign all variables to self

    def forward(self, im, augment=False, visualize=False, val=False):
        # YOLOv5 MultiBackend inference
        b, ch, h, w = im.shape  # batch, channel, height, width
        if self.fp16 and im.dtype != torch.float16:
            im = im.half()  # to FP16

        if self.pt:  # PyTorch
            y = self.model(im, augment=augment, visualize=visualize) if augment or visualize else self.model(im)
            if isinstance(y, tuple):
                y = y[0]
        elif self.jit:  # TorchScript
            y = self.model(im)[0]
        elif self.dnn:  # ONNX OpenCV DNN
            im = im.cpu().numpy()  # torch to numpy
            self.net.setInput(im)
            y = self.net.forward()
        elif self.onnx:  # ONNX Runtime
            im = im.cpu().numpy()  # torch to numpy
            y = self.session.run([self.session.get_outputs()[0].name], {self.session.get_inputs()[0].name: im})[0]
        elif self.xml:  # OpenVINO
            im = im.cpu().numpy()  # FP32
            y = self.executable_network([im])[self.output_layer]
        elif self.engine:  # TensorRT
            if self.dynamic and im.shape != self.bindings['images'].shape:
                i_in, i_out = (self.model.get_binding_index(x) for x in ('images', 'output'))
                self.context.set_binding_shape(i_in, im.shape)  # reshape if dynamic
                self.bindings['images'] = self.bindings['images']._replace(shape=im.shape)
                self.bindings['output'].data.resize_(tuple(self.context.get_binding_shape(i_out)))
            s = self.bindings['images'].shape
            assert im.shape == s, f"input size {im.shape} {'>' if self.dynamic else 'not equal to'} max model size {s}"
            self.binding_addrs['images'] = int(im.data_ptr())
            self.context.execute_v2(list(self.binding_addrs.values()))
            y = self.bindings['output'].data
        elif self.coreml:  # CoreML
            im = im.permute(0, 2, 3, 1).cpu().numpy()  # torch BCHW to numpy BHWC shape(1,320,192,3)
            im = Image.fromarray((im[0] * 255).astype('uint8'))
            # im = im.resize((192, 320), Image.ANTIALIAS)
            y = self.model.predict({'image': im})  # coordinates are xywh normalized
            if 'confidence' in y:
                box = xywh2xyxy(y['coordinates'] * [[w, h, w, h]])  # xyxy pixels
                conf, cls = y['confidence'].max(1), y['confidence'].argmax(1).astype(np.float)
                y = np.concatenate((box, conf.reshape(-1, 1), cls.reshape(-1, 1)), 1)
            else:
                k = 'var_' + str(sorted(int(k.replace('var_', '')) for k in y)[-1])  # output key
                y = y[k]  # output
        else:  # TensorFlow (SavedModel, GraphDef, Lite, Edge TPU)
            im = im.permute(0, 2, 3, 1).cpu().numpy()  # torch BCHW to numpy BHWC shape(1,320,192,3)
            if self.saved_model:  # SavedModel
                y = (self.model(im, training=False) if self.keras else self.model(im)).numpy()
            elif self.pb:  # GraphDef
                y = self.frozen_func(x=self.tf.constant(im)).numpy()
            else:  # Lite or Edge TPU
                input, output = self.input_details[0], self.output_details[0]
                int8 = input['dtype'] == np.uint8  # is TFLite quantized uint8 model
                if int8:
                    scale, zero_point = input['quantization']
                    im = (im / scale + zero_point).astype(np.uint8)  # de-scale
                self.interpreter.set_tensor(input['index'], im)
                self.interpreter.invoke()
                y = self.interpreter.get_tensor(output['index'])
                if int8:
                    scale, zero_point = output['quantization']
                    y = (y.astype(np.float32) - zero_point) * scale  # re-scale
            y[..., :4] *= [w, h, w, h]  # xywh normalized to pixels

        if isinstance(y, np.ndarray):
            y = torch.tensor(y, device=self.device)
        return (y, []) if val else y

    def warmup(self, imgsz=(1, 3, 640, 640)):
        # Warmup model by running inference once
        warmup_types = self.pt, self.jit, self.onnx, self.engine, self.saved_model, self.pb
        if any(warmup_types) and self.device.type != 'cpu':
            im = torch.empty(*imgsz, dtype=torch.half if self.fp16 else torch.float, device=self.device)  # input
            for _ in range(2 if self.jit else 1):  #
                self.forward(im)  # warmup

    @staticmethod
    def _model_type(p='path/to/model.pt'):
        # Return model type from model path, i.e. path='path/to/model.onnx' -> type=onnx
        from export import export_formats
        suffixes = list(export_formats().Suffix) + ['.xml']  # export suffixes
        check_suffix(p, suffixes)  # checks
        p = Path(p).name  # eliminate trailing separators
        pt, jit, onnx, xml, engine, coreml, saved_model, pb, tflite, edgetpu, tfjs, xml2 = (s in p for s in suffixes)
        xml |= xml2  # *_openvino_model or *.xml
        tflite &= not edgetpu  # *.tflite
        return pt, jit, onnx, xml, engine, coreml, saved_model, pb, tflite, edgetpu, tfjs

    @staticmethod
    def _load_metadata(f='path/to/meta.yaml'):
        # Load metadata from meta.yaml if it exists
        d = yaml_load(f)
        return d['stride'], d['names']  # assign stride, names


class AutoShape(nn.Module):
    # YOLOv5 input-robust model wrapper for passing cv2/np/PIL/torch inputs. Includes preprocessing, inference and NMS
    conf = 0.25  # NMS confidence threshold
    iou = 0.45  # NMS IoU threshold
    agnostic = False  # NMS class-agnostic
    multi_label = False  # NMS multiple labels per box
    classes = None  # (optional list) filter by class, i.e. = [0, 15, 16] for COCO persons, cats and dogs
    max_det = 1000  # maximum number of detections per image
    amp = False  # Automatic Mixed Precision (AMP) inference

    def __init__(self, model, verbose=True):
        super().__init__()
        if verbose:
            LOGGER.info('Adding AutoShape... ')
        copy_attr(self, model, include=('yaml', 'nc', 'hyp', 'names', 'stride', 'abc'), exclude=())  # copy attributes
        self.dmb = isinstance(model, DetectMultiBackend)  # DetectMultiBackend() instance
        self.pt = not self.dmb or model.pt  # PyTorch model
        self.model = model.eval()
        if self.pt:
            m = self.model.model.model[-1] if self.dmb else self.model.model[-1]  # Detect()
            m.inplace = False  # Detect.inplace=False for safe multithread inference

    def _apply(self, fn):
        # Apply to(), cpu(), cuda(), half() to model tensors that are not parameters or registered buffers
        self = super()._apply(fn)
        if self.pt:
            m = self.model.model.model[-1] if self.dmb else self.model.model[-1]  # Detect()
            m.stride = fn(m.stride)
            m.grid = list(map(fn, m.grid))
            if isinstance(m.anchor_grid, list):
                m.anchor_grid = list(map(fn, m.anchor_grid))
        return self

    @smart_inference_mode()
    def forward(self, ims, size=640, augment=False, profile=False):
        # Inference from various sources. For height=640, width=1280, RGB images example inputs are:
        #   file:        ims = 'data/images/zidane.jpg'  # str or PosixPath
        #   URI:             = 'https://ultralytics.com/images/zidane.jpg'
        #   OpenCV:          = cv2.imread('image.jpg')[:,:,::-1]  # HWC BGR to RGB x(640,1280,3)
        #   PIL:             = Image.open('image.jpg') or ImageGrab.grab()  # HWC x(640,1280,3)
        #   numpy:           = np.zeros((640,1280,3))  # HWC
        #   torch:           = torch.zeros(16,3,320,640)  # BCHW (scaled to size=640, 0-1 values)
        #   multiple:        = [Image.open('image1.jpg'), Image.open('image2.jpg'), ...]  # list of images

        dt = (Profile(), Profile(), Profile())
        with dt[0]:
<<<<<<< HEAD
            p = next(self.model.parameters()) if self.pt else torch.empty(1, device=self.model.device)  # param
=======
            p = next(self.model.parameters()) if self.pt else torch.zeros(1, device=self.model.device)  # param
>>>>>>> d40cd0d4
            autocast = self.amp and (p.device.type != 'cpu')  # Automatic Mixed Precision (AMP) inference
            if isinstance(ims, torch.Tensor):  # torch
                with amp.autocast(autocast):
                    return self.model(ims.to(p.device).type_as(p), augment, profile)  # inference

<<<<<<< HEAD
        # Pre-process
        n, imgs = (len(imgs), list(imgs)) if isinstance(imgs, (list, tuple)) else (1, [imgs])  # number, list of images
        shape0, shape1, files = [], [], []  # image and inference shapes, filenames
        for i, im in enumerate(imgs):
            f = f'image{i}'  # filename
            if isinstance(im, (str, Path)):  # filename or uri
                im, f = Image.open(requests.get(im, stream=True).raw if str(im).startswith('http') else im), im
                im = np.asarray(exif_transpose(im))
            elif isinstance(im, Image.Image):  # PIL Image
                im, f = np.asarray(exif_transpose(im)), getattr(im, 'filename', f) or f
            files.append(Path(f).with_suffix('.jpg').name)
            if im.shape[0] < 5:  # image in CHW
                im = im.transpose((1, 2, 0))  # reverse dataloader .transpose(2, 0, 1)
            im = im[..., :3] if im.ndim == 3 else cv2.cvtColor(im, cv2.COLOR_GRAY2BGR)  # enforce 3ch input
            s = im.shape[:2]  # HWC
            shape0.append(s)  # image shape
            g = (size / max(s))  # gain
            shape1.append([y * g for y in s])
            imgs[i] = im if im.data.contiguous else np.ascontiguousarray(im)  # update
        shape1 = [make_divisible(x, self.stride) if self.pt else size for x in np.array(shape1).max(0)]  # inf shape
        x = [letterbox(im, shape1, auto=False)[0] for im in imgs]  # pad
        x = np.ascontiguousarray(np.array(x).transpose((0, 3, 1, 2)))  # stack and BHWC to BCHW
        x = torch.from_numpy(x).to(p.device).type_as(p) / 255  # uint8 to fp16/32
        t.append(time_sync())
=======
            # Pre-process
            n, ims = (len(ims), list(ims)) if isinstance(ims, (list, tuple)) else (1, [ims])  # number, list of images
            shape0, shape1, files = [], [], []  # image and inference shapes, filenames
            for i, im in enumerate(ims):
                f = f'image{i}'  # filename
                if isinstance(im, (str, Path)):  # filename or uri
                    im, f = Image.open(requests.get(im, stream=True).raw if str(im).startswith('http') else im), im
                    im = np.asarray(exif_transpose(im))
                elif isinstance(im, Image.Image):  # PIL Image
                    im, f = np.asarray(exif_transpose(im)), getattr(im, 'filename', f) or f
                files.append(Path(f).with_suffix('.jpg').name)
                if im.shape[0] < 5:  # image in CHW
                    im = im.transpose((1, 2, 0))  # reverse dataloader .transpose(2, 0, 1)
                im = im[..., :3] if im.ndim == 3 else cv2.cvtColor(im, cv2.COLOR_GRAY2BGR)  # enforce 3ch input
                s = im.shape[:2]  # HWC
                shape0.append(s)  # image shape
                g = (size / max(s))  # gain
                shape1.append([y * g for y in s])
                ims[i] = im if im.data.contiguous else np.ascontiguousarray(im)  # update
            shape1 = [make_divisible(x, self.stride) if self.pt else size for x in np.array(shape1).max(0)]  # inf shape
            x = [letterbox(im, shape1, auto=False)[0] for im in ims]  # pad
            x = np.ascontiguousarray(np.array(x).transpose((0, 3, 1, 2)))  # stack and BHWC to BCHW
            x = torch.from_numpy(x).to(p.device).type_as(p) / 255  # uint8 to fp16/32
>>>>>>> d40cd0d4

        with amp.autocast(autocast):
            # Inference
            with dt[1]:
                y = self.model(x, augment, profile)  # forward

            # Post-process
            with dt[2]:
                y = non_max_suppression(y if self.dmb else y[0],
                                        self.conf,
                                        self.iou,
                                        self.classes,
                                        self.agnostic,
                                        self.multi_label,
                                        max_det=self.max_det)  # NMS
                for i in range(n):
                    scale_coords(shape1, y[i][:, :4], shape0[i])

            return Detections(ims, y, files, dt, self.names, x.shape)


class Detections:
    # YOLOv5 detections class for inference results
    def __init__(self, ims, pred, files, times=(0, 0, 0), names=None, shape=None):
        super().__init__()
        d = pred[0].device  # device
        gn = [torch.tensor([*(im.shape[i] for i in [1, 0, 1, 0]), 1, 1], device=d) for im in ims]  # normalizations
        self.ims = ims  # list of images as numpy arrays
        self.pred = pred  # list of tensors pred[0] = (xyxy, conf, cls)
        self.names = names  # class names
        self.files = files  # image filenames
        self.times = times  # profiling times
        self.xyxy = pred  # xyxy pixels
        self.xywh = [xyxy2xywh(x) for x in pred]  # xywh pixels
        self.xyxyn = [x / g for x, g in zip(self.xyxy, gn)]  # xyxy normalized
        self.xywhn = [x / g for x, g in zip(self.xywh, gn)]  # xywh normalized
        self.n = len(self.pred)  # number of images (batch size)
        self.t = tuple(x.t / self.n * 1E3 for x in times)  # timestamps (ms)
        self.s = shape  # inference BCHW shape

    def display(self, pprint=False, show=False, save=False, crop=False, render=False, labels=True, save_dir=Path('')):
        crops = []
        for i, (im, pred) in enumerate(zip(self.ims, self.pred)):
            s = f'image {i + 1}/{len(self.pred)}: {im.shape[0]}x{im.shape[1]} '  # string
            if pred.shape[0]:
                for c in pred[:, -1].unique():
                    n = (pred[:, -1] == c).sum()  # detections per class
                    s += f"{n} {self.names[int(c)]}{'s' * (n > 1)}, "  # add to string
                if show or save or render or crop:
                    annotator = Annotator(im, example=str(self.names))
                    for *box, conf, cls in reversed(pred):  # xyxy, confidence, class
                        label = f'{self.names[int(cls)]} {conf:.2f}'
                        if crop:
                            file = save_dir / 'crops' / self.names[int(cls)] / self.files[i] if save else None
                            crops.append({
                                'box': box,
                                'conf': conf,
                                'cls': cls,
                                'label': label,
                                'im': save_one_box(box, im, file=file, save=save)})
                        else:  # all others
                            annotator.box_label(box, label if labels else '', color=colors(cls))
                    im = annotator.im
            else:
                s += '(no detections)'

            im = Image.fromarray(im.astype(np.uint8)) if isinstance(im, np.ndarray) else im  # from np
            if pprint:
                print(s.rstrip(', '))
            if show:
                im.show(self.files[i])  # show
            if save:
                f = self.files[i]
                im.save(save_dir / f)  # save
                if i == self.n - 1:
                    LOGGER.info(f"Saved {self.n} image{'s' * (self.n > 1)} to {colorstr('bold', save_dir)}")
            if render:
                self.ims[i] = np.asarray(im)
        if crop:
            if save:
                LOGGER.info(f'Saved results to {save_dir}\n')
            return crops

    def print(self):
        self.display(pprint=True)  # print results
        print(f'Speed: %.1fms pre-process, %.1fms inference, %.1fms NMS per image at shape {tuple(self.s)}' % self.t)

    def show(self, labels=True):
        self.display(show=True, labels=labels)  # show results

    def save(self, labels=True, save_dir='runs/detect/exp'):
        save_dir = increment_path(save_dir, exist_ok=save_dir != 'runs/detect/exp', mkdir=True)  # increment save_dir
        self.display(save=True, labels=labels, save_dir=save_dir)  # save results

    def crop(self, save=True, save_dir='runs/detect/exp'):
        save_dir = increment_path(save_dir, exist_ok=save_dir != 'runs/detect/exp', mkdir=True) if save else None
        return self.display(crop=True, save=save, save_dir=save_dir)  # crop results

    def render(self, labels=True):
        self.display(render=True, labels=labels)  # render results
        return self.ims

    def pandas(self):
        # return detections as pandas DataFrames, i.e. print(results.pandas().xyxy[0])
        new = copy(self)  # return copy
        ca = 'xmin', 'ymin', 'xmax', 'ymax', 'confidence', 'class', 'name'  # xyxy columns
        cb = 'xcenter', 'ycenter', 'width', 'height', 'confidence', 'class', 'name'  # xywh columns
        for k, c in zip(['xyxy', 'xyxyn', 'xywh', 'xywhn'], [ca, ca, cb, cb]):
            a = [[x[:5] + [int(x[5]), self.names[int(x[5])]] for x in x.tolist()] for x in getattr(self, k)]  # update
            setattr(new, k, [pd.DataFrame(x, columns=c) for x in a])
        return new

    def tolist(self):
        # return a list of Detections objects, i.e. 'for result in results.tolist():'
        r = range(self.n)  # iterable
        x = [Detections([self.ims[i]], [self.pred[i]], [self.files[i]], self.times, self.names, self.s) for i in r]
        # for d in x:
        #    for k in ['ims', 'pred', 'xyxy', 'xyxyn', 'xywh', 'xywhn']:
        #        setattr(d, k, getattr(d, k)[0])  # pop out of list
        return x

    def __len__(self):
        return self.n  # override len(results)

    def __str__(self):
        self.print()  # override print(results)
        return ''


class Classify(nn.Module):
    # Classification head, i.e. x(b,c1,20,20) to x(b,c2)
    def __init__(self, c1, c2, k=1, s=1, p=None, g=1):  # ch_in, ch_out, kernel, stride, padding, groups
        super().__init__()
        c_ = 1280  # efficientnet_b0 size
        self.conv = Conv(c1, c_, k, s, autopad(k, p), g)
        self.pool = nn.AdaptiveAvgPool2d(1)  # to x(b,c_,1,1)
        self.drop = nn.Dropout(p=0.0, inplace=True)
        self.linear = nn.Linear(c_, c2)  # to x(b,c2)

    def forward(self, x):
        if isinstance(x, list):
            x = torch.cat(x, 1)
        return self.linear(self.drop(self.pool(self.conv(x)).flatten(1)))<|MERGE_RESOLUTION|>--- conflicted
+++ resolved
@@ -600,42 +600,12 @@
 
         dt = (Profile(), Profile(), Profile())
         with dt[0]:
-<<<<<<< HEAD
             p = next(self.model.parameters()) if self.pt else torch.empty(1, device=self.model.device)  # param
-=======
-            p = next(self.model.parameters()) if self.pt else torch.zeros(1, device=self.model.device)  # param
->>>>>>> d40cd0d4
             autocast = self.amp and (p.device.type != 'cpu')  # Automatic Mixed Precision (AMP) inference
             if isinstance(ims, torch.Tensor):  # torch
                 with amp.autocast(autocast):
                     return self.model(ims.to(p.device).type_as(p), augment, profile)  # inference
 
-<<<<<<< HEAD
-        # Pre-process
-        n, imgs = (len(imgs), list(imgs)) if isinstance(imgs, (list, tuple)) else (1, [imgs])  # number, list of images
-        shape0, shape1, files = [], [], []  # image and inference shapes, filenames
-        for i, im in enumerate(imgs):
-            f = f'image{i}'  # filename
-            if isinstance(im, (str, Path)):  # filename or uri
-                im, f = Image.open(requests.get(im, stream=True).raw if str(im).startswith('http') else im), im
-                im = np.asarray(exif_transpose(im))
-            elif isinstance(im, Image.Image):  # PIL Image
-                im, f = np.asarray(exif_transpose(im)), getattr(im, 'filename', f) or f
-            files.append(Path(f).with_suffix('.jpg').name)
-            if im.shape[0] < 5:  # image in CHW
-                im = im.transpose((1, 2, 0))  # reverse dataloader .transpose(2, 0, 1)
-            im = im[..., :3] if im.ndim == 3 else cv2.cvtColor(im, cv2.COLOR_GRAY2BGR)  # enforce 3ch input
-            s = im.shape[:2]  # HWC
-            shape0.append(s)  # image shape
-            g = (size / max(s))  # gain
-            shape1.append([y * g for y in s])
-            imgs[i] = im if im.data.contiguous else np.ascontiguousarray(im)  # update
-        shape1 = [make_divisible(x, self.stride) if self.pt else size for x in np.array(shape1).max(0)]  # inf shape
-        x = [letterbox(im, shape1, auto=False)[0] for im in imgs]  # pad
-        x = np.ascontiguousarray(np.array(x).transpose((0, 3, 1, 2)))  # stack and BHWC to BCHW
-        x = torch.from_numpy(x).to(p.device).type_as(p) / 255  # uint8 to fp16/32
-        t.append(time_sync())
-=======
             # Pre-process
             n, ims = (len(ims), list(ims)) if isinstance(ims, (list, tuple)) else (1, [ims])  # number, list of images
             shape0, shape1, files = [], [], []  # image and inference shapes, filenames
@@ -659,7 +629,6 @@
             x = [letterbox(im, shape1, auto=False)[0] for im in ims]  # pad
             x = np.ascontiguousarray(np.array(x).transpose((0, 3, 1, 2)))  # stack and BHWC to BCHW
             x = torch.from_numpy(x).to(p.device).type_as(p) / 255  # uint8 to fp16/32
->>>>>>> d40cd0d4
 
         with amp.autocast(autocast):
             # Inference
