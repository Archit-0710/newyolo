--- conflicted
+++ resolved
@@ -166,12 +166,7 @@
         self.cv1 = Conv(c1, c_, 1, 1)
         self.cv2 = Conv(c1, c_, 1, 1)
         self.cv3 = Conv(2 * c_, c2, 1)  # optional act=FReLU(c2)
-<<<<<<< HEAD
-        # self.m = nn.Sequential(*(Bottleneck(c_, c_, shortcut, g, e=1.0) for _ in range(n)))
-        self.m = nn.Sequential(*(CrossConv(c_, c_, 3, 1, g, 1.0, shortcut) for _ in range(n)))
-=======
         self.m = nn.Sequential(*(Bottleneck(c_, c_, shortcut, g, e=1.0) for _ in range(n)))
->>>>>>> 7d46c692
 
     def forward(self, x):
         return self.cv3(torch.cat((self.m(self.cv1(x)), self.cv2(x)), 1))
