# YOLOv5 🚀 by Ultralytics, AGPL-3.0 license
"""
YOLO-specific modules

Usage:
    $ python models/yolo.py --cfg yolov5s.yaml
"""

import argparse
import contextlib
import os
import platform
import sys
from copy import deepcopy
from pathlib import Path

FILE = Path(__file__).resolve()
ROOT = FILE.parents[1]  # YOLOv5 root directory
if str(ROOT) not in sys.path:
    sys.path.append(str(ROOT))  # add ROOT to PATH
if platform.system() != 'Windows':
    ROOT = Path(os.path.relpath(ROOT, Path.cwd()))  # relative

from models.common import *  # noqa
from models.experimental import *  # noqa
from utils.autoanchor import check_anchor_order
from utils.general import LOGGER, check_version, check_yaml, make_divisible, print_args
from utils.plots import feature_visualization
from utils.torch_utils import (fuse_conv_and_bn, initialize_weights, model_info, profile, scale_img, select_device,
                               time_sync)

try:
    import thop  # for FLOPs computation
except ImportError:
    thop = None


class Detect(nn.Module):
    # YOLOv5 Detect head for detection models
    stride = None  # strides computed during build
    dynamic = False  # force grid reconstruction
    export = False  # export mode

    def __init__(self, nc=80, anchors=(), ch=(), inplace=True):  # detection layer
        super().__init__()
        self.nc = nc  # number of classes
        self.no = nc + 5  # number of outputs per anchor
        self.nl = len(anchors)  # number of detection layers
        self.na = len(anchors[0]) // 2  # number of anchors
        self.grid = [torch.empty(0) for _ in range(self.nl)]  # init grid
        self.anchor_grid = [torch.empty(0) for _ in range(self.nl)]  # init anchor grid
        self.register_buffer('anchors', torch.tensor(anchors).float().view(self.nl, -1, 2))  # shape(nl,na,2)
        self.m = nn.ModuleList(nn.Conv2d(x, self.no * self.na, 1) for x in ch)  # output conv
        self.inplace = inplace  # use inplace ops (e.g. slice assignment)

    def forward(self, x):
        z = []  # inference output
        for i in range(self.nl):
            if os.getenv('RKNN_model_hack', '0') != '0':
                z.append(torch.sigmoid(self.m[i](x[i])))
                continue
            
            x[i] = self.m[i](x[i])  # conv
            bs, _, ny, nx = x[i].shape  # x(bs,255,20,20) to x(bs,3,20,20,85)
            x[i] = x[i].view(bs, self.na, self.no, ny, nx).permute(0, 1, 3, 4, 2).contiguous()

            if not self.training:  # inference
                if self.dynamic or self.grid[i].shape[2:4] != x[i].shape[2:4]:
                    self.grid[i], self.anchor_grid[i] = self._make_grid(nx, ny, i)

                if isinstance(self, Segment):  # (boxes + masks)
                    xy, wh, conf, mask = x[i].split((2, 2, self.nc + 1, self.no - self.nc - 5), 4)
                    xy = (xy.sigmoid() * 2 + self.grid[i]) * self.stride[i]  # xy
                    wh = (wh.sigmoid() * 2) ** 2 * self.anchor_grid[i]  # wh
                    y = torch.cat((xy, wh, conf.sigmoid(), mask), 4)
                else:  # Detect (boxes only)
                    xy, wh, conf = x[i].sigmoid().split((2, 2, self.nc + 1), 4)
                    xy = (xy * 2 + self.grid[i]) * self.stride[i]  # xy
                    wh = (wh * 2) ** 2 * self.anchor_grid[i]  # wh
                    y = torch.cat((xy, wh, conf), 4)
                z.append(y.view(bs, self.na * nx * ny, self.no))

<<<<<<< HEAD
        if os.getenv('RKNN_model_hack', '0') != '0':
            return z

        return x if self.training else (torch.cat(z, 1),) if self.export else (torch.cat(z, 1), x)
=======
        return x if self.training else (torch.cat(z, 1), ) if self.export else (torch.cat(z, 1), x)
>>>>>>> 3f02fdee

    def _make_grid(self, nx=20, ny=20, i=0, torch_1_10=check_version(torch.__version__, '1.10.0')):
        d = self.anchors[i].device
        t = self.anchors[i].dtype
        shape = 1, self.na, ny, nx, 2  # grid shape
        y, x = torch.arange(ny, device=d, dtype=t), torch.arange(nx, device=d, dtype=t)
        yv, xv = torch.meshgrid(y, x, indexing='ij') if torch_1_10 else torch.meshgrid(y, x)  # torch>=0.7 compatibility
        grid = torch.stack((xv, yv), 2).expand(shape) - 0.5  # add grid offset, i.e. y = 2.0 * x - 0.5
        anchor_grid = (self.anchors[i] * self.stride[i]).view((1, self.na, 1, 1, 2)).expand(shape)
        return grid, anchor_grid


class Segment(Detect):
    # YOLOv5 Segment head for segmentation models
    def __init__(self, nc=80, anchors=(), nm=32, npr=256, ch=(), inplace=True):
        super().__init__(nc, anchors, ch, inplace)
        self.nm = nm  # number of masks
        self.npr = npr  # number of protos
        self.no = 5 + nc + self.nm  # number of outputs per anchor
        self.m = nn.ModuleList(nn.Conv2d(x, self.no * self.na, 1) for x in ch)  # output conv
        self.proto = Proto(ch[0], self.npr, self.nm)  # protos
        self.detect = Detect.forward

    def forward(self, x):
        p = self.proto(x[0])
        x = self.detect(self, x)
        return (x, p) if self.training else (x[0], p) if self.export else (x[0], p, x[1])


class BaseModel(nn.Module):
    # YOLOv5 base model
    def forward(self, x, profile=False, visualize=False):
        return self._forward_once(x, profile, visualize)  # single-scale inference, train

    def _forward_once(self, x, profile=False, visualize=False):
        y, dt = [], []  # outputs
        for m in self.model:
            if m.f != -1:  # if not from previous layer
                x = y[m.f] if isinstance(m.f, int) else [x if j == -1 else y[j] for j in m.f]  # from earlier layers
            if profile:
                self._profile_one_layer(m, x, dt)
            x = m(x)  # run
            y.append(x if m.i in self.save else None)  # save output
            if visualize:
                feature_visualization(x, m.type, m.i, save_dir=visualize)
        return x

    def _profile_one_layer(self, m, x, dt):
        c = m == self.model[-1]  # is final layer, copy input as inplace fix
        o = thop.profile(m, inputs=(x.copy() if c else x, ), verbose=False)[0] / 1E9 * 2 if thop else 0  # FLOPs
        t = time_sync()
        for _ in range(10):
            m(x.copy() if c else x)
        dt.append((time_sync() - t) * 100)
        if m == self.model[0]:
            LOGGER.info(f"{'time (ms)':>10s} {'GFLOPs':>10s} {'params':>10s}  module")
        LOGGER.info(f'{dt[-1]:10.2f} {o:10.2f} {m.np:10.0f}  {m.type}')
        if c:
            LOGGER.info(f"{sum(dt):10.2f} {'-':>10s} {'-':>10s}  Total")

    def fuse(self):  # fuse model Conv2d() + BatchNorm2d() layers
        LOGGER.info('Fusing layers... ')
        for m in self.model.modules():
            if isinstance(m, (Conv, DWConv)) and hasattr(m, 'bn'):
                m.conv = fuse_conv_and_bn(m.conv, m.bn)  # update conv
                delattr(m, 'bn')  # remove batchnorm
                m.forward = m.forward_fuse  # update forward
        self.info()
        return self

    def info(self, verbose=False, img_size=640):  # print model information
        model_info(self, verbose, img_size)

    def _apply(self, fn):
        # Apply to(), cpu(), cuda(), half() to model tensors that are not parameters or registered buffers
        self = super()._apply(fn)
        m = self.model[-1]  # Detect()
        if isinstance(m, (Detect, Segment)):
            m.stride = fn(m.stride)
            m.grid = list(map(fn, m.grid))
            if isinstance(m.anchor_grid, list):
                m.anchor_grid = list(map(fn, m.anchor_grid))
        return self


class DetectionModel(BaseModel):
    # YOLOv5 detection model
    def __init__(self, cfg='yolov5s.yaml', ch=3, nc=None, anchors=None):  # model, input channels, number of classes
        super().__init__()
        if isinstance(cfg, dict):
            self.yaml = cfg  # model dict
        else:  # is *.yaml
            import yaml  # for torch hub
            self.yaml_file = Path(cfg).name
            with open(cfg, encoding='ascii', errors='ignore') as f:
                self.yaml = yaml.safe_load(f)  # model dict

        # Define model
        ch = self.yaml['ch'] = self.yaml.get('ch', ch)  # input channels
        if nc and nc != self.yaml['nc']:
            LOGGER.info(f"Overriding model.yaml nc={self.yaml['nc']} with nc={nc}")
            self.yaml['nc'] = nc  # override yaml value
        if anchors:
            LOGGER.info(f'Overriding model.yaml anchors with anchors={anchors}')
            self.yaml['anchors'] = round(anchors)  # override yaml value
        self.model, self.save = parse_model(deepcopy(self.yaml), ch=[ch])  # model, savelist
        self.names = [str(i) for i in range(self.yaml['nc'])]  # default names
        self.inplace = self.yaml.get('inplace', True)

        # Build strides, anchors
        m = self.model[-1]  # Detect()
        if isinstance(m, (Detect, Segment)):
            s = 256  # 2x min stride
            m.inplace = self.inplace
            forward = lambda x: self.forward(x)[0] if isinstance(m, Segment) else self.forward(x)
            m.stride = torch.tensor([s / x.shape[-2] for x in forward(torch.zeros(1, ch, s, s))])  # forward
            check_anchor_order(m)
            m.anchors /= m.stride.view(-1, 1, 1)
            self.stride = m.stride
            self._initialize_biases()  # only run once

        # Init weights, biases
        initialize_weights(self)
        self.info()
        LOGGER.info('')

    def forward(self, x, augment=False, profile=False, visualize=False):
        if augment:
            return self._forward_augment(x)  # augmented inference, None
        return self._forward_once(x, profile, visualize)  # single-scale inference, train

    def _forward_augment(self, x):
        img_size = x.shape[-2:]  # height, width
        s = [1, 0.83, 0.67]  # scales
        f = [None, 3, None]  # flips (2-ud, 3-lr)
        y = []  # outputs
        for si, fi in zip(s, f):
            xi = scale_img(x.flip(fi) if fi else x, si, gs=int(self.stride.max()))
            yi = self._forward_once(xi)[0]  # forward
            # cv2.imwrite(f'img_{si}.jpg', 255 * xi[0].cpu().numpy().transpose((1, 2, 0))[:, :, ::-1])  # save
            yi = self._descale_pred(yi, fi, si, img_size)
            y.append(yi)
        y = self._clip_augmented(y)  # clip augmented tails
        return torch.cat(y, 1), None  # augmented inference, train

    def _descale_pred(self, p, flips, scale, img_size):
        # de-scale predictions following augmented inference (inverse operation)
        if self.inplace:
            p[..., :4] /= scale  # de-scale
            if flips == 2:
                p[..., 1] = img_size[0] - p[..., 1]  # de-flip ud
            elif flips == 3:
                p[..., 0] = img_size[1] - p[..., 0]  # de-flip lr
        else:
            x, y, wh = p[..., 0:1] / scale, p[..., 1:2] / scale, p[..., 2:4] / scale  # de-scale
            if flips == 2:
                y = img_size[0] - y  # de-flip ud
            elif flips == 3:
                x = img_size[1] - x  # de-flip lr
            p = torch.cat((x, y, wh, p[..., 4:]), -1)
        return p

    def _clip_augmented(self, y):
        # Clip YOLOv5 augmented inference tails
        nl = self.model[-1].nl  # number of detection layers (P3-P5)
        g = sum(4 ** x for x in range(nl))  # grid points
        e = 1  # exclude layer count
        i = (y[0].shape[1] // g) * sum(4 ** x for x in range(e))  # indices
        y[0] = y[0][:, :-i]  # large
        i = (y[-1].shape[1] // g) * sum(4 ** (nl - 1 - x) for x in range(e))  # indices
        y[-1] = y[-1][:, i:]  # small
        return y

    def _initialize_biases(self, cf=None):  # initialize biases into Detect(), cf is class frequency
        # https://arxiv.org/abs/1708.02002 section 3.3
        # cf = torch.bincount(torch.tensor(np.concatenate(dataset.labels, 0)[:, 0]).long(), minlength=nc) + 1.
        m = self.model[-1]  # Detect() module
        for mi, s in zip(m.m, m.stride):  # from
            b = mi.bias.view(m.na, -1)  # conv.bias(255) to (3,85)
            b.data[:, 4] += math.log(8 / (640 / s) ** 2)  # obj (8 objects per 640 image)
            b.data[:, 5:5 + m.nc] += math.log(0.6 / (m.nc - 0.99999)) if cf is None else torch.log(cf / cf.sum())  # cls
            mi.bias = torch.nn.Parameter(b.view(-1), requires_grad=True)


Model = DetectionModel  # retain YOLOv5 'Model' class for backwards compatibility


class SegmentationModel(DetectionModel):
    # YOLOv5 segmentation model
    def __init__(self, cfg='yolov5s-seg.yaml', ch=3, nc=None, anchors=None):
        super().__init__(cfg, ch, nc, anchors)


class ClassificationModel(BaseModel):
    # YOLOv5 classification model
    def __init__(self, cfg=None, model=None, nc=1000, cutoff=10):  # yaml, model, number of classes, cutoff index
        super().__init__()
        self._from_detection_model(model, nc, cutoff) if model is not None else self._from_yaml(cfg)

    def _from_detection_model(self, model, nc=1000, cutoff=10):
        # Create a YOLOv5 classification model from a YOLOv5 detection model
        if isinstance(model, DetectMultiBackend):
            model = model.model  # unwrap DetectMultiBackend
        model.model = model.model[:cutoff]  # backbone
        m = model.model[-1]  # last layer
        ch = m.conv.in_channels if hasattr(m, 'conv') else m.cv1.conv.in_channels  # ch into module
        c = Classify(ch, nc)  # Classify()
        c.i, c.f, c.type = m.i, m.f, 'models.common.Classify'  # index, from, type
        model.model[-1] = c  # replace
        self.model = model.model
        self.stride = model.stride
        self.save = []
        self.nc = nc

    def _from_yaml(self, cfg):
        # Create a YOLOv5 classification model from a *.yaml file
        self.model = None


def parse_model(d, ch):  # model_dict, input_channels(3)
    # Parse a YOLOv5 model.yaml dictionary
    LOGGER.info(f"\n{'':>3}{'from':>18}{'n':>3}{'params':>10}  {'module':<40}{'arguments':<30}")
    anchors, nc, gd, gw, act = d['anchors'], d['nc'], d['depth_multiple'], d['width_multiple'], d.get('activation')
    if act:
        Conv.default_act = eval(act)  # redefine default activation, i.e. Conv.default_act = nn.SiLU()
        LOGGER.info(f"{colorstr('activation:')} {act}")  # print
    na = (len(anchors[0]) // 2) if isinstance(anchors, list) else anchors  # number of anchors
    no = na * (nc + 5)  # number of outputs = anchors * (classes + 5)

    layers, save, c2 = [], [], ch[-1]  # layers, savelist, ch out
    for i, (f, n, m, args) in enumerate(d['backbone'] + d['head']):  # from, number, module, args
        m = eval(m) if isinstance(m, str) else m  # eval strings
        for j, a in enumerate(args):
            with contextlib.suppress(NameError):
                args[j] = eval(a) if isinstance(a, str) else a  # eval strings

        n = n_ = max(round(n * gd), 1) if n > 1 else n  # depth gain
        if m in {
                Conv, GhostConv, Bottleneck, GhostBottleneck, SPP, SPPF, DWConv, MixConv2d, Focus, CrossConv,
                BottleneckCSP, C3, C3TR, C3SPP, C3Ghost, nn.ConvTranspose2d, DWConvTranspose2d, C3x}:
            c1, c2 = ch[f], args[0]
            if c2 != no:  # if not output
                c2 = make_divisible(c2 * gw, 8)

            args = [c1, c2, *args[1:]]
            if m in {BottleneckCSP, C3, C3TR, C3Ghost, C3x}:
                args.insert(2, n)  # number of repeats
                n = 1
        elif m is nn.BatchNorm2d:
            args = [ch[f]]
        elif m is Concat:
            c2 = sum(ch[x] for x in f)
        # TODO: channel, gw, gd
        elif m in {Detect, Segment}:
            args.append([ch[x] for x in f])
            if isinstance(args[1], int):  # number of anchors
                args[1] = [list(range(args[1] * 2))] * len(f)
            if m is Segment:
                args[3] = make_divisible(args[3] * gw, 8)
        elif m is Contract:
            c2 = ch[f] * args[0] ** 2
        elif m is Expand:
            c2 = ch[f] // args[0] ** 2
        else:
            c2 = ch[f]

        m_ = nn.Sequential(*(m(*args) for _ in range(n))) if n > 1 else m(*args)  # module
        t = str(m)[8:-2].replace('__main__.', '')  # module type
        np = sum(x.numel() for x in m_.parameters())  # number params
        m_.i, m_.f, m_.type, m_.np = i, f, t, np  # attach index, 'from' index, type, number params
        LOGGER.info(f'{i:>3}{str(f):>18}{n_:>3}{np:10.0f}  {t:<40}{str(args):<30}')  # print
        save.extend(x % i for x in ([f] if isinstance(f, int) else f) if x != -1)  # append to savelist
        layers.append(m_)
        if i == 0:
            ch = []
        ch.append(c2)
    return nn.Sequential(*layers), sorted(save)


if __name__ == '__main__':
    parser = argparse.ArgumentParser()
    parser.add_argument('--cfg', type=str, default='yolov5s.yaml', help='model.yaml')
    parser.add_argument('--batch-size', type=int, default=1, help='total batch size for all GPUs')
    parser.add_argument('--device', default='', help='cuda device, i.e. 0 or 0,1,2,3 or cpu')
    parser.add_argument('--profile', action='store_true', help='profile model speed')
    parser.add_argument('--line-profile', action='store_true', help='profile model speed layer by layer')
    parser.add_argument('--test', action='store_true', help='test all yolo*.yaml')
    opt = parser.parse_args()
    opt.cfg = check_yaml(opt.cfg)  # check YAML
    print_args(vars(opt))
    device = select_device(opt.device)

    # Create model
    im = torch.rand(opt.batch_size, 3, 640, 640).to(device)
    model = Model(opt.cfg).to(device)

    # Options
    if opt.line_profile:  # profile layer by layer
        model(im, profile=True)

    elif opt.profile:  # profile forward-backward
        results = profile(input=im, ops=[model], n=3)

    elif opt.test:  # test all models
        for cfg in Path(ROOT / 'models').rglob('yolo*.yaml'):
            try:
                _ = Model(cfg)
            except Exception as e:
                print(f'Error in {cfg}: {e}')

    else:  # report fused model summary
        model.fuse()<|MERGE_RESOLUTION|>--- conflicted
+++ resolved
@@ -80,14 +80,10 @@
                     y = torch.cat((xy, wh, conf), 4)
                 z.append(y.view(bs, self.na * nx * ny, self.no))
 
-<<<<<<< HEAD
         if os.getenv('RKNN_model_hack', '0') != '0':
             return z
 
         return x if self.training else (torch.cat(z, 1),) if self.export else (torch.cat(z, 1), x)
-=======
-        return x if self.training else (torch.cat(z, 1), ) if self.export else (torch.cat(z, 1), x)
->>>>>>> 3f02fdee
 
     def _make_grid(self, nx=20, ny=20, i=0, torch_1_10=check_version(torch.__version__, '1.10.0')):
         d = self.anchors[i].device
