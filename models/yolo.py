# YOLOv5 🚀 by Ultralytics, GPL-3.0 license
"""
YOLO-specific modules

Usage:
    $ python path/to/models/yolo.py --cfg yolov5s.yaml
"""

import argparse
import sys
from copy import deepcopy
from pathlib import Path

FILE = Path(__file__).resolve()
ROOT = FILE.parents[1]  # YOLOv5 root directory
if str(ROOT) not in sys.path:
    sys.path.append(str(ROOT))  # add ROOT to PATH
# ROOT = ROOT.relative_to(Path.cwd())  # relative

from models.common import *
from models.experimental import *
from utils.autoanchor import check_anchor_order
from utils.general import check_yaml, make_divisible, print_args, set_logging, check_version
from utils.plots import feature_visualization
from utils.torch_utils import copy_attr, fuse_conv_and_bn, initialize_weights, model_info, scale_img, \
    select_device, time_sync

try:
    import thop  # for FLOPs computation
except ImportError:
    thop = None

LOGGER = logging.getLogger(__name__)


class Detect(nn.Module):
    stride = None  # strides computed during build
    onnx_dynamic = False  # ONNX export parameter

    def __init__(self, nc=80, anchors=(), ch=(), inplace=True):  # detection layer
        super().__init__()
        self.nc = nc  # number of classes
        self.no = nc + 5  # number of outputs per anchor
        self.nl = len(anchors)  # number of detection layers
        self.na = len(anchors[0]) // 2  # number of anchors
        self.grid = [torch.zeros(1)] * self.nl  # init grid
        self.anchor_grid = [torch.zeros(1)] * self.nl  # init anchor grid
        self.register_buffer('anchors', torch.tensor(anchors).float().view(self.nl, -1, 2))  # shape(nl,na,2)
        self.m = nn.ModuleList(nn.Conv2d(x, self.no * self.na, 1) for x in ch)  # output conv
        self.inplace = inplace  # use in-place ops (e.g. slice assignment)

    def forward(self, x):
        z = []  # inference output
        for i in range(self.nl):
            x[i] = self.m[i](x[i])  # conv
            bs, _, ny, nx = x[i].shape  # x(bs,255,20,20) to x(bs,3,20,20,85)
            x[i] = x[i].view(bs, self.na, self.no, ny, nx).permute(0, 1, 3, 4, 2).contiguous()

            if not self.training:  # inference
                if self.grid[i].shape[2:4] != x[i].shape[2:4] or self.onnx_dynamic:
                    self.grid[i], self.anchor_grid[i] = self._make_grid(nx, ny, i)

                y = x[i].sigmoid()
                if self.inplace:
                    y[..., 0:2] = (y[..., 0:2] * 2. - 0.5 + self.grid[i]) * self.stride[i]  # xy
                    y[..., 2:4] = (y[..., 2:4] * 2) ** 2 * self.anchor_grid[i]  # wh
                else:  # for YOLOv5 on AWS Inferentia https://github.com/ultralytics/yolov5/pull/2953
                    xy = (y[..., 0:2] * 2. - 0.5 + self.grid[i]) * self.stride[i]  # xy
                    wh = (y[..., 2:4] * 2) ** 2 * self.anchor_grid[i]  # wh
                    y = torch.cat((xy, wh, y[..., 4:]), -1)
                z.append(y.view(bs, -1, self.no))

        return x if self.training else (torch.cat(z, 1), x)

    def _make_grid(self, nx=20, ny=20, i=0):
        d = self.anchors[i].device
<<<<<<< HEAD
        if check_version(torch.__version__, '1.10.0'):  # torch 1.10.0 meshgrid argument workaround for torch 0.7 compat
            yv, xv = torch.meshgrid([torch.arange(ny).to(d), torch.arange(nx).to(d)], indexing='ij')
        else:
            yv, xv = torch.meshgrid([torch.arange(ny).to(d), torch.arange(nx).to(d)])
=======
        yv, xv = torch.meshgrid([torch.arange(ny).to(d), torch.arange(nx).to(d)], indexing='ij')
>>>>>>> 8c0b0ae4
        grid = torch.stack((xv, yv), 2).expand((1, self.na, ny, nx, 2)).float()
        anchor_grid = (self.anchors[i].clone() * self.stride[i]) \
            .view((1, self.na, 1, 1, 2)).expand((1, self.na, ny, nx, 2)).float()
        return grid, anchor_grid


class Model(nn.Module):
    def __init__(self, cfg='yolov5s.yaml', ch=3, nc=None, anchors=None):  # model, input channels, number of classes
        super().__init__()
        if isinstance(cfg, dict):
            self.yaml = cfg  # model dict
        else:  # is *.yaml
            import yaml  # for torch hub
            self.yaml_file = Path(cfg).name
            with open(cfg, errors='ignore') as f:
                self.yaml = yaml.safe_load(f)  # model dict

        # Define model
        ch = self.yaml['ch'] = self.yaml.get('ch', ch)  # input channels
        if nc and nc != self.yaml['nc']:
            LOGGER.info(f"Overriding model.yaml nc={self.yaml['nc']} with nc={nc}")
            self.yaml['nc'] = nc  # override yaml value
        if anchors:
            LOGGER.info(f'Overriding model.yaml anchors with anchors={anchors}')
            self.yaml['anchors'] = round(anchors)  # override yaml value
        self.model, self.save = parse_model(deepcopy(self.yaml), ch=[ch])  # model, savelist
        self.names = [str(i) for i in range(self.yaml['nc'])]  # default names
        self.inplace = self.yaml.get('inplace', True)

        # Build strides, anchors
        m = self.model[-1]  # Detect()
        if isinstance(m, Detect):
            s = 256  # 2x min stride
            m.inplace = self.inplace
            m.stride = torch.tensor([s / x.shape[-2] for x in self.forward(torch.zeros(1, ch, s, s))])  # forward
            m.anchors /= m.stride.view(-1, 1, 1)
            check_anchor_order(m)
            self.stride = m.stride
            self._initialize_biases()  # only run once

        # Init weights, biases
        initialize_weights(self)
        self.info()
        LOGGER.info('')

    def forward(self, x, augment=False, profile=False, visualize=False):
        if augment:
            return self._forward_augment(x)  # augmented inference, None
        return self._forward_once(x, profile, visualize)  # single-scale inference, train

    def _forward_augment(self, x):
        img_size = x.shape[-2:]  # height, width
        s = [1, 0.83, 0.67]  # scales
        f = [None, 3, None]  # flips (2-ud, 3-lr)
        y = []  # outputs
        for si, fi in zip(s, f):
            xi = scale_img(x.flip(fi) if fi else x, si, gs=int(self.stride.max()))
            yi = self._forward_once(xi)[0]  # forward
            # cv2.imwrite(f'img_{si}.jpg', 255 * xi[0].cpu().numpy().transpose((1, 2, 0))[:, :, ::-1])  # save
            yi = self._descale_pred(yi, fi, si, img_size)
            y.append(yi)
        y = self._clip_augmented(y)  # clip augmented tails
        return torch.cat(y, 1), None  # augmented inference, train

    def _forward_once(self, x, profile=False, visualize=False):
        y, dt = [], []  # outputs
        for m in self.model:
            if m.f != -1:  # if not from previous layer
                x = y[m.f] if isinstance(m.f, int) else [x if j == -1 else y[j] for j in m.f]  # from earlier layers
            if profile:
                self._profile_one_layer(m, x, dt)
            x = m(x)  # run
            y.append(x if m.i in self.save else None)  # save output
            if visualize:
                feature_visualization(x, m.type, m.i, save_dir=visualize)
        return x

    def _descale_pred(self, p, flips, scale, img_size):
        # de-scale predictions following augmented inference (inverse operation)
        if self.inplace:
            p[..., :4] /= scale  # de-scale
            if flips == 2:
                p[..., 1] = img_size[0] - p[..., 1]  # de-flip ud
            elif flips == 3:
                p[..., 0] = img_size[1] - p[..., 0]  # de-flip lr
        else:
            x, y, wh = p[..., 0:1] / scale, p[..., 1:2] / scale, p[..., 2:4] / scale  # de-scale
            if flips == 2:
                y = img_size[0] - y  # de-flip ud
            elif flips == 3:
                x = img_size[1] - x  # de-flip lr
            p = torch.cat((x, y, wh, p[..., 4:]), -1)
        return p

    def _clip_augmented(self, y):
        # Clip YOLOv5 augmented inference tails
        nl = self.model[-1].nl  # number of detection layers (P3-P5)
        g = sum(4 ** x for x in range(nl))  # grid points
        e = 1  # exclude layer count
        i = (y[0].shape[1] // g) * sum(4 ** x for x in range(e))  # indices
        y[0] = y[0][:, :-i]  # large
        i = (y[-1].shape[1] // g) * sum(4 ** (nl - 1 - x) for x in range(e))  # indices
        y[-1] = y[-1][:, i:]  # small
        return y

    def _profile_one_layer(self, m, x, dt):
        c = isinstance(m, Detect)  # is final layer, copy input as inplace fix
        o = thop.profile(m, inputs=(x.copy() if c else x,), verbose=False)[0] / 1E9 * 2 if thop else 0  # FLOPs
        t = time_sync()
        for _ in range(10):
            m(x.copy() if c else x)
        dt.append((time_sync() - t) * 100)
        if m == self.model[0]:
            LOGGER.info(f"{'time (ms)':>10s} {'GFLOPs':>10s} {'params':>10s}  {'module'}")
        LOGGER.info(f'{dt[-1]:10.2f} {o:10.2f} {m.np:10.0f}  {m.type}')
        if c:
            LOGGER.info(f"{sum(dt):10.2f} {'-':>10s} {'-':>10s}  Total")

    def _initialize_biases(self, cf=None):  # initialize biases into Detect(), cf is class frequency
        # https://arxiv.org/abs/1708.02002 section 3.3
        # cf = torch.bincount(torch.tensor(np.concatenate(dataset.labels, 0)[:, 0]).long(), minlength=nc) + 1.
        m = self.model[-1]  # Detect() module
        for mi, s in zip(m.m, m.stride):  # from
            b = mi.bias.view(m.na, -1)  # conv.bias(255) to (3,85)
            b.data[:, 4] += math.log(8 / (640 / s) ** 2)  # obj (8 objects per 640 image)
            b.data[:, 5:] += math.log(0.6 / (m.nc - 0.99)) if cf is None else torch.log(cf / cf.sum())  # cls
            mi.bias = torch.nn.Parameter(b.view(-1), requires_grad=True)

    def _print_biases(self):
        m = self.model[-1]  # Detect() module
        for mi in m.m:  # from
            b = mi.bias.detach().view(m.na, -1).T  # conv.bias(255) to (3,85)
            LOGGER.info(
                ('%6g Conv2d.bias:' + '%10.3g' * 6) % (mi.weight.shape[1], *b[:5].mean(1).tolist(), b[5:].mean()))

    # def _print_weights(self):
    #     for m in self.model.modules():
    #         if type(m) is Bottleneck:
    #             LOGGER.info('%10.3g' % (m.w.detach().sigmoid() * 2))  # shortcut weights

    def fuse(self):  # fuse model Conv2d() + BatchNorm2d() layers
        LOGGER.info('Fusing layers... ')
        for m in self.model.modules():
            if isinstance(m, (Conv, DWConv)) and hasattr(m, 'bn'):
                m.conv = fuse_conv_and_bn(m.conv, m.bn)  # update conv
                delattr(m, 'bn')  # remove batchnorm
                m.forward = m.forward_fuse  # update forward
        self.info()
        return self

    def autoshape(self):  # add AutoShape module
        LOGGER.info('Adding AutoShape... ')
        m = AutoShape(self)  # wrap model
        copy_attr(m, self, include=('yaml', 'nc', 'hyp', 'names', 'stride'), exclude=())  # copy attributes
        return m

    def info(self, verbose=False, img_size=640):  # print model information
        model_info(self, verbose, img_size)

    def _apply(self, fn):
        # Apply to(), cpu(), cuda(), half() to model tensors that are not parameters or registered buffers
        self = super()._apply(fn)
        m = self.model[-1]  # Detect()
        if isinstance(m, Detect):
            m.stride = fn(m.stride)
            m.grid = list(map(fn, m.grid))
            if isinstance(m.anchor_grid, list):
                m.anchor_grid = list(map(fn, m.anchor_grid))
        return self


def parse_model(d, ch):  # model_dict, input_channels(3)
    LOGGER.info(f"\n{'':>3}{'from':>18}{'n':>3}{'params':>10}  {'module':<40}{'arguments':<30}")
    anchors, nc, gd, gw = d['anchors'], d['nc'], d['depth_multiple'], d['width_multiple']
    na = (len(anchors[0]) // 2) if isinstance(anchors, list) else anchors  # number of anchors
    no = na * (nc + 5)  # number of outputs = anchors * (classes + 5)

    layers, save, c2 = [], [], ch[-1]  # layers, savelist, ch out
    for i, (f, n, m, args) in enumerate(d['backbone'] + d['head']):  # from, number, module, args
        m = eval(m) if isinstance(m, str) else m  # eval strings
        for j, a in enumerate(args):
            try:
                args[j] = eval(a) if isinstance(a, str) else a  # eval strings
            except NameError:
                pass

        n = n_ = max(round(n * gd), 1) if n > 1 else n  # depth gain
        if m in [Conv, GhostConv, Bottleneck, GhostBottleneck, SPP, SPPF, DWConv, MixConv2d, Focus, CrossConv,
                 BottleneckCSP, C3, C3TR, C3SPP, C3Ghost]:
            c1, c2 = ch[f], args[0]
            if c2 != no:  # if not output
                c2 = make_divisible(c2 * gw, 8)

            args = [c1, c2, *args[1:]]
            if m in [BottleneckCSP, C3, C3TR, C3Ghost]:
                args.insert(2, n)  # number of repeats
                n = 1
        elif m is nn.BatchNorm2d:
            args = [ch[f]]
        elif m is Concat:
            c2 = sum(ch[x] for x in f)
        elif m is Detect:
            args.append([ch[x] for x in f])
            if isinstance(args[1], int):  # number of anchors
                args[1] = [list(range(args[1] * 2))] * len(f)
        elif m is Contract:
            c2 = ch[f] * args[0] ** 2
        elif m is Expand:
            c2 = ch[f] // args[0] ** 2
        else:
            c2 = ch[f]

        m_ = nn.Sequential(*(m(*args) for _ in range(n))) if n > 1 else m(*args)  # module
        t = str(m)[8:-2].replace('__main__.', '')  # module type
        np = sum(x.numel() for x in m_.parameters())  # number params
        m_.i, m_.f, m_.type, m_.np = i, f, t, np  # attach index, 'from' index, type, number params
        LOGGER.info(f'{i:>3}{str(f):>18}{n_:>3}{np:10.0f}  {t:<40}{str(args):<30}')  # print
        save.extend(x % i for x in ([f] if isinstance(f, int) else f) if x != -1)  # append to savelist
        layers.append(m_)
        if i == 0:
            ch = []
        ch.append(c2)
    return nn.Sequential(*layers), sorted(save)


if __name__ == '__main__':
    parser = argparse.ArgumentParser()
    parser.add_argument('--cfg', type=str, default='yolov5s.yaml', help='model.yaml')
    parser.add_argument('--device', default='', help='cuda device, i.e. 0 or 0,1,2,3 or cpu')
    parser.add_argument('--profile', action='store_true', help='profile model speed')
    opt = parser.parse_args()
    opt.cfg = check_yaml(opt.cfg)  # check YAML
    print_args(FILE.stem, opt)
    set_logging()
    device = select_device(opt.device)

    # Create model
    model = Model(opt.cfg).to(device)
    model.train()

    # Profile
    if opt.profile:
        img = torch.rand(8 if torch.cuda.is_available() else 1, 3, 640, 640).to(device)
        y = model(img, profile=True)

    # Tensorboard (not working https://github.com/ultralytics/yolov5/issues/2898)
    # from torch.utils.tensorboard import SummaryWriter
    # tb_writer = SummaryWriter('.')
    # LOGGER.info("Run 'tensorboard --logdir=models' to view tensorboard at http://localhost:6006/")
    # tb_writer.add_graph(torch.jit.trace(model, img, strict=False), [])  # add model graph<|MERGE_RESOLUTION|>--- conflicted
+++ resolved
@@ -74,14 +74,10 @@
 
     def _make_grid(self, nx=20, ny=20, i=0):
         d = self.anchors[i].device
-<<<<<<< HEAD
         if check_version(torch.__version__, '1.10.0'):  # torch 1.10.0 meshgrid argument workaround for torch 0.7 compat
             yv, xv = torch.meshgrid([torch.arange(ny).to(d), torch.arange(nx).to(d)], indexing='ij')
         else:
             yv, xv = torch.meshgrid([torch.arange(ny).to(d), torch.arange(nx).to(d)])
-=======
-        yv, xv = torch.meshgrid([torch.arange(ny).to(d), torch.arange(nx).to(d)], indexing='ij')
->>>>>>> 8c0b0ae4
         grid = torch.stack((xv, yv), 2).expand((1, self.na, ny, nx, 2)).float()
         anchor_grid = (self.anchors[i].clone() * self.stride[i]) \
             .view((1, self.na, 1, 1, 2)).expand((1, self.na, ny, nx, 2)).float()
